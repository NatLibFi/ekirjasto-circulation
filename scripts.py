# encoding: utf-8
from cStringIO import StringIO
from datetime import (
    datetime,
    timedelta,
)
from nose.tools import set_trace
import csv
import json
import os
import sys
import time
import urlparse
import logging
import argparse

from sqlalchemy import (
    or_,
    func,
)
from sqlalchemy.orm import (
    contains_eager,
    defer
)
from psycopg2.extras import NumericRange

from core import log
from core.cdn import cdnify
from core.entrypoint import EntryPoint
from core.lane import Lane
from core.classifier import Classifier
from core.metadata_layer import (
    CirculationData,
    FormatData,
    ReplacementPolicy,
    LinkData,
)
from core.model import (
    CirculationEvent,
    Collection,
    ConfigurationSetting,
    Contribution,
    Credential,
    CustomList,
    DataSource,
    DeliveryMechanism,
    Edition,
    ExternalIntegration,
    get_one,
    Hold,
    Hyperlink,
    Identifier,
    Library,
    LicensePool,
    LicensePoolDeliveryMechanism,
    Loan,
    Representation,
    RightsStatus,
    Subject,
    Timestamp,
    Work,
)
from core.scripts import (
    Script as CoreScript,
    DatabaseMigrationInitializationScript,
    RunCoverageProvidersScript,
    RunCoverageProviderScript,
    IdentifierInputScript,
    LaneSweeperScript,
    LibraryInputScript,
    PatronInputScript,
    RunMonitorScript,
)
from core.lane import (
    Pagination,
    Facets,
    FeaturedFacets,
)
from core.opds_import import (
    MetadataWranglerOPDSLookup,
    OPDSImporter,
)
from core.opds import (
    AcquisitionFeed,
)
from core.util.opds_writer import (
     OPDSFeed,
)
from core.external_list import CustomListFromCSV
from core.external_search import ExternalSearchIndex
from core.util import LanguageCodes
from core.mirror import MirrorUploader

from api.config import (
    CannotLoadConfiguration,
    Configuration,
)
from api.adobe_vendor_id import (
    AdobeVendorIDModel,
    AuthdataUtility,
)
from api.lanes import create_default_lanes
from api.controller import CirculationManager
from api.overdrive import OverdriveAPI
from api.circulation import CirculationAPI
from api.opds import CirculationManagerAnnotator
from api.overdrive import (
    OverdriveAPI,
)
from api.bibliotheca import (
    BibliothecaCirculationSweep
)
from api.nyt import NYTBestSellerAPI
from api.opds_for_distributors import (
    OPDSForDistributorsImporter,
    OPDSForDistributorsImportMonitor,
    OPDSForDistributorsReaperMonitor,
)
from api.odl import (
    ODLBibliographicImporter,
    ODLBibliographicImportMonitor,
    SharedODLImporter,
    SharedODLImportMonitor,
)
from core.scripts import OPDSImportScript
from api.novelist import (
    NoveListAPI
)
from api.marc import MARCExtractor
from api.onix import ONIXExtractor

class Script(CoreScript):
    def load_config(self):
        if not Configuration.instance:
            Configuration.load(self._db)

class CreateWorksForIdentifiersScript(Script):

    """Do the bare minimum to associate each Identifier with an Edition
    with title and author, so that we can calculate a permanent work
    ID.
    """
    to_check = [Identifier.OVERDRIVE_ID, Identifier.THREEM_ID,
                Identifier.GUTENBERG_ID]
    BATCH_SIZE = 100
    name = "Create works for identifiers"

    def __init__(self, metadata_web_app_url=None):
        if metadata_web_app_url:
            self.lookup = MetadataWranglerOPDSLookup(metadata_web_app_url)
        else:
            self.lookup = MetadataWranglerOPDSLookup.from_config(_db)

    def run(self):

        # We will try to fill in Editions that are missing
        # title/author and as such have no permanent work ID.
        #
        # We will also try to create Editions for Identifiers that
        # have no Edition.

        either_title_or_author_missing = or_(
            Edition.title == None,
            Edition.sort_author == None,
        )
        edition_missing_title_or_author = self._db.query(Identifier).join(
            Identifier.primarily_identifies).filter(
                either_title_or_author_missing)

        no_edition = self._db.query(Identifier).filter(
            Identifier.primarily_identifies==None).filter(
                Identifier.type.in_(self.to_check))

        for q, descr in (
                (edition_missing_title_or_author,
                 "identifiers whose edition is missing title or author"),
                (no_edition, "identifiers with no edition")):
            batch = []
            self.log.debug("Trying to fix %d %s", q.count(), descr)
            for i in q:
                batch.append(i)
                if len(batch) >= self.BATCH_SIZE:
                    self.process_batch(batch)
                    batch = []

    def process_batch(self, batch):
        response = self.lookup.lookup(batch)

        if response.status_code != 200:
            raise Exception(response.text)

        content_type = response.headers['content-type']
        if content_type != OPDSFeed.ACQUISITION_FEED_TYPE:
            raise Exception("Wrong media type: %s" % content_type)

        importer = OPDSImporter(
            self._db, response.text,
            overwrite_rels=[Hyperlink.DESCRIPTION, Hyperlink.IMAGE])
        imported, messages_by_id = importer.import_from_feed()
        self.log.info("%d successes, %d failures.",
                      len(imported), len(messages_by_id))
        self._db.commit()

class MetadataCalculationScript(Script):

    """Force calculate_presentation() to be called on some set of Editions.

    This assumes that the metadata is in already in the database and
    will fall into place if we just call
    Edition.calculate_presentation() and Edition.calculate_work() and
    Work.calculate_presentation().

    Most of these will be data repair scripts that do not need to be run
    regularly.

    """

    name = "Metadata calculation script"

    def q(self):
        raise NotImplementedError()

    def run(self):
        q = self.q()
        search_index_client = ExternalSearchIndex(self._db)
        self.log.info("Attempting to repair metadata for %d works" % q.count())

        success = 0
        failure = 0
        also_created_work = 0

        def checkpoint():
            self._db.commit()
            self.log.info("%d successes, %d failures, %d new works.",
                          success, failure, also_created_work)

        i = 0
        for edition in q:
            edition.calculate_presentation()
            if edition.sort_author:
                success += 1
                work, is_new = edition.license_pool.calculate_work(
                    search_index_client=search_index_client)
                if work:
                    work.calculate_presentation()
                    if is_new:
                        also_created_work += 1
            else:
                failure += 1
            i += 1
            if not i % 1000:
                checkpoint()
        checkpoint()

class FillInAuthorScript(MetadataCalculationScript):
    """Fill in Edition.sort_author for Editions that have a list of
    Contributors, but no .sort_author.

    This is a data repair script that should not need to be run
    regularly.
    """

    name = "Fill in missing authors"

    def q(self):
        return self._db.query(Edition).join(
            Edition.contributions).join(Contribution.contributor).filter(
                Edition.sort_author==None)

class UpdateStaffPicksScript(Script):

    DEFAULT_URL_TEMPLATE = "https://docs.google.com/spreadsheets/d/%s/export?format=csv"

    def run(self):
        inp = self.open()
        tag_fields = {
            'tags': Subject.NYPL_APPEAL,
        }

        integ = Configuration.integration(Configuration.STAFF_PICKS_INTEGRATION)
        fields = integ.get(Configuration.LIST_FIELDS, {})

        importer = CustomListFromCSV(
            DataSource.LIBRARY_STAFF, CustomList.STAFF_PICKS_NAME,
            **fields
        )
        reader = csv.DictReader(inp, dialect='excel-tab')
        importer.to_customlist(self._db, reader)
        self._db.commit()

    def open(self):
        if len(sys.argv) > 1:
            return open(sys.argv[1])

        url = Configuration.integration_url(
            Configuration.STAFF_PICKS_INTEGRATION, True
        )
        if not url.startswith('https://') or url.startswith('http://'):
            url = self.DEFAULT_URL_TEMPLATE % url
        self.log.info("Retrieving %s", url)
        representation, cached = Representation.get(
            self._db, url, do_get=Representation.browser_http_get,
            accept="text/csv", max_age=timedelta(days=1))
        if representation.status_code != 200:
            raise ValueError("Unexpected status code %s" %
                             representation.status_code)
        if not representation.media_type.startswith("text/csv"):
            raise ValueError("Unexpected media type %s" %
                             representation.media_type)
        return StringIO(representation.content)


class CacheRepresentationPerLane(LaneSweeperScript):

    name = "Cache one representation per lane"

    @classmethod
    def arg_parser(cls, _db):
        parser = LaneSweeperScript.arg_parser(_db)
        parser.add_argument(
            '--language',
            help='Process only lanes that include books in this language.',
            action='append'
        )
        parser.add_argument(
            '--max-depth',
            help='Stop processing lanes once you reach this depth.',
            type=int,
            default=None
        )
        parser.add_argument(
            '--min-depth',
            help='Start processing lanes once you reach this depth.',
            type=int,
            default=1
        )
        return parser

    def __init__(self, _db=None, cmd_args=None, testing=False, manager=None,
                 *args, **kwargs):
        """Constructor.
        :param _db: A database connection.
        :param cmd_args: A mock set of command-line arguments, to use instead
           of looking at the actual command line.
        :param testing: If this method creates a CirculationManager object,
           this value will be passed in to its constructor as its value for
           `testing`.
        :param manager: A mock CirculationManager object, to use instead
           of creating a new one (creating a CirculationManager object is
           very time-consuming).
        :param *args: Positional arguments to pass to the superconstructor.
        :param **kwargs: Keyword arguments to pass to the superconstructor.
        """

        super(CacheRepresentationPerLane, self).__init__(_db, *args, **kwargs)
        self.parse_args(cmd_args)
        if not manager:
            manager = CirculationManager(self._db, testing=testing)
        from api.app import app
        app.manager = manager
        self.app = app
        self.base_url = ConfigurationSetting.sitewide(self._db, Configuration.BASE_URL_KEY).value

    def parse_args(self, cmd_args=None):
        parser = self.arg_parser(self._db)
        parsed = parser.parse_args(cmd_args)
        self.languages = []
        if parsed.language:
            for language in parsed.language:
                alpha = LanguageCodes.string_to_alpha_3(language)
                if alpha:
                    self.languages.append(alpha)
                else:
                    self.log.warn("Ignored unrecognized language code %s", alpha)
        self.max_depth = parsed.max_depth
        self.min_depth = parsed.min_depth

        # Return the parsed arguments in case a subclass needs to
        # process more args.
        return parsed

    def should_process_lane(self, lane):
        if not isinstance(lane, Lane):
            return False

        language_ok = False
        if not self.languages:
            # We are considering lanes for every single language.
            language_ok = True

        if not lane.languages:
            # The lane has no language restrictions.
            language_ok = True

        for language in self.languages:
            if language in lane.languages:
                language_ok = True
                break
        if not language_ok:
            return False

        if self.max_depth is not None and lane.depth > self.max_depth:
            return False
        if self.min_depth is not None and lane.depth < self.min_depth:
            return False

        return True

    def cache_url(self, annotator, lane, languages):
        raise NotImplementedError()

    def generate_representation(self, *args, **kwargs):
        raise NotImplementedError()

    # The generated document will probably be an OPDS acquisition
    # feed.
    ACCEPT_HEADER = OPDSFeed.ACQUISITION_FEED_TYPE

    cache_url_method = None

    def process_library(self, library):
        begin = time.time()
        client = self.app.test_client()
        ctx = self.app.test_request_context(base_url=self.base_url)
        ctx.push()
        super(CacheRepresentationPerLane, self).process_library(library)
        ctx.pop()
        end = time.time()
        self.log.info(
            "Processed library %s in %.2fsec", library.short_name, end-begin
        )

    def process_lane(self, lane):
        """Generate a number of feeds for this lane.
        One feed will be generated for each combination of Facets and
        Pagination objects returned by facets() and pagination().
        """
        cached_feeds = []
        for facets in self.facets(lane):
            for pagination in self.pagination(lane):
                extra_description = ""
                if facets:
                    extra_description += " Facets: %s." % facets.query_string
                if pagination:
                    extra_description += " Pagination: %s." % pagination.query_string
                self.log.info(
                    "Generating feed for %s.%s", lane.full_identifier,
                    extra_description
                )
                a = time.time()
                feed = self.do_generate(lane, facets, pagination)
                b = time.time()
                if feed:
                    cached_feeds.append(feed)
                    self.log.info(
                        "Took %.2f sec to make %d bytes.", (b-a), len(feed)
                    )
        total_size = sum(len(x) for x in cached_feeds)
        return cached_feeds

    def facets(self, lane):
        """Yield a Facets object for each set of facets this
        script is expected to handle.
        :param lane: The lane under consideration. (Different lanes may have
        different available facets.)
        :yield: A sequence of Facets objects.
        """
        yield None

    def pagination(self, lane):
        """Yield a Pagination object for each page of a feed this
        script is expected to handle.
        :param lane: The lane under consideration. (Different lanes may have
        different pagination rules.)
        :yield: A sequence of Pagination objects.
        """
        yield None


class CacheFacetListsPerLane(CacheRepresentationPerLane):
    """Cache the first two pages of every relevant facet list for this lane."""

    name = "Cache OPDS feeds"

    @classmethod
    def arg_parser(cls, _db):
        parser = CacheRepresentationPerLane.arg_parser(_db)
        available = Facets.DEFAULT_ENABLED_FACETS[Facets.ORDER_FACET_GROUP_NAME]
        order_help = 'Generate feeds for this ordering. Possible values: %s.' % (
            ", ".join(available)
        )
        parser.add_argument(
            '--order',
            help=order_help,
            action='append',
            default=[],
        )

        available = Facets.DEFAULT_ENABLED_FACETS[Facets.AVAILABILITY_FACET_GROUP_NAME]
        availability_help = 'Generate feeds for this availability setting. Possible values: %s.' % (
            ", ".join(available)
        )
        parser.add_argument(
            '--availability',
            help=availability_help,
            action='append',
            default=[],
        )

        available = Facets.DEFAULT_ENABLED_FACETS[Facets.COLLECTION_FACET_GROUP_NAME]
        collection_help = 'Generate feeds for this collection within each lane. Possible values: %s.' % (
            ", ".join(available)
        )
        parser.add_argument(
            '--collection',
            help=collection_help,
            action='append',
            default=[],
        )

        available = [x.INTERNAL_NAME for x in EntryPoint.ENTRY_POINTS]
        entrypoint_help = 'Generate feeds for this entry point within each lane. Possible values: %s.' % (
            ", ".join(available)
        )
        parser.add_argument(
            '--entrypoint',
            help=entrypoint_help,
            action='append',
            default=[],
        )

        default_pages = 2
        parser.add_argument(
            '--pages',
            help="Number of pages to cache for each facet. Default: %d" % default_pages,
            type=int,
            default=default_pages
        )
        return parser

    def parse_args(self, cmd_args=None):
        parsed = super(CacheFacetListsPerLane, self).parse_args(cmd_args)
        self.orders = parsed.order
        self.availabilities = parsed.availability
        self.collections = parsed.collection
        self.entrypoints = parsed.entrypoint
        self.pages = parsed.pages
        return parsed

    def facets(self, lane):
        """This script covers a user-specified combination of facets, but it
        defaults to using every combination of available facets for
        the given lane with a certain sort order.
        This means every combination of availability, collection, and
        entry point.
        That's a whole lot of feeds, which is why this script isn't
        actually used -- by the time we generate all of then, they've
        expired.
        """
        library = lane.get_library(self._db)
        default_order = library.default_facet(Facets.ORDER_FACET_GROUP_NAME)
        allowed_orders = library.enabled_facets(Facets.ORDER_FACET_GROUP_NAME)
        chosen_orders = self.orders or [default_order]

        allowed_entrypoint_names = [
            x.INTERNAL_NAME for x in library.entrypoints
        ]
        default_entrypoint_name = None
        if allowed_entrypoint_names:
            default_entrypoint_name = allowed_entrypoint_names[0]
<<<<<<< HEAD

=======
>>>>>>> 39128e8c
        chosen_entrypoints = self.entrypoints or allowed_entrypoint_names

        default_availability = library.default_facet(
            Facets.AVAILABILITY_FACET_GROUP_NAME
        )
        allowed_availabilities = library.enabled_facets(
            Facets.AVAILABILITY_FACET_GROUP_NAME
        )
        chosen_availabilities = self.availabilities or [default_availability]

        default_collection = library.default_facet(
            Facets.COLLECTION_FACET_GROUP_NAME
        )
        allowed_collections = library.enabled_facets(
            Facets.COLLECTION_FACET_GROUP_NAME
        )
        chosen_collections = self.collections or [default_collection]

        top_level = (lane.parent is None)
        for entrypoint_name in chosen_entrypoints:
            entrypoint = EntryPoint.BY_INTERNAL_NAME.get(entrypoint_name)
            if not entrypoint:
                logging.warn("Ignoring unknown entry point %s" % entrypoint_name)
                continue
            if not entrypoint_name in allowed_entrypoint_names:
                logging.warn("Ignoring disabled entry point %s" % entrypoint_name)
                continue
            for order in chosen_orders:
                if order not in allowed_orders:
                    logging.warn("Ignoring unsupported ordering %s" % order)
                    continue
                for availability in chosen_availabilities:
                    if availability not in allowed_availabilities:
                        logging.warn("Ignoring unsupported availability %s" % availability)
                        continue
                    for collection in chosen_collections:
                        if collection not in allowed_collections:
                            logging.warn("Ignoring unsupported collection %s" % collection)
                            continue
                        facets = Facets(
                            library=library, collection=collection,
                            availability=availability,
                            entrypoint=entrypoint,
                            entrypoint_is_default=(
<<<<<<< HEAD
                                top_level and
=======
>>>>>>> 39128e8c
                                entrypoint.INTERNAL_NAME == default_entrypoint_name
                            ),
                            order=order, order_ascending=True
                        )
                        yield facets

    def pagination(self, lane):
        """This script covers a user-specified number of pages."""
        page = Pagination.default()
        for pagenum in range(0, self.pages):
            yield page
            page = page.next_page

    def do_generate(self, lane, facets, pagination, feed_class=None):
        feeds = []
        title = lane.display_name
        library = lane.get_library(self._db)
        annotator = self.app.manager.annotator(lane, facets=facets)
        url = annotator.feed_url(lane, facets=facets, pagination=pagination)
        feed_class = feed_class or AcquisitionFeed
        return feed_class.page(
            _db=self._db, title=title, url=url, lane=lane,
            annotator=annotator, facets=facets, pagination=pagination,
            force_refresh=True
        )


class CacheOPDSGroupFeedPerLane(CacheRepresentationPerLane):

    name = "Cache OPDS group feed for each lane"

    def should_process_lane(self, lane):
        # OPDS group feeds are only generated for lanes that have sublanes.
        if not lane.children:
            return False
        if self.max_depth is not None and lane.depth > self.max_depth:
            return False
        return True

    def do_generate(self, lane, facets, pagination, feed_class=None):
        title = lane.display_name
        annotator = self.app.manager.annotator(lane, facets=facets)
        url = annotator.groups_url(lane, facets)
        feed_class = feed_class or AcquisitionFeed
        return feed_class.groups(
            _db=self._db, title=title, url=url, lane=lane, annotator=annotator,
            force_refresh=True, facets=facets
        )

    def facets(self, lane):
        """Generate a Facets object for each of the library's enabled
        entrypoints.
        This is the only way grouped feeds are ever generated, so there is
        no way to override this.
        """
        top_level = (lane.parent is None)
        library = lane.get_library(self._db)

        # If the WorkList has explicitly defined EntryPoints, we want to
        # create a grouped feed for each EntryPoint. Otherwise, we want
        # to create a single grouped feed with no particular EntryPoint.
        #
        # We use library.entrypoints instead of lane.entrypoints
        # because WorkList.entrypoints controls which entry points you
        # can *switch to* from a given WorkList. We're handling the
        # case where you switched further up the hierarchy and now
        # you're navigating downwards.
        entrypoints = list(library.entrypoints) or [None]
        default_entrypoint = entrypoints[0]
        for entrypoint in entrypoints:
            facets = FeaturedFacets(
                minimum_featured_quality=library.minimum_featured_quality,
                uses_customlists=lane.uses_customlists,
                entrypoint=entrypoint,
<<<<<<< HEAD
                entrypoint_is_default=(
                    top_level and entrypoint is default_entrypoint
                )
=======
                entrypoint_is_default=(entrypoint is default_entrypoint)
>>>>>>> 39128e8c
            )
            yield facets


class AdobeAccountIDResetScript(PatronInputScript):

    @classmethod
    def arg_parser(cls, _db):
        parser = super(AdobeAccountIDResetScript, cls).arg_parser(_db)
        parser.add_argument(
            '--delete',
            help="Actually delete credentials as opposed to showing what would happen.",
            action='store_true'
        )
        return parser

    def do_run(self, *args, **kwargs):
        parsed = self.parse_command_line(self._db, *args, **kwargs)
        patrons = parsed.patrons
        self.delete = parsed.delete
        if not self.delete:
            self.log.info(
                "This is a dry run. Nothing will actually change in the database."
            )
            self.log.info(
                "Run with --delete to change the database."
            )

        if patrons and self.delete:
            self.log.warn(
                """This is not a drill.
Running this script will permanently disconnect %d patron(s) from their Adobe account IDs.
They will be unable to fulfill any existing loans that involve Adobe-encrypted files.
Sleeping for five seconds to give you a chance to back out.
You'll get another chance to back out before the database session is committed.""",
                len(patrons)
            )
            time.sleep(5)
        self.process_patrons(patrons)
        if self.delete:
            self.log.warn("All done. Sleeping for five seconds before committing.")
            time.sleep(5)
            self._db.commit()

    def process_patron(self, patron):
        """Delete all of a patron's Credentials that contain an Adobe account
        ID _or_ connect the patron to a DelegatedPatronIdentifier that
        contains an Adobe account ID.
        """
        self.log.info(
            'Processing patron "%s"',
            patron.authorization_identifier or patron.username
            or patron.external_identifier
        )
        for credential in AuthdataUtility.adobe_relevant_credentials(patron):
            self.log.info(
                ' Deleting "%s" credential "%s"',
                credential.type, credential.credential
            )
            if self.delete:
                self._db.delete(credential)

class AvailabilityRefreshScript(IdentifierInputScript):
    """Refresh the availability information for a LicensePool, direct from the
    license source.
    """
    def do_run(self):
        args = self.parse_command_line(self._db)
        if not args.identifiers:
            raise Exception(
                "You must specify at least one identifier to refresh."
            )

        # We don't know exactly how big to make these batches, but 10 is
        # always safe.
        start = 0
        size = 10
        while start < len(args.identifiers):
            batch = args.identifiers[start:start+size]
            self.refresh_availability(batch)
            self._db.commit()
            start += size

    def refresh_availability(self, identifiers):
        provider = None
        identifier = identifiers[0]
        if identifier.type==Identifier.THREEM_ID:
            sweeper = BibliothecaCirculationSweep(self._db)
            sweeper.process_batch(identifiers)
        elif identifier.type==Identifier.OVERDRIVE_ID:
            api = OverdriveAPI(self._db)
            for identifier in identifiers:
                api.update_licensepool(identifier.identifier)
        elif identifier.type==Identifier.AXIS_360_ID:
            provider = Axis360BibliographicCoverageProvider(self._db)
            provider.process_batch(identifiers)
        else:
            self.log.warn("Cannot update coverage for %r" % identifier.type)


class LanguageListScript(LibraryInputScript):
    """List all the languages with at least one non-open access work
    in the collection.
    """

    def process_library(self, library):
        print library.short_name
        for item in self.languages(library):
            print item

    def languages(self, library):
        ":yield: A list of output lines, one per language."
        for abbreviation, count in library.estimated_holdings_by_language(
            include_open_access=False
        ).most_common():
            display_name = LanguageCodes.name_for_languageset(abbreviation)
            yield "%s %i (%s)" % (abbreviation, count, display_name)


class CompileTranslationsScript(Script):
    """A script to combine translation files for circulation, core
    and the admin interface, and compile the result to be used by the
    app. The combination step is necessary because Flask-Babel does not
    support multiple domains yet.
    """

    def run(self):
        languages = Configuration.localization_languages()
        for language in languages:
            base_path = "translations/%s/LC_MESSAGES" % language
            if not os.path.exists(base_path):
                logging.warn("No translations for configured language %s" % language)
                continue

            os.system("rm %(path)s/messages.po" % dict(path=base_path))
            os.system("cat %(path)s/*.po > %(path)s/messages.po" % dict(path=base_path))

        os.system("pybabel compile -f -d translations")


class InstanceInitializationScript(Script):
    """An idempotent script to initialize an instance of the Circulation Manager.

    This script is intended for use in servers, Docker containers, etc,
    when the Circulation Manager app is being installed. It initializes
    the database and sets an appropriate alias on the ElasticSearch index.

    Because it's currently run every time a container is started, it must
    remain idempotent.
    """

    def do_run(self, ignore_search=False):
        # Creates a "-current" alias on the Elasticsearch client.
        if not ignore_search:
            try:
                search_client = ExternalSearchIndex(self._db)
            except CannotLoadConfiguration as e:
                # Elasticsearch isn't configured, so do nothing.
                pass

        # Set a timestamp that represents the new database's version.
        db_init_script = DatabaseMigrationInitializationScript(_db=self._db)
        existing = get_one(self._db, Timestamp, service=db_init_script.name)
        if existing:
            # No need to run the script. We already have a timestamp.
            return
        db_init_script.run()

        # Create a secret key if one doesn't already exist.
        ConfigurationSetting.sitewide_secret(self._db, Configuration.SECRET_KEY)


class LoanReaperScript(Script):
    """Remove expired loans and holds whose owners have not yet synced
    with the loan providers.

    This stops the library from keeping a record of the final loans and
    holds of a patron who stopped using the circulation manager.

    If a loan or (more likely) hold is removed incorrectly, it will be
    restored the next time the patron syncs their loans feed.
    """
    def do_run(self):
        now = datetime.utcnow()

        # Reap loans and holds that we know have expired.
        for obj, what in ((Loan, 'loans'), (Hold, 'holds')):
            qu = self._db.query(obj).filter(obj.end < now)
            self._reap(qu, "expired %s" % what)

        for obj, what, max_age in (
                (Loan, 'loans', timedelta(days=90)),
                (Hold, 'holds', timedelta(days=365)),
        ):
            # Reap loans and holds which have no end date and are very
            # old. It's very likely these loans and holds have expired
            # and we simply don't have the information.
            older_than = now - max_age
            qu = self._db.query(obj).join(obj.license_pool).filter(
                obj.end == None).filter(
                    obj.start < older_than).filter(
                        LicensePool.open_access == False
                    )
            explain = "%s older than %s" % (
                what, older_than.strftime("%Y-%m-%d")
            )
            self._reap(qu, explain)

    def _reap(self, qu, what):
        """Delete every database object that matches the given query.

        :param qu: The query that yields objects to delete.
        :param what: A human-readable explanation of what's being
                     deleted.
        """
        counter = 0
        print "Reaping %d %s." % (qu.count(), what)
        for o in qu:
            self._db.delete(o)
            counter += 1
            if not counter % 100:
                print counter
                self._db.commit()
        self._db.commit()


class DisappearingBookReportScript(Script):

    """Print a TSV-format report on books that used to be in the
    collection, or should be in the collection, but aren't.
    """

    def do_run(self):
        qu = self._db.query(LicensePool).filter(
            LicensePool.open_access==False).filter(
                LicensePool.suppressed==False).filter(
                    LicensePool.licenses_owned<=0).order_by(
                        LicensePool.availability_time.desc())
        first_row = ["Identifier",
                     "Title",
                     "Author",
                     "First seen",
                     "Last seen (best guess)",
                     "Current licenses owned",
                     "Current licenses available",
                     "Changes in number of licenses",
                     "Changes in title availability",
        ]
        print "\t".join(first_row)

        for pool in qu:
            self.explain(pool)

    def investigate(self, licensepool):
        """Find when the given LicensePool might have disappeared from the
        collection.

        :param licensepool: A LicensePool.

        :return: a 3-tuple (last_seen, title_removal_events,
        license_removal_events).

        `last_seen` is the latest point at which we knew the book was
        circulating. If we never knew the book to be circulating, this
        is the first time we ever saw the LicensePool.

        `title_removal_events` is a query that returns CirculationEvents
        in which this LicensePool was removed from the remote collection.

        `license_removal_events` is a query that returns
        CirculationEvents in which LicensePool.licenses_owned went
        from having a positive number to being zero or a negative
        number.
        """
        first_activity = None
        most_recent_activity = None

        # If we have absolutely no information about the book ever
        # circulating, we act like we lost track of the book
        # immediately after seeing it for the first time.
        last_seen = licensepool.availability_time

        # If there's a recorded loan or hold on the book, that can
        # push up the last time the book was known to be circulating.
        for l in (licensepool.loans, licensepool.holds):
            for item in l:
                if not last_seen or item.start > last_seen:
                    last_seen = item.start

        # Now we look for relevant circulation events. First, an event
        # where the title was explicitly removed is pretty clearly
        # a 'last seen'.
        base_query = self._db.query(CirculationEvent).filter(
            CirculationEvent.license_pool==licensepool).order_by(
                CirculationEvent.start.desc()
            )
        title_removal_events = base_query.filter(
            CirculationEvent.type==CirculationEvent.DISTRIBUTOR_TITLE_REMOVE
        )
        if title_removal_events.count():
            candidate = title_removal_events[-1].start
            if not last_seen or candidate > last_seen:
                last_seen = candidate

        # Also look for an event where the title went from a nonzero
        # number of licenses to a zero number of licenses. That's a
        # good 'last seen'.
        license_removal_events = base_query.filter(
            CirculationEvent.type==CirculationEvent.DISTRIBUTOR_LICENSE_REMOVE,
        ).filter(
            CirculationEvent.old_value>0).filter(
                CirculationEvent.new_value<=0
            )
        if license_removal_events.count():
            candidate = license_removal_events[-1].start
            if not last_seen or candidate > last_seen:
                last_seen = candidate

        return last_seen, title_removal_events, license_removal_events

    format = "%Y-%m-%d"

    def explain(self, licensepool):
        edition = licensepool.presentation_edition
        identifier = licensepool.identifier
        last_seen, title_removal_events, license_removal_events = self.investigate(
            licensepool
        )

        data = ["%s %s" % (identifier.type, identifier.identifier)]
        if edition:
            data.extend([edition.title, edition.author])
        if licensepool.availability_time:
            first_seen = licensepool.availability_time.strftime(self.format)
        else:
            first_seen = ''
        data.append(first_seen)
        if last_seen:
            last_seen = last_seen.strftime(self.format)
        else:
            last_seen = ''
        data.append(last_seen)
        data.append(licensepool.licenses_owned)
        data.append(licensepool.licenses_available)

        license_removals = []
        for event in license_removal_events:
            description =u"%s: %s→%s" % (
                    event.start.strftime(self.format), event.old_value,
                event.new_value
            )
            license_removals.append(description)
        data.append(", ".join(license_removals))

        title_removals = [event.start.strftime(self.format)
                          for event in title_removal_events]
        data.append(", ".join(title_removals))

        print "\t".join([unicode(x).encode("utf8") for x in data])


class NYTBestSellerListsScript(Script):

    def __init__(self, include_history=False):
        super(NYTBestSellerListsScript, self).__init__()
        self.include_history = include_history

    def do_run(self):
        self.api = NYTBestSellerAPI.from_config(self._db)
        self.data_source = DataSource.lookup(self._db, DataSource.NYT)
        # For every best-seller list...
        names = self.api.list_of_lists()
        for l in sorted(names['results'], key=lambda x: x['list_name_encoded']):

            name = l['list_name_encoded']
            self.log.info("Handling list %s" % name)
            best = self.api.best_seller_list(l)

            if self.include_history:
                self.api.fill_in_history(best)
            else:
                self.api.update(best)

            # Mirror the list to the database.
            customlist = best.to_customlist(self._db)
            self.log.info(
                "Now %s entries in the list.", len(customlist.entries))
            self._db.commit()

class OPDSForDistributorsImportScript(OPDSImportScript):
    """Import all books from the OPDS feed associated with a collection
    that requires authentication."""

    IMPORTER_CLASS = OPDSForDistributorsImporter
    MONITOR_CLASS = OPDSForDistributorsImportMonitor
    PROTOCOL = OPDSForDistributorsImporter.NAME

class OPDSForDistributorsReaperScript(OPDSImportScript):
    """Get all books from the OPDS feed associated with a collection
    to find out if any have been removed."""

    IMPORTER_CLASS = OPDSForDistributorsImporter
    MONITOR_CLASS = OPDSForDistributorsReaperMonitor
    PROTOCOL = OPDSForDistributorsImporter.NAME


class DirectoryImportScript(Script):
    """Import some books into a collection, based on a file containing
    metadata and directories containing ebook and cover files.
    """

    @classmethod
    def arg_parser(cls, _db):
        parser = argparse.ArgumentParser()
        parser.add_argument(
            '--collection-name',
            help=u'Titles will be imported into a collection with this name. The collection will be created if it does not already exist.',
            required=True
        )
        parser.add_argument(
            '--data-source-name',
            help=u'All data associated with this import activity will be recorded as originating with this data source. The data source will be created if it does not already exist.',
            required=True
        )
        parser.add_argument(
            '--metadata-file',
            help=u'Path to a file containing MARC or ONIX 3.0 metadata for every title in the collection',
            required=True
        )
        parser.add_argument(
            '--metadata-format',
            help=u'Format of the metadata file ("marc" or "onix")',
            default='marc',
        )
        parser.add_argument(
            '--cover-directory',
            help=u'Directory containing a full-size cover image for every title in the collection.',
        )
        parser.add_argument(
            '--ebook-directory',
            help=u'Directory containing an EPUB or PDF file for every title in the collection.',
            required=True
        )
        RS = RightsStatus
        rights_uris = ", ".join(RS.OPEN_ACCESS)
        parser.add_argument(
            '--rights-uri',
            help=u"A URI explaining the rights status of the works being uploaded. Acceptable values: %s" % rights_uris,
            required=True
        )
        parser.add_argument(
            '--dry-run',
            help=u"Show what would be imported, but don't actually do the import.",
            action='store_true',
        )
        return parser

    def do_run(self, cmd_args=None):
        parser = self.arg_parser(self._db)
        parsed = parser.parse_args(cmd_args)
        collection_name = parsed.collection_name
        data_source_name = parsed.data_source_name
        metadata_file = parsed.metadata_file
        metadata_format = parsed.metadata_format
        cover_directory = parsed.cover_directory
        ebook_directory = parsed.ebook_directory
        rights_uri = parsed.rights_uri
        dry_run = parsed.dry_run
        return self.run_with_arguments(
            collection_name, data_source_name,
            metadata_file, metadata_format, cover_directory,
            ebook_directory, rights_uri, dry_run
        )

    def run_with_arguments(
            self, collection_name, data_source_name, metadata_file,
            metadata_format, cover_directory, ebook_directory, rights_uri,
            dry_run
    ):
        if dry_run:
            self.log.warn(
                "This is a dry run. No files will be uploaded and nothing will change in the database."
            )
        collection, mirror = self.load_collection(
            collection_name, data_source_name
        )

        if dry_run:
            mirror = None

        replacement_policy = ReplacementPolicy.from_license_source(self._db)
        replacement_policy.mirror = mirror
        metadata_records = self.load_metadata(metadata_file, metadata_format, data_source_name)
        for metadata in metadata_records:
            self.work_from_metadata(
                collection, metadata, replacement_policy, cover_directory,
                ebook_directory, rights_uri
            )
            if not dry_run:
                self._db.commit()

    def load_collection(self, collection_name, data_source_name):
        """Create or locate a Collection with the given name.

        If the Collection needs to be created, it will be associated
        with the given data source and (if configured) the site-wide
        mirror configuration.

        :param collection_name: Name of the Collection.
        :param data_source_name: Associate this data source with
            the Collection if it does not already have a data source.
            A DataSource object will be created if necessary.

        :return: A 2-tuple (Collection, MirrorUploader)
        """
        collection, is_new = Collection.by_name_and_protocol(
            self._db, collection_name, ExternalIntegration.MANUAL
        )

        if is_new:
            self.log.info("CREATED Collection for %s: %r" % (
                    data_source_name, collection))
            self.log.warn(
                "The new Collection is not associated with any libraries; you must do this yourself through the admin interface."
            )

            data_source = DataSource.lookup(
                self._db, data_source_name, autocreate=True,
                offers_licenses=True
            )
            collection.external_integration.set_setting(
                Collection.DATA_SOURCE_NAME_SETTING, data_source.name
            )
            self.log.info(
                "Associated Collection %s with data source %s",
                collection.name, data_source.name
            )

            try:
                mirror_integration = MirrorUploader.sitewide_integration(
                    self._db
                )
            except CannotLoadConfiguration, e:
                # There is no sitewide mirror configuration, or else
                # there is more than one. Either way, we can't
                # associate a mirror integration with the new collection.
                mirror_integration = None

            if mirror_integration:
                collection.mirror_integration = mirror_integration
                self.log.info(
                    "Associated Collection %s with the sitewide storage integration.",
                    collection.name
                )
        mirror = MirrorUploader.for_collection(collection)
        return collection, mirror

    def load_metadata(self, metadata_file, metadata_format, data_source_name):
        """Read a metadata file and convert the data into Metadata records."""
        metadata_records = []

        if metadata_format == 'marc':
            extractor = MARCExtractor()
        elif metadata_format == 'onix':
            extractor = ONIXExtractor()

        with open(metadata_file) as f:
            metadata_records.extend(extractor.parse(f, data_source_name))
        return metadata_records

    def work_from_metadata(self, collection, metadata, policy, *args, **kwargs):
        self.annotate_metadata(metadata, policy, *args, **kwargs)

        if not metadata.circulation:
            # We cannot actually provide access to the book so there
            # is no point in proceeding with the import.
            return

        edition, new = metadata.edition(self._db)
        metadata.apply(edition, collection, replace=policy)
        data_source = metadata.data_source(self._db)
        [pool] = [x for x in edition.license_pools
                  if x.data_source == data_source]
        if new:
            self.log.info("Created new edition for %s", edition.title)
        else:
            self.log.info("Updating existing edition for %s", edition.title)

        work, ignore = pool.calculate_work()
        if work:
            work.set_presentation_ready()
            self.log.info(
                "FINALIZED %s/%s/%s" % (work.title, work.author, work.sort_author)
            )
        return work


    def annotate_metadata(self, metadata, policy,
                          cover_directory, ebook_directory, rights_uri):
        """Add a CirculationData and possibly an extra LinkData
        to `metadata`.
        """
        identifier, ignore = metadata.primary_identifier.load(self._db)
        data_source = metadata.data_source(self._db)
        mirror = policy.mirror

        circulation_data = self.load_circulation_data(
            identifier, data_source, ebook_directory, mirror,
            metadata.title, rights_uri
        )
        if not circulation_data:
            # There is no point in contining.
            return
        metadata.circulation = circulation_data

        # If a cover image is available, add it to the Metadata
        # as a link.
        cover_link = None
        if cover_directory:
            cover_link = self.load_cover_link(
                identifier, data_source, cover_directory, mirror
            )
        if cover_link:
            metadata.links.append(cover_link)
        else:
            logging.info(
                "Proceeding with import even though %r has no cover.",
                identifier
            )

    def load_circulation_data(self, identifier, data_source, ebook_directory,
                              mirror, title, rights_uri):
        """Load an actual copy of a book from disk.

        :return: A CirculationData that contains the book as an open-access
        download, or None if no such book can be found.
        """
        ignore, book_media_type, book_content = self._locate_file(
            identifier.identifier, ebook_directory,
            Representation.COMMON_EBOOK_EXTENSIONS,
            "ebook file",
        )
        if not book_content:
            # We couldn't find an actual copy of the book, so there is
            # no point in proceeding.
            return

        if mirror:
            book_url = mirror.book_url(
                identifier,
                '.' + Representation.FILE_EXTENSIONS[book_media_type],
                data_source=data_source,
                title=title
            )
        else:
            # This is a dry run and we won't be mirroring anything.
            book_url = identifier.identifier + "." + Representation.FILE_EXTENSIONS[book_media_type]

        book_link = LinkData(
            rel=Hyperlink.OPEN_ACCESS_DOWNLOAD,
            href=book_url,
            media_type=book_media_type,
            content=book_content
        )
        formats = [
            FormatData(
                content_type=book_media_type,
                drm_scheme=DeliveryMechanism.NO_DRM,
                link=book_link,
            )
        ]
        circulation_data = CirculationData(
            data_source=data_source.name,
            primary_identifier=identifier,
            links=[book_link],
            formats=formats,
            default_rights_uri=rights_uri,
        )
        return circulation_data

    def load_cover_link(self, identifier, data_source, cover_directory, mirror):
       """Load an actual book cover from disk.

       :return: A LinkData containing a cover of the book, or None
       if no book cover can be found.
       """
       cover_filename, cover_media_type, cover_content = self._locate_file(
           identifier.identifier, cover_directory,
           Representation.COMMON_IMAGE_EXTENSIONS, "cover image"
       )

       if not cover_content:
           return None
       cover_filename = (
           identifier.identifier
           + '.' + Representation.FILE_EXTENSIONS[cover_media_type]
       )

       if mirror:
           cover_url = mirror.cover_image_url(
               data_source, identifier, cover_filename
           )
       else:
           # This is a dry run and we won't be mirroring anything.
           cover_url = cover_filename

       cover_link = LinkData(
           rel=Hyperlink.IMAGE,
           href=cover_url,
           media_type=cover_media_type,
           content=cover_content,
       )
       return cover_link

    @classmethod
    def _locate_file(cls, base_filename, directory, extensions,
                     file_type="file", mock_filesystem_operations=None):
        """Find an acceptable file in the given directory.

        :param base_filename: A string to be used as the base of the filename.

        :param directory: Look for a file in this directory.

        :param extensions: Any of these extensions for the file is
        acceptable.

        :param file_type: Human-readable description of the type of
        file we're looking for. This is used only in a log warning if
        no file can be found.

        :param mock_filesystem_operations: A test may pass in a
        2-tuple of functions to replace os.path.exists and the 'open'
        function.

        :return: A 3-tuple. (None, None, None) if no file can be
        found; otherwise (filename, media_type, contents).
        """
        if mock_filesystem_operations:
            exists_f, open_f = mock_filesystem_operations
        else:
            exists_f = os.path.exists
            open_f = open

        success_path = None
        media_type = None
        attempts = []
        for extension in extensions:
            for ext in (extension, extension.upper()):
                if not ext.startswith('.'):
                    ext = '.' + ext
                filename = base_filename + ext
                path = os.path.join(directory, filename)
                attempts.append(path)
                if exists_f(path):
                    media_type = Representation.MEDIA_TYPE_FOR_EXTENSION.get(
                        ext.lower()
                    )
                    content = None
                    with open_f(path) as fh:
                        content = fh.read()
                    return filename, media_type, content

        # If we went through that whole loop without returning,
        # we have failed.
        logging.warn(
            "Could not find %s for %s. Looked in: %s",
            file_type, base_filename, ", ".join(attempts)
        )
        return None, None, None


class LaneResetScript(LibraryInputScript):
    """Reset a library's lanes based on language configuration or estimates
    of the library's current collection."""

    @classmethod
    def arg_parser(cls, _db):
        parser = LibraryInputScript.arg_parser(_db)
        parser.add_argument(
            '--reset',
            help="Actually reset the lanes as opposed to showing what would happen.",
            action='store_true'
        )
        return parser

    def do_run(self, output=sys.stdout, **kwargs):
        parsed = self.parse_command_line(self._db, **kwargs)
        libraries = parsed.libraries
        self.reset = parsed.reset
        if not self.reset:
            self.log.info(
                "This is a dry run. Nothing will actually change in the database."
            )
            self.log.info(
                "Run with --reset to change the database."
            )

        if libraries and self.reset:
            self.log.warn(
                """This is not a drill.
Running this script will permanently reset the lanes for %d libraries. Any lanes created from
custom lists will be deleted (though the lists themselves will be preserved).
Sleeping for five seconds to give you a chance to back out.
You'll get another chance to back out before the database session is committed.""",
                len(libraries)
            )
            time.sleep(5)
        self.process_libraries(libraries)

        new_lane_output = "New Lane Configuration:"
        for library in libraries:
            new_lane_output += "\n\nLibrary '%s':\n" % library.name

            def print_lanes_for_parent(parent):
                lanes = self._db.query(Lane).filter(Lane.library==library).filter(Lane.parent==parent).order_by(Lane.priority)
                lane_output = ""
                for lane in lanes:
                    lane_output += "  " + ("  " * len(list(lane.parentage)))  + lane.display_name + "\n"
                    lane_output += print_lanes_for_parent(lane)
                return lane_output

            new_lane_output += print_lanes_for_parent(None)

        output.write(new_lane_output)

        if self.reset:
            self.log.warn("All done. Sleeping for five seconds before committing.")
            time.sleep(5)
            self._db.commit()

    def process_library(self, library):
        create_default_lanes(self._db, library)

class NovelistSnapshotScript(LibraryInputScript):

    def do_run(self, output=sys.stdout, *args, **kwargs):
        parsed = self.parse_command_line(self._db, *args, **kwargs)
        api = NoveListAPI.from_config(parsed.libraries[0])
        if (api):
            response = api.put_items_novelist(parsed.libraries[0])

            if (response):
                result = "NoveList API Response\n"
                result += str(response)

                output.write(result)

class ODLBibliographicImportScript(OPDSImportScript):
    """Import bibliographic information from the feed associated
    with an ODL collection."""

    IMPORTER_CLASS = ODLBibliographicImporter
    MONITOR_CLASS = ODLBibliographicImportMonitor
    PROTOCOL = ODLBibliographicImporter.NAME

class SharedODLImportScript(OPDSImportScript):
    IMPORTER_CLASS = SharedODLImporter
    MONITOR_CLASS = SharedODLImportMonitor
    PROTOCOL = SharedODLImporter.NAME<|MERGE_RESOLUTION|>--- conflicted
+++ resolved
@@ -568,10 +568,7 @@
         default_entrypoint_name = None
         if allowed_entrypoint_names:
             default_entrypoint_name = allowed_entrypoint_names[0]
-<<<<<<< HEAD
-
-=======
->>>>>>> 39128e8c
+
         chosen_entrypoints = self.entrypoints or allowed_entrypoint_names
 
         default_availability = library.default_facet(
@@ -616,10 +613,7 @@
                             availability=availability,
                             entrypoint=entrypoint,
                             entrypoint_is_default=(
-<<<<<<< HEAD
                                 top_level and
-=======
->>>>>>> 39128e8c
                                 entrypoint.INTERNAL_NAME == default_entrypoint_name
                             ),
                             order=order, order_ascending=True
@@ -694,13 +688,9 @@
                 minimum_featured_quality=library.minimum_featured_quality,
                 uses_customlists=lane.uses_customlists,
                 entrypoint=entrypoint,
-<<<<<<< HEAD
                 entrypoint_is_default=(
                     top_level and entrypoint is default_entrypoint
                 )
-=======
-                entrypoint_is_default=(entrypoint is default_entrypoint)
->>>>>>> 39128e8c
             )
             yield facets
 
