--- conflicted
+++ resolved
@@ -293,24 +293,8 @@
         del os.environ['AUTOINITIALIZE']
         app.manager = CirculationManager(_db, testing=testing)
         self.app = app
-<<<<<<< HEAD
-        self.base_url = Configuration.integration_url(
-            Configuration.CIRCULATION_MANAGER_INTEGRATION, required=True
-        )
-        
+
     def process_library(self, library):
-=======
-
-        self.base_url = ConfigurationSetting.sitewide(
-            self._db, Configuration.BASE_URL_KEY
-        ).value
-        if not self.base_url:
-            raise ValueError('No base url set for lane generation!')
-
-        self.library = app.manager.top_level_lane.library
-
-    def run(self):
->>>>>>> cf25fe23
         begin = time.time()
         client = self.app.test_client()
         ctx = self.app.test_request_context(base_url=self.base_url)
