import os
import logging
import sys
from nose.tools import set_trace
from sqlalchemy import create_engine
from sqlalchemy.sql.functions import func
from sqlalchemy.orm.session import Session
import time

from config import Configuration
import log # This sets the appropriate log format and level.
import random
from model import (
    production_session,
    CustomList,
    DataSource,
    Edition,
    Identifier,
    LicensePool,
    Subject,
    Work,
    WorkGenre,
)
from external_search import (
    ExternalSearchIndex,
)
from nyt import NYTBestSellerAPI
from opds_import import OPDSImportMonitor
from nyt import NYTBestSellerAPI

from overdrive import (
    OverdriveBibliographicCoverageProvider,
)

from threem import (
    ThreeMBibliographicCoverageProvider,
)

class Script(object):

    @property
    def _db(self):
        if not hasattr(self, "_session"):
            self._session = production_session()
        return self._session

    @property
    def log(self):
        if not hasattr(self, '_log'):
            logger_name = getattr(self, 'name', None)
            self._log = logging.getLogger(logger_name)
        return self._log        

    @property
    def data_directory(self):
        return Configuration.data_directory()

    @classmethod
    def parse_identifier_list(self, _db, arguments):
        """Turn a list of arguments into a list of identifiers.

        This makes it easy to identify specific identifiers on the
        command line. Examples:

        "Gutenberg ID" 1 2
        
        "Overdrive ID" a b c

        Basic but effective.
        """
        current_identifier_type = None
        identifier_type = arguments[0]
        for arg in arguments[1:]:
            identifier, ignore = Identifier.for_foreign_id(
                _db, identifier_type, arg, autocreate=False)
            if identifier:
                yield identifier

    def run(self):
        self.load_configuration()
        DataSource.well_known_sources(self._db)
        try:
            self.do_run()
        except Exception, e:
            logging.error(
                "Fatal exception while running script: %s", e,
                exc_info=e
            )
            raise e

    def load_configuration(self):
        if not Configuration.instance:
            Configuration.load()

class RunMonitorScript(Script):

    def __init__(self, monitor):
        if callable(monitor):
            monitor = monitor(self._db)
        self.monitor = monitor
        self.name = self.monitor.service_name

    def do_run(self):
        self.monitor.run()

class RunCoverageProvidersScript(Script):
    """Alternate between multiple coverage providers."""
    def __init__(self, providers):
        self.providers = []
        for i in providers:
            if callable(i):
                i = i(self._db)
            self.providers.append(i)

    def do_run(self):
        offsets = dict()
        providers = list(self.providers)
        while providers:
            random.shuffle(providers)
            for provider in providers:
                offset = offsets.get(provider, 0)
                self.log.debug(
                    "Running %s with offset %s", provider.service_name, offset
                )
                offset = provider.run_once_and_update_timestamp(offset)
                self.log.debug(
                    "Completed %s, new offset is %s", provider.service_name, offset
                )
                if offset is None:
                    # We're done with this provider for now.
                    if provider in offsets:
                        del offsets[provider]
                    if provider in providers:
                        providers.remove(provider)
                else:
                    offsets[provider] = offset


class IdentifierInputScript(Script):
    """A script that takes identifiers as command line inputs."""

    def parse_identifiers(self):
        potential_identifiers = sys.argv[1:]
        identifiers = self.parse_identifier_list(
            self._db, potential_identifiers
        )
        if potential_identifiers and not identifiers:
            self.log.warn("Could not extract any identifiers from command-line arguments, falling back to default behavior.")
        return identifiers


class RunCoverageProviderScript(IdentifierInputScript):
    """Run a single coverage provider."""

    def __init__(self, provider):
        if callable(provider):
            provider = provider(self._db)
        self.provider = provider
        self.name = self.provider.service_name

    def do_run(self):

        identifiers = self.parse_identifiers()
        if identifiers:
            self.provider.process_batch(identifiers)
            self._db.commit()
        else:
            self.provider.run()

class BibliographicRefreshScript(IdentifierInputScript):
    """Refresh the core bibliographic data for Editions direct from the
    license source.
    """
    def do_run(self):
        identifiers = self.parse_identifiers()
        if not identifiers:
            raise Exception(
                "You must specify at least one identifier to refresh."
            )
        for identifier in identifiers:
            self.refresh_metadata(identifier)

    def refresh_metadata(self, identifier):
        provider = None
        if identifier.type==Identifier.THREEM_ID:
            provider = ThreeMBibliographicCoverageProvider
        elif identifier.type==Identifier.OVERDRIVE_ID:
            provider = OverdriveBibliographicCoverageProvider
        else:
            self.log.warn("Cannot update coverage for %r" % identifier)
        if provider:
            provider(self._db).ensure_coverage(identifier, force=True)


class WorkProcessingScript(Script):

    name = "Work processing script"

    def __init__(self, _db=None, force=False, restrict_to_source=None, 
                 specific_identifier=None, random_order=True,
                 batch_size=10):
        self.db = _db or self._db
        if restrict_to_source:
            # Process works from a certain data source.
            data_source = DataSource.lookup(self.db, restrict_to_source)
            self.restrict_to_source = data_source
        else:
            # Process works from any data source.
            self.restrict_to_source = None
        self.force = force
        self.specific_works = None
        if specific_identifier:
            # Look up the works for this identifier
            q = self.db.query(Work).join(Edition).filter(
                Edition.primary_identifier==specific_identifier)
            self.specific_works = q

        self.batch_size = batch_size

    def do_run(self):
        q = None
        if self.specific_works:
            logging.info(
                "Processing specific works: %r", self.specific_works.all()
            )
            q = self.specific_works
        elif self.restrict_to_source:
            logging.info(
                "Processing %s works.",
                self.restrict_to_source.name,
            )
        else:
            logging.info("Processing all works.")

        if not q:
            q = self.db.query(Work)
            if self.restrict_to_source:
                q = q.join(Edition).filter(
                    Edition.data_source==self.restrict_to_source)
            q = self.query_hook(q)

        q = q.order_by(Work.id)
        logging.info("That's %d works.", q.count())

        works = True
        offset = 0
        while works:
            works = q.offset(offset).limit(self.batch_size)
            for work in works:
                self.process_work(work)
            offset += self.batch_size
            self.db.commit()
        self.db.commit()

    def query_hook(self, q):
        return q

    def process_work(self, work):
        raise NotImplementedError()      

class WorkConsolidationScript(WorkProcessingScript):

    name = "Work consolidation script"

    def do_run(self):
        work_ids_to_delete = set()
        unset_work_id = dict(work_id=None)

        if self.force:
            self.clear_existing_works()                  

        logging.info("Consolidating works.")
        LicensePool.consolidate_works(self.db)

        logging.info("Deleting works with no editions.")
        for i in self.db.query(Work).filter(Work.primary_edition==None):
            self.db.delete(i)            
        self.db.commit()

    def clear_existing_works(self):
        # Locate works we want to consolidate.
        unset_work_id = { Edition.work_id : None }
        work_ids_to_delete = set()
        work_records = self.db.query(Edition)
        if getattr(self, 'identifier_type', None):
            work_records = work_records.join(
                Identifier).filter(
                    Identifier.type==self.identifier_type)
            for wr in work_records:
                work_ids_to_delete.add(wr.work_id)
            work_records = self.db.query(Edition).filter(
                Edition.work_id.in_(work_ids_to_delete))
        else:
            work_records = work_records.filter(Edition.work_id!=None)

        # Unset the work IDs for any works we want to re-consolidate.
        work_records.update(unset_work_id, synchronize_session='fetch')

        pools = self.db.query(LicensePool)
        if getattr(self, 'identifier_type', None):
            # Unset the work IDs for those works' LicensePools.
            pools = pools.join(Identifier).filter(
                Identifier.type==self.identifier_type)
            for pool in pools:
                # This should not be necessary--every single work ID we're
                # going to delete should have showed up in the first
                # query--but just in case.
                work_ids_to_delete.add(pool.work_id)
            pools = self.db.query(LicensePool).filter(
                LicensePool.work_id.in_(work_ids_to_delete))
        else:
            pools = pools.filter(LicensePool.work_id!=None)
        pools.update(unset_work_id, synchronize_session='fetch')

        # Delete all work-genre assignments for works that will be
        # reconsolidated.
        if work_ids_to_delete:
            genres = self.db.query(WorkGenre)
            genres = genres.filter(WorkGenre.work_id.in_(work_ids_to_delete))
            logging.info(
                "Deleting %d genre assignments.", genres.count()
            )
            genres.delete(synchronize_session='fetch')
            self.db.flush()

        if work_ids_to_delete:
            works = self.db.query(Work)
            logging.info(
                "Deleting %d works.", len(work_ids_to_delete)
            )
            works = works.filter(Work.id.in_(work_ids_to_delete))
            works.delete(synchronize_session='fetch')
            self.db.commit()


class WorkPresentationScript(WorkProcessingScript):
    """Calculate the presentation for Work objects."""

    def process_work(self, work):
        work.calculate_presentation(
            choose_edition=True, classify=True, choose_summary=True,
            calculate_quality=True)
  

class OPDSImportScript(Script):
    """Import all books from an OPDS feed."""
    def __init__(self, feed_url, default_data_source, importer_class, 
                 keep_timestamp=True, immediately_presentation_ready=False):
        self.feed_url = feed_url
        self.default_data_source = default_data_source
        self.importer_class = importer_class
        self.keep_timestamp = keep_timestamp
        self.immediately_presentation_ready = immediately_presentation_ready

    def do_run(self):
        monitor = OPDSImportMonitor(
            self._db, self.feed_url, self.default_data_source, 
            self.importer_class, keep_timestamp=self.keep_timestamp,
            immediately_presentation_ready = self.immediately_presentation_ready
        )
        monitor.run()
        

class NYTBestSellerListsScript(Script):

    def __init__(self, include_history=False):
        super(NYTBestSellerListsScript, self).__init__()
        self.include_history = include_history
    
    def do_run(self):
        self.api = NYTBestSellerAPI(self._db)
        self.data_source = DataSource.lookup(self._db, DataSource.NYT)
        # For every best-seller list...
        names = self.api.list_of_lists()
        for l in sorted(names['results'], key=lambda x: x['list_name_encoded']):

            name = l['list_name_encoded']
            logging.info("Handling list %s" % name)
            best = self.api.best_seller_list(l)

            if self.include_history:
                self.api.fill_in_history(best)
            else:
                self.api.update(best)

            # Mirror the list to the database.
            customlist = best.to_customlist(self._db)
            logging.info(
                "Now %s entries in the list.", len(customlist.entries))
            self._db.commit()


class RefreshMaterializedViewsScript(Script):
    """Refresh all materialized views."""
    
    def do_run(self):
        # Initialize database
        from model import (
            MaterializedWork,
            MaterializedWorkWithGenre,
        )
        db = self._db
        for i in (MaterializedWork, MaterializedWorkWithGenre):
            view_name = i.__table__.name
            a = time.time()
            db.execute("REFRESH MATERIALIZED VIEW CONCURRENTLY %s" % view_name)
            b = time.time()
<<<<<<< HEAD
            print "%s refreshed in %.2f sec" % (view_name, b-a)
=======
            print "%s refreshed in %.2f sec." % (view_name, b-a)
>>>>>>> 941c7cd0
        # Close out this session because we're about to create another one.
        db.commit()
        db.close()

        # The normal database connection (which we want almost all the
        # time) wraps everything in a big transaction, but VACUUM
        # can't be executed within a transaction block. So create a
        # separate connection that uses autocommit.
        url = Configuration.database_url()
        engine = create_engine(url, isolation_level="AUTOCOMMIT")
        engine.autocommit = True
        a = time.time()
        engine.execute("VACUUM (VERBOSE, ANALYZE)")
        b = time.time()
<<<<<<< HEAD
        print "Vacuumed in %.2f sec" % (b-a)
=======
        print "Vacuumed in %.2f sec." % (b-a)
>>>>>>> 941c7cd0
        

class Explain(Script):
    """Explain everything known about a given work."""
    def run(self):
        title = sys.argv[1]
        editions = self._db.query(Edition).filter(Edition.title.ilike(title))
        for edition in editions:
            self.explain(self._db, edition)
            print "-" * 80
        #self._db.commit()

    @classmethod
    def explain(cls, _db, edition, calculate_presentation=False):
        if edition.medium != 'Book':
            return
        output = "%s (%s, %s)" % (edition.title, edition.author, edition.medium)
        print output.encode("utf8")
        work = edition.work
        lp = edition.license_pool
        print " Metadata URL: http://metadata.alpha.librarysimplified.org/lookup?urn=%s" % edition.primary_identifier.urn
        seen = set()
        cls.explain_identifier(edition.primary_identifier, True, seen, 1, 0)
        if lp:
            cls.explain_license_pool(lp)
        else:
            print " No associated license pool."
        if work:
            cls.explain_work(work)
        else:
            print " No associated work."

        if work and calculate_presentation:
             print "!!! About to calculate presentation!"
             work.calculate_presentation()
             print "!!! All done!"
             print
             print "After recalculating presentation:"
             cls.explain_work(work)

    @classmethod
    def explain_identifier(cls, identifier, primary, seen, strength, level):
        indent = "  " * level
        if primary:
            ident = "Primary identifier"
        else:
            ident = "Identifier"
        if primary:
            strength = 1
        output = "%s %s: %s/%s (q=%s)" % (indent, ident, identifier.type, identifier.identifier, strength)
        print output.encode("utf8")

        _db = Session.object_session(identifier)
        classifications = Identifier.classifications_for_identifier_ids(
            _db, [identifier.id])
        for classification in classifications:
            subject = classification.subject
            genre = subject.genre
            if genre:
                genre = genre.name
            else:
                genre = "(!genre)"
            #print "%s  %s says: %s/%s %s w=%s" % (
            #    indent, classification.data_source.name,
            #    subject.identifier, subject.name, genre, classification.weight
            #)
        seen.add(identifier)
        for equivalency in identifier.equivalencies:
            if equivalency.id in seen:
                continue
            seen.add(equivalency.id)
            output = equivalency.output
            cls.explain_identifier(output, False, seen,
                                    equivalency.strength, level+1)

    @classmethod
    def explain_license_pool(cls, pool):
        print "Licensepool info:"
        print " Delivery mechanisms:"
        if pool.delivery_mechanisms:
            for lpdm in pool.delivery_mechanisms:
                dm = lpdm.delivery_mechanism
                if dm.default_client_can_fulfill:
                    fulfillable = "Fulfillable"
                else:
                    fulfillable = "Unfulfillable"
                    print "  %s %s/%s" % (fulfillable, dm.content_type, dm.drm_scheme)
        else:
            print " No delivery mechanisms."
        print " %s owned, %d available, %d holds, %d reserves" % (
            pool.licenses_owned, pool.licenses_available, pool.patrons_in_hold_queue, pool.licenses_reserved
        )

    @classmethod
    def explain_work(cls, work):
        print "Work info:"
        print " Fiction: %s" % work.fiction
        print " Audience: %s" % work.audience
        print " Target age: %r" % work.target_age
        print " %s genres." % (len(work.genres))
        for genre in work.genres:
            print " ", genre<|MERGE_RESOLUTION|>--- conflicted
+++ resolved
@@ -405,11 +405,8 @@
             a = time.time()
             db.execute("REFRESH MATERIALIZED VIEW CONCURRENTLY %s" % view_name)
             b = time.time()
-<<<<<<< HEAD
-            print "%s refreshed in %.2f sec" % (view_name, b-a)
-=======
             print "%s refreshed in %.2f sec." % (view_name, b-a)
->>>>>>> 941c7cd0
+
         # Close out this session because we're about to create another one.
         db.commit()
         db.close()
@@ -424,12 +421,8 @@
         a = time.time()
         engine.execute("VACUUM (VERBOSE, ANALYZE)")
         b = time.time()
-<<<<<<< HEAD
-        print "Vacuumed in %.2f sec" % (b-a)
-=======
         print "Vacuumed in %.2f sec." % (b-a)
->>>>>>> 941c7cd0
-        
+
 
 class Explain(Script):
     """Explain everything known about a given work."""
