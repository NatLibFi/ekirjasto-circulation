import argparse
import datetime
import logging
import os
import sys
import time
from collections.abc import Sequence
from datetime import timedelta
from pathlib import Path
from typing import Any

from sqlalchemy import inspect, select
from sqlalchemy.engine import Connection
from sqlalchemy.exc import NoResultFound
from sqlalchemy.orm import Session

from alembic import command, config
from alembic.util import CommandError
from api.adobe_vendor_id import AuthdataUtility
from api.authenticator import LibraryAuthenticator
from api.axis import Axis360BibliographicCoverageProvider
from api.bibliotheca import BibliothecaCirculationSweep
from api.config import CannotLoadConfiguration, Configuration
from api.lanes import create_default_lanes
from api.local_analytics_exporter import LocalAnalyticsExporter
from api.metadata.novelist import NoveListAPI
from api.metadata.nyt import NYTBestSellerAPI
from api.opds_for_distributors import (
    OPDSForDistributorsImporter,
    OPDSForDistributorsImportMonitor,
    OPDSForDistributorsReaperMonitor,
)
from api.overdrive import OverdriveAPI
<<<<<<< HEAD
from core import classifier
from core.external_search import ExternalSearchIndex
=======
>>>>>>> fcfc2282
from core.integration.goals import Goals
from core.lane import Lane
from core.marc import Annotator as MarcAnnotator
from core.marc import MARCExporter, MarcExporterLibrarySettings, MarcExporterSettings
from core.model import (
    LOCK_ID_DB_INIT,
    CirculationEvent,
    Collection,
    ConfigurationSetting,
    Contribution,
    DataSource,
    DiscoveryServiceRegistration,
    Edition,
    Hold,
    Identifier,
    IntegrationConfiguration,
    IntegrationLibraryConfiguration,
    Library,
    LicensePool,
    Loan,
    MarcFile,
    Patron,
    SessionManager,
    get_one,
    pg_advisory_lock,
)
from core.scripts import (
    IdentifierInputScript,
    LibraryInputScript,
    OPDSImportScript,
    PatronInputScript,
)
from core.scripts import Script as CoreScript
from core.scripts import TimestampScript
from core.service.container import container_instance
from core.util import LanguageCodes
from core.util.datetime_helpers import utc_now


class Script(CoreScript):
    ...


class MetadataCalculationScript(Script):

    """Force calculate_presentation() to be called on some set of Editions.

    This assumes that the metadata is in already in the database and
    will fall into place if we just call
    Edition.calculate_presentation() and Edition.calculate_work() and
    Work.calculate_presentation().

    Most of these will be data repair scripts that do not need to be run
    regularly.

    """

    name = "Metadata calculation script"

    def q(self):
        raise NotImplementedError()

    def run(self):
        q = self.q()
        search_index_client = self.services.search.index()
        self.log.info("Attempting to repair metadata for %d works" % q.count())

        success = 0
        failure = 0
        also_created_work = 0

        def checkpoint():
            self._db.commit()
            self.log.info(
                "%d successes, %d failures, %d new works.",
                success,
                failure,
                also_created_work,
            )

        i = 0
        for edition in q:
            edition.calculate_presentation()
            if edition.sort_author:
                success += 1
                work, is_new = edition.license_pool.calculate_work(
                    search_index_client=search_index_client
                )
                if work:
                    work.calculate_presentation()
                    if is_new:
                        also_created_work += 1
            else:
                failure += 1
            i += 1
            if not i % 1000:
                checkpoint()
        checkpoint()


class FillInAuthorScript(MetadataCalculationScript):
    """Fill in Edition.sort_author for Editions that have a list of
    Contributors, but no .sort_author.

    This is a data repair script that should not need to be run
    regularly.
    """

    name = "Fill in missing authors"

    def q(self):
        return (
            self._db.query(Edition)
            .join(Edition.contributions)
            .join(Contribution.contributor)
            .filter(Edition.sort_author == None)
        )


class CacheMARCFiles(LibraryInputScript):
    """Generate and cache MARC files for each input library."""

    name = "Cache MARC files"

    @classmethod
    def arg_parser(cls, _db: Session) -> argparse.ArgumentParser:  # type: ignore[override]
        parser = super().arg_parser(_db)
        parser.add_argument(
            "--force",
            help="Generate new MARC files even if MARC files have already been generated recently enough",
            dest="force",
            action="store_true",
        )
        return parser

    def __init__(
        self,
        _db: Session | None = None,
        cmd_args: Sequence[str] | None = None,
        exporter: MARCExporter | None = None,
        *args: Any,
        **kwargs: Any,
    ) -> None:
        super().__init__(_db, *args, **kwargs)
        self.force = False
        self.parse_args(cmd_args)
        self.storage_service = self.services.storage.public()

        self.cm_base_url = ConfigurationSetting.sitewide(
            self._db, Configuration.BASE_URL_KEY
        ).value

        self.exporter = exporter or MARCExporter(self._db, self.storage_service)

    def parse_args(self, cmd_args: Sequence[str] | None = None) -> argparse.Namespace:
        parser = self.arg_parser(self._db)
        parsed = parser.parse_args(cmd_args)
        self.force = parsed.force
        return parsed

    def settings(
        self, library: Library
    ) -> tuple[MarcExporterSettings, MarcExporterLibrarySettings]:
        integration_query = (
            select(IntegrationLibraryConfiguration)
            .join(IntegrationConfiguration)
            .where(
                IntegrationConfiguration.goal == Goals.CATALOG_GOAL,
                IntegrationConfiguration.protocol == MARCExporter.__name__,
                IntegrationLibraryConfiguration.library == library,
            )
        )
        integration = self._db.execute(integration_query).scalar_one()

        library_settings = MARCExporter.library_settings_load(integration)
        settings = MARCExporter.settings_load(integration.parent)

        return settings, library_settings

    def process_libraries(self, libraries: Sequence[Library]) -> None:
        if not self.storage_service:
            self.log.info("No storage service was found.")
            return

        super().process_libraries(libraries)

    def get_collections(self, library: Library) -> Sequence[Collection]:
        return self._db.scalars(
            select(Collection).where(
                Collection.libraries.contains(library),
                Collection.export_marc_records == True,
            )
        ).all()

    def get_web_client_urls(
        self, library: Library, url: str | None = None
    ) -> list[str]:
        """Find web client URLs configured by the registry for this library."""
        urls = [
            s.web_client
            for s in self._db.execute(
                select(DiscoveryServiceRegistration.web_client).where(
                    DiscoveryServiceRegistration.library == library,
                    DiscoveryServiceRegistration.web_client != None,
                )
            ).all()
        ]

        if url:
            urls.append(url)

        return urls

    def process_library(
        self, library: Library, annotator_cls: type[MarcAnnotator] = MarcAnnotator
    ) -> None:
        try:
            settings, library_settings = self.settings(library)
        except NoResultFound:
            return

        self.log.info("Processing library %s" % library.name)

        update_frequency = int(settings.update_frequency)

        # Find the collections for this library.
        collections = self.get_collections(library)

        # Find web client URLs configured by the registry for this library.
        web_client_urls = self.get_web_client_urls(
            library, library_settings.web_client_url
        )

        annotator = annotator_cls(
            self.cm_base_url,
            library.short_name or "",
            web_client_urls,
            library_settings.organization_code,
            library_settings.include_summary,
            library_settings.include_genres,
        )

        # We set the creation time to be the start of the batch. Any updates that happen during the batch will be
        # included in the next batch.
        creation_time = utc_now()

        for collection in collections:
            self.process_collection(
                library,
                collection,
                annotator,
                update_frequency,
                creation_time,
            )

    def last_updated(
        self, library: Library, collection: Collection
    ) -> datetime.datetime | None:
        """Find the most recent MarcFile creation time."""
        last_updated_file = self._db.execute(
            select(MarcFile.created)
            .where(
                MarcFile.library == library,
                MarcFile.collection == collection,
            )
            .order_by(MarcFile.created.desc())
        ).first()

        return last_updated_file.created if last_updated_file else None

    def process_collection(
        self,
        library: Library,
        collection: Collection,
        annotator: MarcAnnotator,
        update_frequency: int,
        creation_time: datetime.datetime,
    ) -> None:
        last_update = self.last_updated(library, collection)

        if (
            not self.force
            and last_update
            and (last_update > creation_time - timedelta(days=update_frequency))
        ):
            self.log.info(
                f"Skipping collection {collection.name} because last update was less than {update_frequency} days ago"
            )
            return

        # First update the file with ALL the records.
        self.exporter.records(
            library, collection, annotator, creation_time=creation_time
        )

        # Then create a new file with changes since the last update.
        if last_update:
            self.exporter.records(
                library,
                collection,
                annotator,
                creation_time=creation_time,
                since_time=last_update,
            )

        self._db.commit()
        self.log.info("Processed collection %s" % collection.name)


class AdobeAccountIDResetScript(PatronInputScript):
    @classmethod
    def arg_parser(cls, _db):
        parser = super().arg_parser(_db)
        parser.add_argument(
            "--delete",
            help="Actually delete credentials as opposed to showing what would happen.",
            action="store_true",
        )
        return parser

    def do_run(self, *args, **kwargs):
        parsed = self.parse_command_line(self._db, *args, **kwargs)
        patrons = parsed.patrons
        self.delete = parsed.delete
        if not self.delete:
            self.log.info(
                "This is a dry run. Nothing will actually change in the database."
            )
            self.log.info("Run with --delete to change the database.")

        if patrons and self.delete:
            self.log.warn(
                """This is not a drill.
Running this script will permanently disconnect %d patron(s) from their Adobe account IDs.
They will be unable to fulfill any existing loans that involve Adobe-encrypted files.
Sleeping for five seconds to give you a chance to back out.
You'll get another chance to back out before the database session is committed.""",
                len(patrons),
            )
            time.sleep(5)
        self.process_patrons(patrons)
        if self.delete:
            self.log.warn("All done. Sleeping for five seconds before committing.")
            time.sleep(5)
            self._db.commit()

    def process_patron(self, patron):
        """Delete all of a patron's Credentials that contain an Adobe account
        ID _or_ connect the patron to a DelegatedPatronIdentifier that
        contains an Adobe account ID.
        """
        self.log.info(
            'Processing patron "%s"',
            patron.authorization_identifier
            or patron.username
            or patron.external_identifier,
        )
        for credential in AuthdataUtility.adobe_relevant_credentials(patron):
            self.log.info(
                ' Deleting "%s" credential "%s"', credential.type, credential.credential
            )
            if self.delete:
                self._db.delete(credential)


class AvailabilityRefreshScript(IdentifierInputScript):
    """Refresh the availability information for a LicensePool, direct from the
    license source.
    """

    def do_run(self):
        args = self.parse_command_line(self._db)
        if not args.identifiers:
            raise Exception("You must specify at least one identifier to refresh.")

        # We don't know exactly how big to make these batches, but 10 is
        # always safe.
        start = 0
        size = 10
        while start < len(args.identifiers):
            batch = args.identifiers[start : start + size]
            self.refresh_availability(batch)
            self._db.commit()
            start += size

    def refresh_availability(self, identifiers):
        provider = None
        identifier = identifiers[0]
        if identifier.type == Identifier.THREEM_ID:
            sweeper = BibliothecaCirculationSweep(self._db)
            sweeper.process_batch(identifiers)
        elif identifier.type == Identifier.OVERDRIVE_ID:
            api = OverdriveAPI(self._db)
            for identifier in identifiers:
                api.update_licensepool(identifier.identifier)
        elif identifier.type == Identifier.AXIS_360_ID:
            provider = Axis360BibliographicCoverageProvider(self._db)
            provider.process_batch(identifiers)
        else:
            self.log.warn("Cannot update coverage for %r" % identifier.type)


class LanguageListScript(LibraryInputScript):
    """List all the languages with at least one non-open access work
    in the collection.
    """

    def process_library(self, library):
        print(library.short_name)
        for item in self.languages(library):
            print(item)

    def languages(self, library):
        ":yield: A list of output lines, one per language."
        for abbreviation, count in library.estimated_holdings_by_language(
            include_open_access=False
        ).most_common():
            display_name = LanguageCodes.name_for_languageset(abbreviation)
            yield "%s %i (%s)" % (abbreviation, count, display_name)

class CollectTranslationsScript(Script):
    """A script to collect strings from source files"""
    
    def run(self):
        genres = []
        # Find genres and subgenres.
        for name, genre_data in classifier.genres.items():
            for genre in genre_data.self_and_subgenres:
                if not genre in genres:
                    genres.append(genre)
        
        with open("core/classifier/localized_names.py", "w") as file:
            file.write("from flask_babel import lazy_gettext as _\n\n")
            file.write("# DO NOT EDIT THIS FILE MANUALLY!\n")
            file.write("# This file was generated by the CollectTranslationsScript class.\n\n")
            file.write("genres = {\n")
            for genre in genres:
                file.write(f"  \"{genre.name}\": _(\"{genre.name}\"),\n")
            file.write("}\n")

        os.system("./bin/util/generate_translation_template")
        os.system("pybabel update -i core.pot -d translations -D core")
        os.system("pybabel update -i circulation.pot -d translations -D circulation")
        os.system("pybabel update -i circulation-admin.pot -d translations -D circulation-admin")

class CompileTranslationsScript(Script):
    """A script to combine translation files for circulation, core
    and the admin interface, and compile the result to be used by the
    app. The combination step is necessary because Flask-Babel does not
    support multiple domains yet.
    """

    def run(self):
        languages = Configuration.localization_languages()
        for language in languages:
            base_path = "translations/%s/LC_MESSAGES" % language
            if not os.path.exists(base_path):
                logging.warn("No translations for configured language %s" % language)
                continue

            os.system("rm %(path)s/messages.po" % dict(path=base_path))
            os.system("cat %(path)s/*.po > %(path)s/messages.po" % dict(path=base_path))

        os.system("pybabel compile -f -d translations")


class InstanceInitializationScript:
    """An idempotent script to initialize an instance of the Circulation Manager.

    This script is intended for use in servers, Docker containers, etc,
    when the Circulation Manager app is being installed. It initializes
    the database and sets an appropriate alias on the OpenSearch index.

    Because it's currently run every time a container is started, it must
    remain idempotent.
    """

    def __init__(self) -> None:
        self._log: logging.Logger | None = None
        self._container = container_instance()

        # Call init_resources() to initialize the logging configuration.
        self._container.init_resources()

    @property
    def log(self) -> logging.Logger:
        if self._log is None:
            self._log = logging.getLogger(
                f"{self.__module__}.{self.__class__.__name__}"
            )
        return self._log

    @staticmethod
    def _get_alembic_config(connection: Connection) -> config.Config:
        """Get the Alembic config object for the current app."""
        conf = config.Config(str(Path(__file__).parent.absolute() / "alembic.ini"))
        conf.attributes["configure_logger"] = False
        conf.attributes["connection"] = connection.engine
        conf.attributes["need_lock"] = False
        return conf

    def migrate_database(self, connection: Connection) -> None:
        """Run our database migrations to make sure the database is up-to-date."""
        alembic_conf = self._get_alembic_config(connection)
        command.upgrade(alembic_conf, "head")

    def initialize_database(self, connection: Connection) -> None:
        """
        Initialize the database, creating tables, loading default data and then
        stamping the most recent migration as the current state of the DB.
        """
        SessionManager.initialize_schema(connection)

        with Session(connection) as session:
            # Initialize the database with default data
            SessionManager.initialize_data(session)

            # Create a secret key if one doesn't already exist.
            ConfigurationSetting.sitewide_secret(session, Configuration.SECRET_KEY)

        # Stamp the most recent migration as the current state of the DB
        alembic_conf = self._get_alembic_config(connection)
        command.stamp(alembic_conf, "head")

    def initialize_search_indexes(self) -> bool:
        search = self._container.search.index()
        return search.initialize_indices()

    def initialize(self, connection: Connection):
        """Initialize the database if necessary."""
        inspector = inspect(connection)
        if inspector.has_table("alembic_version"):
            self.log.info("Database schema already exists. Running migrations.")
            try:
                self.migrate_database(connection)
                self.log.info("Migrations complete.")
            except CommandError as e:
                self.log.error(
                    f"Error running database migrations: {str(e)}. This "
                    f"is possibly because you are running a old version "
                    f"of the application against a new database."
                )
        else:
            self.log.info("Database schema does not exist. Initializing.")
            self.initialize_database(connection)
            self.log.info("Initialization complete.")

        self.initialize_search_indexes()

    def run(self) -> None:
        """
        Initialize the database if necessary. This script is idempotent, so it
        can be run every time the app starts.

        The script uses a PostgreSQL advisory lock to ensure that only one
        instance of the script is running at a time. This prevents multiple
        instances from trying to initialize the database at the same time.
        """
        engine = SessionManager.engine()
        with engine.begin() as connection:
            with pg_advisory_lock(connection, LOCK_ID_DB_INIT):
                self.initialize(connection)

        engine.dispose()


class LoanReaperScript(TimestampScript):
    """Remove expired loans and holds whose owners have not yet synced
    with the loan providers.

    This stops the library from keeping a record of the final loans and
    holds of a patron who stopped using the circulation manager.

    If a loan or (more likely) hold is removed incorrectly, it will be
    restored the next time the patron syncs their loans feed.
    """

    name = "Remove expired loans and holds from local database"

    def do_run(self):
        now = utc_now()

        # Reap loans and holds that we know have expired.
        for obj, what in ((Loan, "loans"), (Hold, "holds")):
            qu = self._db.query(obj).filter(obj.end < now)
            self._reap(qu, "expired %s" % what)

        for obj, what, max_age in (
            (Loan, "loans", timedelta(days=90)),
            (Hold, "holds", timedelta(days=365)),
        ):
            # Reap loans and holds which have no end date and are very
            # old. It's very likely these loans and holds have expired
            # and we simply don't have the information.
            older_than = now - max_age
            qu = (
                self._db.query(obj)
                .join(obj.license_pool)
                .filter(obj.end == None)
                .filter(obj.start < older_than)
                .filter(LicensePool.open_access == False)
            )
            explain = "{} older than {}".format(what, older_than.strftime("%Y-%m-%d"))
            self._reap(qu, explain)

    def _reap(self, qu, what):
        """Delete every database object that matches the given query.

        :param qu: The query that yields objects to delete.
        :param what: A human-readable explanation of what's being
                     deleted.
        """
        counter = 0
        print("Reaping %d %s." % (qu.count(), what))
        for o in qu:
            self._db.delete(o)
            counter += 1
            if not counter % 100:
                print(counter)
                self._db.commit()
        self._db.commit()


class DisappearingBookReportScript(Script):

    """Print a TSV-format report on books that used to be in the
    collection, or should be in the collection, but aren't.
    """

    def do_run(self):
        qu = (
            self._db.query(LicensePool)
            .filter(LicensePool.open_access == False)
            .filter(LicensePool.suppressed == False)
            .filter(LicensePool.licenses_owned <= 0)
            .order_by(LicensePool.availability_time.desc())
        )
        first_row = [
            "Identifier",
            "Title",
            "Author",
            "First seen",
            "Last seen (best guess)",
            "Current licenses owned",
            "Current licenses available",
            "Changes in number of licenses",
            "Changes in title availability",
        ]
        print("\t".join(first_row))

        for pool in qu:
            self.explain(pool)

    def investigate(self, licensepool):
        """Find when the given LicensePool might have disappeared from the
        collection.

        :param licensepool: A LicensePool.

        :return: a 3-tuple (last_seen, title_removal_events,
            license_removal_events).

        `last_seen` is the latest point at which we knew the book was
        circulating. If we never knew the book to be circulating, this
        is the first time we ever saw the LicensePool.

        `title_removal_events` is a query that returns CirculationEvents
        in which this LicensePool was removed from the remote collection.

        `license_removal_events` is a query that returns
        CirculationEvents in which LicensePool.licenses_owned went
        from having a positive number to being zero or a negative
        number.
        """
        first_activity = None
        most_recent_activity = None

        # If we have absolutely no information about the book ever
        # circulating, we act like we lost track of the book
        # immediately after seeing it for the first time.
        last_seen = licensepool.availability_time

        # If there's a recorded loan or hold on the book, that can
        # push up the last time the book was known to be circulating.
        for l in (licensepool.loans, licensepool.holds):
            for item in l:
                if not last_seen or item.start > last_seen:
                    last_seen = item.start

        # Now we look for relevant circulation events. First, an event
        # where the title was explicitly removed is pretty clearly
        # a 'last seen'.
        base_query = (
            self._db.query(CirculationEvent)
            .filter(CirculationEvent.license_pool == licensepool)
            .order_by(CirculationEvent.start.desc())
        )
        title_removal_events = base_query.filter(
            CirculationEvent.type == CirculationEvent.DISTRIBUTOR_TITLE_REMOVE
        )
        if title_removal_events.count():
            candidate = title_removal_events[-1].start
            if not last_seen or candidate > last_seen:
                last_seen = candidate

        # Also look for an event where the title went from a nonzero
        # number of licenses to a zero number of licenses. That's a
        # good 'last seen'.
        license_removal_events = (
            base_query.filter(
                CirculationEvent.type == CirculationEvent.DISTRIBUTOR_LICENSE_REMOVE,
            )
            .filter(CirculationEvent.old_value > 0)
            .filter(CirculationEvent.new_value <= 0)
        )
        if license_removal_events.count():
            candidate = license_removal_events[-1].start
            if not last_seen or candidate > last_seen:
                last_seen = candidate

        return last_seen, title_removal_events, license_removal_events

    format = "%Y-%m-%d"

    def explain(self, licensepool):
        edition = licensepool.presentation_edition
        identifier = licensepool.identifier
        last_seen, title_removal_events, license_removal_events = self.investigate(
            licensepool
        )

        data = [f"{identifier.type} {identifier.identifier}"]
        if edition:
            data.extend([edition.title, edition.author])
        if licensepool.availability_time:
            first_seen = licensepool.availability_time.strftime(self.format)
        else:
            first_seen = ""
        data.append(first_seen)
        if last_seen:
            last_seen = last_seen.strftime(self.format)
        else:
            last_seen = ""
        data.append(last_seen)
        data.append(licensepool.licenses_owned)
        data.append(licensepool.licenses_available)

        license_removals = []
        for event in license_removal_events:
            description = "{}: {}→{}".format(
                event.start.strftime(self.format),
                event.old_value,
                event.new_value,
            )
            license_removals.append(description)
        data.append(", ".join(license_removals))

        title_removals = [
            event.start.strftime(self.format) for event in title_removal_events
        ]
        data.append(", ".join(title_removals))

        print("\t".join([str(x) for x in data]))


class NYTBestSellerListsScript(TimestampScript):
    name = "Update New York Times best-seller lists"

    def __init__(self, include_history=False):
        super().__init__()
        self.include_history = include_history

    def do_run(self):
        self.api = NYTBestSellerAPI.from_config(self._db)
        self.data_source = DataSource.lookup(self._db, DataSource.NYT)
        # For every best-seller list...
        names = self.api.list_of_lists()
        for l in sorted(names["results"], key=lambda x: x["list_name_encoded"]):
            name = l["list_name_encoded"]
            self.log.info("Handling list %s" % name)
            best = self.api.best_seller_list(l)

            if self.include_history:
                self.api.fill_in_history(best)
            else:
                self.api.update(best)

            # Mirror the list to the database.
            customlist = best.to_customlist(self._db)
            self.log.info("Now %s entries in the list.", len(customlist.entries))
            self._db.commit()


class OPDSForDistributorsImportScript(OPDSImportScript):
    """Import all books from the OPDS feed associated with a collection
    that requires authentication."""

    IMPORTER_CLASS = OPDSForDistributorsImporter
    MONITOR_CLASS = OPDSForDistributorsImportMonitor
    PROTOCOL = OPDSForDistributorsImporter.NAME


class OPDSForDistributorsReaperScript(OPDSImportScript):
    """Get all books from the OPDS feed associated with a collection
    to find out if any have been removed."""

    IMPORTER_CLASS = OPDSForDistributorsImporter
    MONITOR_CLASS = OPDSForDistributorsReaperMonitor
    PROTOCOL = OPDSForDistributorsImporter.NAME


class LaneResetScript(LibraryInputScript):
    """Reset a library's lanes based on language configuration or estimates
    of the library's current collection."""

    @classmethod
    def arg_parser(cls, _db):
        parser = LibraryInputScript.arg_parser(_db)
        parser.add_argument(
            "--reset",
            help="Actually reset the lanes as opposed to showing what would happen.",
            action="store_true",
        )
        return parser

    def do_run(self, output=sys.stdout, **kwargs):
        parsed = self.parse_command_line(self._db, **kwargs)
        libraries = parsed.libraries
        self.reset = parsed.reset
        if not self.reset:
            self.log.info(
                "This is a dry run. Nothing will actually change in the database."
            )
            self.log.info("Run with --reset to change the database.")

        if libraries and self.reset:
            self.log.warn(
                """This is not a drill.
Running this script will permanently reset the lanes for %d libraries. Any lanes created from
custom lists will be deleted (though the lists themselves will be preserved).
Sleeping for five seconds to give you a chance to back out.
You'll get another chance to back out before the database session is committed.""",
                len(libraries),
            )
            time.sleep(5)
        self.process_libraries(libraries)

        new_lane_output = "New Lane Configuration:"
        for library in libraries:
            new_lane_output += "\n\nLibrary '%s':\n" % library.name

            def print_lanes_for_parent(parent):
                lanes = (
                    self._db.query(Lane)
                    .filter(Lane.library == library)
                    .filter(Lane.parent == parent)
                    .order_by(Lane.priority)
                )
                lane_output = ""
                for lane in lanes:
                    lane_output += (
                        "  "
                        + ("  " * len(list(lane.parentage)))
                        + lane.display_name
                        + "\n"
                    )
                    lane_output += print_lanes_for_parent(lane)
                return lane_output

            new_lane_output += print_lanes_for_parent(None)

        output.write(new_lane_output)

        if self.reset:
            self.log.warn("All done. Sleeping for five seconds before committing.")
            time.sleep(5)
            self._db.commit()

    def process_library(self, library):
        create_default_lanes(self._db, library)


class NovelistSnapshotScript(TimestampScript, LibraryInputScript):
    def do_run(self, output=sys.stdout, *args, **kwargs):
        parsed = self.parse_command_line(self._db, *args, **kwargs)
        for library in parsed.libraries:
            try:
                api = NoveListAPI.from_config(library)
            except CannotLoadConfiguration as e:
                self.log.info(str(e))
                continue
            if api:
                response = api.put_items_novelist(library)

                if response:
                    result = "NoveList API Response\n"
                    result += str(response)

                    output.write(result)


class LocalAnalyticsExportScript(Script):
    """Export circulation events for a date range to a CSV file."""

    @classmethod
    def arg_parser(cls, _db):
        parser = argparse.ArgumentParser()
        parser.add_argument(
            "--start",
            help="Include circulation events that happened at or after this time.",
            required=True,
        )
        parser.add_argument(
            "--end",
            help="Include circulation events that happened before this time.",
            required=True,
        )
        return parser

    def do_run(self, output=sys.stdout, cmd_args=None, exporter=None):
        parser = self.arg_parser(self._db)
        parsed = parser.parse_args(cmd_args)
        start = parsed.start
        end = parsed.end

        exporter = exporter or LocalAnalyticsExporter()
        output.write(exporter.export(self._db, start, end))


class GenerateShortTokenScript(LibraryInputScript):
    """
    Generate a short client token of the specified duration that can be used for testing that
    involves the Adobe Vendor ID API implementation.
    """

    @classmethod
    def arg_parser(cls, _db):
        parser = super().arg_parser(_db, multiple_libraries=False)
        parser.add_argument(
            "--barcode",
            help="The patron barcode.",
            required=True,
        )
        parser.add_argument("--pin", help="The patron pin.")
        group = parser.add_mutually_exclusive_group(required=True)
        group.add_argument(
            "--days",
            help="Token expiry in days.",
            type=int,
        )
        group.add_argument(
            "--hours",
            help="Token expiry in hours.",
            type=int,
        )
        group.add_argument(
            "--minutes",
            help="Token expiry in minutes.",
            type=int,
        )
        return parser

    def do_run(self, _db=None, cmd_args=None, output=sys.stdout, authdata=None):
        _db = _db or self._db
        args = self.parse_command_line(_db, cmd_args=cmd_args)

        if len(args.libraries) != 1:
            output.write("Library not found!\n")
            sys.exit(-1)
        library = args.libraries[0]

        # First try to shortcut full authentication, by just looking up patron directly
        patron = get_one(_db, Patron, authorization_identifier=args.barcode)
        if patron is None:
            # Fall back to a full patron lookup
            auth = LibraryAuthenticator.from_config(
                _db, args.libraries[0]
            ).basic_auth_provider
            if auth is None:
                output.write("No methods to authenticate patron found!\n")
                sys.exit(-1)
            patron = auth.authenticate(
                _db, credentials={"username": args.barcode, "password": args.pin}
            )
            if not isinstance(patron, Patron):
                output.write(f"Patron not found {args.barcode}!\n")
                sys.exit(-1)

        authdata = authdata or AuthdataUtility.from_config(library, _db)
        if authdata is None:
            output.write(
                "Library not registered with library registry! Please register and try again."
            )
            sys.exit(-1)

        patron_identifier = authdata._adobe_patron_identifier(patron)
        expires = {
            k: v
            for (k, v) in vars(args).items()
            if k in ["days", "hours", "minutes"] and v is not None
        }
        vendor_id, token = authdata.encode_short_client_token(
            patron_identifier, expires=expires
        )
        username, password = token.rsplit("|", 1)

        output.write(f"Vendor ID: {vendor_id}\n")
        output.write(f"Token: {token}\n")
        output.write(f"Username: {username}\n")
        output.write(f"Password: {password}\n")<|MERGE_RESOLUTION|>--- conflicted
+++ resolved
@@ -31,11 +31,7 @@
     OPDSForDistributorsReaperMonitor,
 )
 from api.overdrive import OverdriveAPI
-<<<<<<< HEAD
 from core import classifier
-from core.external_search import ExternalSearchIndex
-=======
->>>>>>> fcfc2282
 from core.integration.goals import Goals
 from core.lane import Lane
 from core.marc import Annotator as MarcAnnotator
