import logging

from enum import Enum
from lxml import etree

from core.classifier import Classifier
from core.metadata_layer import (
    Metadata,
    IdentifierData,
    SubjectData,
    ContributorData,
    LinkData,
    CirculationData)
from core.model import (
    Classification,
    Identifier,
    Contributor,
    Hyperlink,
    Representation,
    Subject,
    LicensePool, EditionConstants)
from core.util.datetime_helpers import strptime_utc
from core.util.xmlparser import XMLParser


class UsageStatus(Enum):
    UNLIMITED = '01'
    LIMITED = '02'
    PROHIBITED = '03'


class UsageUnit(Enum):
    COPIES = '01'
    CHARACTERS = '02'
    WORDS = '03'
    PAGES = '04'
    PERCENTAGE = '05'
    DEVICES = '06'
    CONCURRENT_USERS = '07'
    PERCENTAGE_PER_TIME_PERIOD = '08'
    DAYS = '09'
    TIMES = '10'


class ONIXExtractor(object):
    """Transform an ONIX file into a list of Metadata objects."""

    # TODO: '20' indicates a semicolon-separated list of freeform tags,
    # which could also be useful.
    SUBJECT_TYPES = {
        '01': Classifier.DDC,
        '03': Classifier.LCC,
        '04': Classifier.LCSH,
        '10': Classifier.BISAC,
        '12': Classifier.BIC,
    }

    AUDIENCE_TYPES = {
        '01': Classifier.AUDIENCE_ADULT, # General/trade for adult audience
        '02': Classifier.AUDIENCE_CHILDREN, # (not for educational purpose)
        '03': Classifier.AUDIENCE_YOUNG_ADULT, # (not for educational purpose)
        '04': Classifier.AUDIENCE_CHILDREN, # Primary and secondary/elementary and high school
        '05': Classifier.AUDIENCE_ADULT, # College/higher education
        '06': Classifier.AUDIENCE_ADULT, # Professional and scholarly
        '07': Classifier.AUDIENCE_ADULT, # ESL
        '08': Classifier.AUDIENCE_ADULT, # Adult education
        '09': Classifier.AUDIENCE_ADULT, # Second language teaching other than English
    }

    CONTRIBUTOR_TYPES = {
        'A01': Contributor.AUTHOR_ROLE,
        'A02': Contributor.AUTHOR_ROLE, # 'With or as told to'
        'A03': Contributor.AUTHOR_ROLE, # Screenplay author
        'A04': Contributor.LYRICIST_ROLE, # Libretto author for an opera
        'A05': Contributor.LYRICIST_ROLE,
        'A06': Contributor.COMPOSER_ROLE,
        'A07': Contributor.ILLUSTRATOR_ROLE, # Visual artist who is the primary creator of the work
        'A08': Contributor.PHOTOGRAPHER_ROLE,
        'A09': Contributor.AUTHOR_ROLE, # 'Created by'
        'A10': Contributor.UNKNOWN_ROLE, # 'From an idea by'
        'A11': Contributor.DESIGNER_ROLE,
        'A12': Contributor.ILLUSTRATOR_ROLE,
        'A13': Contributor.PHOTOGRAPHER_ROLE,
        'A14': Contributor.AUTHOR_ROLE, # Author of the text for a work that is primarily photos or illustrations
        'A15': Contributor.INTRODUCTION_ROLE, # Preface author
        'A16': Contributor.UNKNOWN_ROLE, # Prologue author
        'A17': Contributor.UNKNOWN_ROLE, # Summary author
        'A18': Contributor.UNKNOWN_ROLE, # Supplement author
        'A19': Contributor.AFTERWORD_ROLE, # Afterword author
        'A20': Contributor.UNKNOWN_ROLE, # Author of notes or annotations
        'A21': Contributor.UNKNOWN_ROLE, # Author of commentary on main text
        'A22': Contributor.UNKNOWN_ROLE, # Epilogue author
        'A23': Contributor.FOREWORD_ROLE,
        'A24': Contributor.INTRODUCTION_ROLE,
        'A25': Contributor.UNKNOWN_ROLE, # Author/compiler of footnotes
        'A26': Contributor.UNKNOWN_ROLE, # Author of memoir accompanying main text
        'A27': Contributor.UNKNOWN_ROLE, # Person who carried out experiments reported in the text
        'A29': Contributor.INTRODUCTION_ROLE, # Author of introduction and notes
        'A30': Contributor.UNKNOWN_ROLE, # Writer of computer programs ancillary to the text
        'A31': Contributor.LYRICIST_ROLE, # 'Book and lyrics by'
        'A32': Contributor.CONTRIBUTOR_ROLE, # 'Contributions by'
        'A33': Contributor.UNKNOWN_ROLE, # Appendix author
        'A34': Contributor.UNKNOWN_ROLE, # Compiler of index
        'A35': Contributor.ARTIST_ROLE, # 'Drawings by'
        'A36': Contributor.ARTIST_ROLE, # Cover artist
        'A37': Contributor.UNKNOWN_ROLE, # Responsible for preliminary work on which the work is based
        'A38': Contributor.UNKNOWN_ROLE, # Author of the first edition who is not an author of the current edition
        'A39': Contributor.UNKNOWN_ROLE, # 'Maps by'
        'A40': Contributor.ARTIST_ROLE, # 'Inked or colored by'
        'A41': Contributor.UNKNOWN_ROLE, # 'Paper engineering by'
        'A42': Contributor.UNKNOWN_ROLE, # 'Continued by'
        'A43': Contributor.UNKNOWN_ROLE, # Interviewer
        'A44': Contributor.UNKNOWN_ROLE, # Interviewee
        'A45': Contributor.AUTHOR_ROLE, # Writer of dialogue, captions in a comic book
        'A46': Contributor.ARTIST_ROLE, # Inker
        'A47': Contributor.ARTIST_ROLE, # Colorist
        'A48': Contributor.ARTIST_ROLE, # Letterer
        'A51': Contributor.UNKNOWN_ROLE, # 'Research by'
        'A99': Contributor.UNKNOWN_ROLE, # 'Other primary creator'
        'B01': Contributor.EDITOR_ROLE,
        'B02': Contributor.EDITOR_ROLE, # 'Revised by'
        'B03': Contributor.UNKNOWN_ROLE, # 'Retold by'
        'B04': Contributor.UNKNOWN_ROLE, # 'Abridged by'
        'B05': Contributor.ADAPTER_ROLE,
        'B06': Contributor.TRANSLATOR_ROLE,
        'B07': Contributor.UNKNOWN_ROLE, # 'As told by'
        'B08': Contributor.TRANSLATOR_ROLE, # With commentary on the translation
        'B09': Contributor.EDITOR_ROLE, # Series editor
        'B10': Contributor.TRANSLATOR_ROLE, # 'Edited and translated by'
        'B11': Contributor.EDITOR_ROLE, # Editor-in-chief
        'B12': Contributor.EDITOR_ROLE, # Guest editor
        'B13': Contributor.EDITOR_ROLE, # Volume editor
        'B14': Contributor.EDITOR_ROLE, # Editorial board member
        'B15': Contributor.EDITOR_ROLE, # 'Editorial coordination by'
        'B16': Contributor.EDITOR_ROLE, # Managing editor
        'B17': Contributor.EDITOR_ROLE, # Founding editor of a serial publication
        'B18': Contributor.EDITOR_ROLE, # 'Prepared for publication by'
        'B19': Contributor.EDITOR_ROLE, # Associate editor
        'B20': Contributor.EDITOR_ROLE, # Consultant editor
        'B21': Contributor.EDITOR_ROLE, # General editor
        'B22': Contributor.UNKNOWN_ROLE, # 'Dramatized by'
        'B23': Contributor.EDITOR_ROLE, # 'General rapporteur'
        'B24': Contributor.EDITOR_ROLE, # Literary editor
        'B25': Contributor.COMPOSER_ROLE, # 'Arranged by (music)'
        'B26': Contributor.EDITOR_ROLE, # Technical editor
        'B27': Contributor.UNKNOWN_ROLE, # Thesis advisor
        'B28': Contributor.UNKNOWN_ROLE, # Thesis examiner
        'B29': Contributor.EDITOR_ROLE, # Scientific editor
        'B30': Contributor.UNKNOWN_ROLE, # Historical advisor
        'B31': Contributor.UNKNOWN_ROLE, # Editor of the first edition who is not an editor of the current edition
        'B99': Contributor.EDITOR_ROLE, # Other type of adaptation or editing
        'C01': Contributor.UNKNOWN_ROLE, # 'Compiled by'
        'C02': Contributor.UNKNOWN_ROLE, # 'Selected by'
        'C03': Contributor.UNKNOWN_ROLE, # 'Non-text material selected by'
        'C04': Contributor.UNKNOWN_ROLE, # 'Curated by'
        'C99': Contributor.UNKNOWN_ROLE, # Other type of compilation
        'D01': Contributor.PRODUCER_ROLE,
        'D02': Contributor.DIRECTOR_ROLE,
        'D03': Contributor.MUSICIAN_ROLE, # Conductor
        'D04': Contributor.UNKNOWN_ROLE, # Choreographer
        'D05': Contributor.DIRECTOR_ROLE, # Other type of direction
        'E01': Contributor.ACTOR_ROLE,
        'E02': Contributor.PERFORMER_ROLE, # Dancer
        'E03': Contributor.NARRATOR_ROLE, # 'Narrator'
        'E04': Contributor.UNKNOWN_ROLE, # Commentator
        'E05': Contributor.PERFORMER_ROLE, # Vocal soloist
        'E06': Contributor.PERFORMER_ROLE, # Instrumental soloist
        'E07': Contributor.NARRATOR_ROLE, # Reader of recorded text, as in an audiobook
        'E08': Contributor.PERFORMER_ROLE, # Name of a musical group in a performing role
        'E09': Contributor.PERFORMER_ROLE, # Speaker
        'E10': Contributor.UNKNOWN_ROLE, # Presenter
        'E99': Contributor.PERFORMER_ROLE, # Other type of performer
        'F01': Contributor.PHOTOGRAPHER_ROLE, # 'Filmed/photographed by'
        'F02': Contributor.EDITOR_ROLE, # 'Editor (film or video)'
        'F99': Contributor.UNKNOWN_ROLE, # Other type of recording
        'Z01': Contributor.UNKNOWN_ROLE, # 'Assisted by'
        'Z02': Contributor.UNKNOWN_ROLE, # 'Honored/dedicated to'
        'Z99': Contributor.UNKNOWN_ROLE, # Other creative responsibility
    }

    PRODUCT_CONTENT_TYPES = {
        '10': EditionConstants.BOOK_MEDIUM,  # Text (eye-readable)
        '01': EditionConstants.AUDIO_MEDIUM  # Audiobook
    }

    _logger = logging.getLogger(__name__)

    @classmethod
    def parse(cls, file, data_source_name, default_medium=None):
        metadata_records = []

        # TODO: ONIX has plain language 'reference names' and short tags that
        # may be used interchangably. This code currently only handles short tags,
        # and it's not comprehensive.

        parser = XMLParser()
        tree = etree.parse(file)
        root = tree.getroot()

        for record in root.findall('product'):
            title = parser.text_of_optional_subtag(record, 'descriptivedetail/titledetail/titleelement/b203')
            if not title:
                title_prefix = parser.text_of_optional_subtag(record, 'descriptivedetail/titledetail/titleelement/b030')
                title_without_prefix = parser.text_of_optional_subtag(record, 'descriptivedetail/titledetail/titleelement/b031')
                if title_prefix and title_without_prefix:
                    title = title_prefix + " " + title_without_prefix

            medium = parser.text_of_optional_subtag(record, 'b385')

            if not medium and default_medium:
                medium = default_medium
            else:
                medium = cls.PRODUCT_CONTENT_TYPES.get(medium, EditionConstants.BOOK_MEDIUM)

            subtitle = parser.text_of_optional_subtag(record, 'descriptivedetail/titledetail/titleelement/b029')
            language = parser.text_of_optional_subtag(record, 'descriptivedetail/language/b252') or "eng"
            publisher = parser.text_of_optional_subtag(record, 'publishingdetail/publisher/b081')
            imprint = parser.text_of_optional_subtag(record, 'publishingdetail/imprint/b079')
            if imprint == publisher:
                imprint = None

            publishing_date = parser.text_of_optional_subtag(record, 'publishingdetail/publishingdate/b306')
            issued = None
            if publishing_date:
<<<<<<< HEAD
                issued = strptime_utc(publishing_date, "%Y%m%d")
=======
                try:
                    issued = datetime.datetime.strptime(publishing_date, "%Y%m%d")
                except ValueError:
                    issued = datetime.datetime.strptime(publishing_date, "%Y")
>>>>>>> f79fd867

            identifier_tags = parser._xpath(record, 'productidentifier')
            identifiers = []
            primary_identifier = None
            for tag in identifier_tags:
                type = parser.text_of_subtag(tag, "b221")
                if type == '02' or type == '15':
                    primary_identifier = IdentifierData(Identifier.ISBN, parser.text_of_subtag(tag, 'b244'))
                    identifiers.append(primary_identifier)

            subject_tags = parser._xpath(record, 'descriptivedetail/subject')
            subjects = []

            weight = Classification.TRUSTED_DISTRIBUTOR_WEIGHT
            for tag in subject_tags:
                type = parser.text_of_subtag(tag, 'b067')
                if type in cls.SUBJECT_TYPES:
                    b069 = parser.text_of_optional_subtag(tag, 'b069')

                    if b069:
                        subjects.append(
                            SubjectData(
                                cls.SUBJECT_TYPES[type],
                                b069,
                                weight=weight
                            )
                        )

            audience_tags = parser._xpath(record, 'descriptivedetail/audience/b204')
            audiences = []
            for tag in audience_tags:
                if tag.text in cls.AUDIENCE_TYPES:
                    subjects.append(
                        SubjectData(
                            Subject.FREEFORM_AUDIENCE,
                            cls.AUDIENCE_TYPES[tag.text],
                            weight=weight
                        )
                    )

            contributor_tags = parser._xpath(record, 'descriptivedetail/contributor')
            contributors = []
            for tag in contributor_tags:
                type = parser.text_of_subtag(tag, 'b035')
                if type in cls.CONTRIBUTOR_TYPES:
                    display_name = parser.text_of_optional_subtag(tag, 'b036')
                    sort_name = parser.text_of_optional_subtag(tag, 'b037')
                    family_name = parser.text_of_optional_subtag(tag, 'b040')
                    bio = parser.text_of_optional_subtag(tag, 'b044')
                    contributors.append(ContributorData(sort_name=sort_name,
                                                        display_name=display_name,
                                                        family_name=family_name,
                                                        roles=[cls.CONTRIBUTOR_TYPES[type]],
                                                        biography=bio))

            collateral_tags = parser._xpath(record, 'collateraldetail/textcontent')
            links = []
            for tag in collateral_tags:
                type = parser.text_of_subtag(tag, 'x426')
                # TODO: '03' is the summary in the example I'm testing, but that
                # might not be generally true.
                if type == '03':
                    text = parser.text_of_subtag(tag, 'd104')
                    links.append(LinkData(rel=Hyperlink.DESCRIPTION,
                                          media_type=Representation.TEXT_HTML_MEDIA_TYPE,
                                          content=text))

            usage_constraint_tags = parser._xpath(record, 'descriptivedetail/epubusageconstraint')
            licenses_owned = LicensePool.UNLIMITED_ACCESS

            if usage_constraint_tags:
                cls._logger.debug('Found {0} EpubUsageConstraint tags'.format(len(usage_constraint_tags)))

            for usage_constraint_tag in usage_constraint_tags:
                usage_status = parser.text_of_subtag(usage_constraint_tag, 'x319')

                cls._logger.debug('EpubUsageStatus: {0}'.format(usage_status))

                if usage_status == UsageStatus.PROHIBITED.value:
                    raise Exception('The content is prohibited')
                elif usage_status == UsageStatus.LIMITED.value:
                    usage_limit_tags = parser._xpath(record, 'descriptivedetail/epubusageconstraint/epubusagelimit')

                    cls._logger.debug('Found {0} EpubUsageLimit tags'.format(len(usage_limit_tags)))

                    if not usage_limit_tags:
                        continue

                    [usage_limit_tag] = usage_limit_tags

                    usage_unit = parser.text_of_subtag(usage_limit_tag, 'x321')

                    cls._logger.debug('EpubUsageUnit: {0}'.format(usage_unit))

                    if usage_unit == UsageUnit.COPIES.value or usage_status == UsageUnit.CONCURRENT_USERS.value:
                        quantity_limit = parser.text_of_subtag(usage_limit_tag, 'x320')

                        cls._logger.debug('Quantity: {0}'.format(quantity_limit))

                        if licenses_owned == LicensePool.UNLIMITED_ACCESS:
                            licenses_owned = 0

                        licenses_owned += int(quantity_limit)

            metadata_records.append(Metadata(
                data_source=data_source_name,
                title=title,
                subtitle=subtitle,
                language=language,
                medium=medium,
                publisher=publisher,
                imprint=imprint,
                issued=issued,
                primary_identifier=primary_identifier,
                identifiers=identifiers,
                subjects=subjects,
                contributors=contributors,
                links=links,
                circulation=CirculationData(
                    data_source_name,
                    primary_identifier,
                    licenses_owned=licenses_owned,
                    licenses_available=licenses_owned,
                    licenses_reserved=0,
                    patrons_in_hold_queue=0
                )
            ))

        return metadata_records<|MERGE_RESOLUTION|>--- conflicted
+++ resolved
@@ -222,14 +222,10 @@
             publishing_date = parser.text_of_optional_subtag(record, 'publishingdetail/publishingdate/b306')
             issued = None
             if publishing_date:
-<<<<<<< HEAD
-                issued = strptime_utc(publishing_date, "%Y%m%d")
-=======
                 try:
-                    issued = datetime.datetime.strptime(publishing_date, "%Y%m%d")
+                    issued = strptime_utc(publishing_date, "%Y%m%d")
                 except ValueError:
-                    issued = datetime.datetime.strptime(publishing_date, "%Y")
->>>>>>> f79fd867
+                    issued = strptime_utc(publishing_date, "%Y")
 
             identifier_tags = parser._xpath(record, 'productidentifier')
             identifiers = []
