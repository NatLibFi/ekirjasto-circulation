--- conflicted
+++ resolved
@@ -503,13 +503,8 @@
         if response.content:
             response_content = response.content.decode("utf-8")
         if response.status_code in (200, 201):
-<<<<<<< HEAD
             start_date = utc_now()
-            end_date = HoldResponseParser().process_all(response.content)
-=======
-            start_date = datetime.utcnow()
             end_date = HoldResponseParser().process_all(response_content)
->>>>>>> 51af85be
             return HoldInfo(
                 licensepool.collection, DataSource.BIBLIOTHECA,
                 licensepool.identifier.type,
