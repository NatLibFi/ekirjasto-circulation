--- conflicted
+++ resolved
@@ -14,14 +14,12 @@
 
     DATE_FORMATS = ["%Y%m%d", "%Y%m%d%Z%H%M%S", "%Y%m%d    %H%M%S"]
 
-<<<<<<< HEAD
     # Constants for integration configuration settings.
     PORT = "port"
     LOCATION_CODE = "location code"
     FIELD_SEPARATOR = "field separator"
     
-    def __init__(self, library_id, integration, client=None, connect=True):
-=======
+
     # Most of the time, a patron who is blocked will be blocked with
     # the reason UNKNOWN_BLOCK. However, there are a few more specific
     # reasons we can use. This dictionary maps the block reason
@@ -32,12 +30,8 @@
         SIPClient.EXCESSIVE_FINES : PatronData.EXCESSIVE_FINES,
         SIPClient.EXCESSIVE_FEES : PatronData.EXCESSIVE_FINES,
     }
-   
-    def __init__(self, library_id, server, port, login_user_id,
-                 login_password, location_code, field_separator='|',
-                 client=None,
-                 **kwargs):
->>>>>>> dda9aea5
+
+    def __init__(self, library_id, integration, client=None, connect=True):
         """An object capable of communicating with a SIP server.
 
         :param server: Hostname of the SIP server.
