--- conflicted
+++ resolved
@@ -1,8 +1,3 @@
-<<<<<<< HEAD
-from nose.tools import set_trace
-=======
-import base64
->>>>>>> ee0ba53a
 import feedparser
 from flask_babel import lazy_gettext as _
 from html_sanitizer import Sanitizer
