--- conflicted
+++ resolved
@@ -14,46 +14,7 @@
     Edition,
     LicensePool,
 )
-<<<<<<< HEAD
-=======
-from core.util.opds_writer import OPDSFeed
-from core.opds_import import (
-    SimplifiedOPDSLookup,
-    OPDSImporter,
-)
-from core.external_search import (
-    ExternalSearchIndex,
-)
 
-class SearchIndexUpdateMonitor(WorkSweepMonitor):
-    """Make sure the search index is up-to-date for every work.
-    """
-
-    def __init__(self, _db, batch_size=100, interval_seconds=3600*24, works_index=None):
-        super(SearchIndexUpdateMonitor, self).__init__(
-            _db, 
-            "Index Update Monitor %s" % works_index, 
-            interval_seconds)
-        self.batch_size = batch_size
-        self.search_index_client = ExternalSearchIndex(works_index=works_index)
-
-    def work_query(self):
-        return self._db.query(Work).filter(Work.presentation_ready==True)
-
-    def process_batch(self, batch):
-        # TODO: Perfect opportunity for a bulk upload.
-        highest_id = 0
-        for work in batch:
-            if work.id > highest_id:
-                highest_id = work.id
-            work.update_external_index(self.search_index_client)
-            if not work.title:
-                logging.warn(
-                    "Work %d is presentation-ready but has no title?" % work.id
-                )
-        return highest_id
-
->>>>>>> b87b2ace
 
 class UpdateOpenAccessURL(EditionSweepMonitor):
     """Set Edition.open_access_full_url for all Gutenberg works."""
