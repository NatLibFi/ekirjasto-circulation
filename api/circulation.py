--- conflicted
+++ resolved
@@ -240,21 +240,15 @@
         from bibliotheca import BibliothecaAPI
         from axis import Axis360API
         from oneclick import OneClickAPI
-<<<<<<< HEAD
         from enki import EnkiAPI
-=======
         from opds_for_distributors import OPDSForDistributorsAPI
->>>>>>> 9787a74a
         return {
             ExternalIntegration.OVERDRIVE : OverdriveAPI,
             ExternalIntegration.BIBLIOTHECA : BibliothecaAPI,
             ExternalIntegration.AXIS_360 : Axis360API,
             ExternalIntegration.ONE_CLICK : OneClickAPI,
-<<<<<<< HEAD
             EnkiAPI.ENKI_EXTERNAL : EnkiAPI,
-=======
             OPDSForDistributorsAPI.NAME: OPDSForDistributorsAPI,
->>>>>>> 9787a74a
         }
 
     def api_for_license_pool(self, licensepool):
