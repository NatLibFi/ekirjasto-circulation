from __future__ import annotations

import json
import logging
import sys
from abc import ABC
from collections.abc import Iterable
from typing import cast

import flask
import jwt
from flask import url_for
from flask_babel import lazy_gettext as _
from sqlalchemy.orm import Session
from werkzeug.datastructures import Authorization, Headers

from api.adobe_vendor_id import AuthdataUtility
from api.annotations import AnnotationWriter
from api.authentication.access_token import AccessTokenProvider
from api.authentication.base import (
    AuthenticationProvider,
    LibrarySettingsType,
    SettingsType,
)
from api.authentication.basic import BasicAuthenticationProvider
from api.authentication.basic_token import BasicTokenAuthenticationProvider
from api.config import CannotLoadConfiguration, Configuration
from api.custom_patron_catalog import CustomPatronCatalog
from api.ekirjasto_authentication import EkirjastoAuthenticationAPI  # Finland
from api.integration.registry.patron_auth import PatronAuthRegistry
from api.problem_details import *
from core.analytics import Analytics
from core.integration.goals import Goals
from core.integration.registry import IntegrationRegistry
from core.model import ConfigurationSetting, Library, Patron, PatronProfileStorage
from core.model.announcements import Announcement
from core.model.integration import IntegrationLibraryConfiguration
from core.user_profile import ProfileController
from core.util.authentication_for_opds import AuthenticationForOPDSDocument
from core.util.http import RemoteIntegrationException
from core.util.log import LoggerMixin, elapsed_time_logging
from core.util.opds_writer import OPDSFeed
from core.util.problem_detail import ProblemDetail, ProblemError

if sys.version_info >= (3, 11):
    from typing import Self
else:
    from typing_extensions import Self


class CirculationPatronProfileStorage(PatronProfileStorage):
    """A patron profile storage that can also provide short client tokens"""

    @property
    def profile_document(self):
        doc = super().profile_document
        drm = []
        links = []
        device_link = {}

        authdata = AuthdataUtility.from_config(self.patron.library)
        if authdata:
            vendor_id, token = authdata.short_client_token_for_patron(self.patron)
            adobe_drm = {}
            adobe_drm["drm:vendor"] = vendor_id
            adobe_drm["drm:clientToken"] = token
            adobe_drm[
                "drm:scheme"
            ] = "http://librarysimplified.org/terms/drm/scheme/ACS"
            drm.append(adobe_drm)

            annotations_link = dict(
                rel="http://www.w3.org/ns/oa#annotationService",
                type=AnnotationWriter.CONTENT_TYPE,
                href=self.url_for(
                    "annotations",
                    library_short_name=self.patron.library.short_name,
                    _external=True,
                ),
            )
            links.append(annotations_link)

            doc["links"].extend(links)

        if drm:
            doc["drm"] = drm

        return doc


class Authenticator(LoggerMixin):
    """Route requests to the appropriate LibraryAuthenticator."""

    def __init__(
        self, _db, libraries: Iterable[Library], analytics: Analytics | None = None
    ):
        # Create authenticators
        self.library_authenticators: dict[str, LibraryAuthenticator] = {}
        self.populate_authenticators(_db, libraries, analytics)

    @property
    def current_library_short_name(self):
        return flask.request.library.short_name

    def populate_authenticators(
        self, _db, libraries: Iterable[Library], analytics: Analytics | None
    ):
        with elapsed_time_logging(
            log_method=self.log.debug, message_prefix="populate_authenticators"
        ):
            for library in libraries:
                if library.short_name is None:
                    self.log.error(
                        f"Library {library.name} ({library.id}) has no short name."
                    )
                    continue
                self.library_authenticators[
                    library.short_name
                ] = LibraryAuthenticator.from_config(_db, library, analytics)

    def invoke_authenticator_method(self, method_name, *args, **kwargs):
        short_name = self.current_library_short_name
        if short_name not in self.library_authenticators:
            return LIBRARY_NOT_FOUND
        return getattr(self.library_authenticators[short_name], method_name)(
            *args, **kwargs
        )

    def authenticated_patron(self, _db, header):
        return self.invoke_authenticator_method("authenticated_patron", _db, header)

    def create_authentication_document(self):
        return self.invoke_authenticator_method("create_authentication_document")

    def create_authentication_headers(self):
        return self.invoke_authenticator_method("create_authentication_headers")

    def get_credential_from_header(self, auth):
        return self.invoke_authenticator_method("get_credential_from_header", auth)

    def create_bearer_token(self, *args, **kwargs):
        return self.invoke_authenticator_method("create_bearer_token", *args, **kwargs)

    def saml_provider_lookup(self, *args, **kwargs):
        return self.invoke_authenticator_method("saml_provider_lookup", *args, **kwargs)

    def decode_bearer_token(self, *args, **kwargs):
        return self.invoke_authenticator_method("decode_bearer_token", *args, **kwargs)

    # Finland
    @property
    def ekirjasto_provider(self) -> EkirjastoAuthenticationAPI:
        return self.invoke_authenticator_method("get_ekirjasto_provider")


class LibraryAuthenticator(LoggerMixin):
    """Use the registered AuthenticationProviders to turn incoming
    credentials into Patron objects.
    """

    @classmethod
    def from_config(
        cls: type[Self],
        _db: Session,
        library: Library,
        analytics: Analytics | None = None,
        custom_catalog_source: type[CustomPatronCatalog] = CustomPatronCatalog,
    ) -> Self:
        """Initialize an Authenticator for the given Library based on its
        configured ExternalIntegrations.

        :param custom_catalog_source: The lookup class for CustomPatronCatalogs.
            Intended for mocking during tests.
        """

        custom_catalog = custom_catalog_source.for_library(library)

        # Start with an empty list of authenticators.
        authenticator = cls(
            _db=_db, library=library, authentication_document_annotator=custom_catalog
        )

        # Find all of this library's ExternalIntegrations set up with
        # the goal of authenticating patrons.
        integrations: list[
            IntegrationLibraryConfiguration
        ] = IntegrationLibraryConfiguration.for_library_and_goal(
            _db, library, Goals.PATRON_AUTH_GOAL
        ).all()

        # Turn each such ExternalIntegration into an
        # AuthenticationProvider.
        for integration in integrations:
            try:
                authenticator.register_provider(integration, analytics)
            except CannotLoadConfiguration as e:
                # CannotLoadConfiguration is caused by misconfiguration, as opposed to bad code.
                logging.error(
                    f"Error registering authentication provider {integration.parent.name} "
                    f"({integration.parent.protocol}) for library {library.short_name}: {e}.",
                    exc_info=e,
                )
                authenticator.initialization_exceptions[
                    (integration.parent.id, library.id)
                ] = e

        if authenticator.saml_providers_by_name:
            # NOTE: this will immediately commit the database session,
            # which may not be what you want during a test. To avoid
            # this, you can create the bearer token signing secret as
            # a regular site-wide ConfigurationSetting.
            authenticator.bearer_token_signing_secret = (
                BearerTokenSigner.bearer_token_signing_secret(_db)
            )

        # Finland
        if authenticator.ekirjasto_provider:
            authenticator.ekirjasto_provider.set_secrets(_db)
        authenticator.assert_ready_for_token_signing()

        return authenticator

    def __init__(
        self,
        _db: Session,
        library: Library,
<<<<<<< HEAD
        basic_auth_provider: BasicAuthenticationProvider | None = None,
        saml_providers: list[BaseSAMLAuthenticationProvider] | None = None,
        bearer_token_signing_secret: str | None = None,
        authentication_document_annotator: CustomPatronCatalog | None = None,
        integration_registry: None
        | (IntegrationRegistry[AuthenticationProvider]) = None,
=======
        basic_auth_provider: Optional[BasicAuthenticationProvider] = None,
        saml_providers: Optional[List[BaseSAMLAuthenticationProvider]] = None,
        ekirjasto_provider: Optional[EkirjastoAuthenticationAPI] = None,  # Finland
        bearer_token_signing_secret: Optional[str] = None,
        authentication_document_annotator: Optional[CustomPatronCatalog] = None,
        integration_registry: Optional[
            IntegrationRegistry[AuthenticationProvider]
        ] = None,
>>>>>>> 1c8f1c37
    ):
        """Initialize a LibraryAuthenticator from a list of AuthenticationProviders.

        :param _db: A database session (probably a scoped session, which is
            why we can't derive it from `library`)

        :param library: The Library to which this LibraryAuthenticator guards
        access.

        :param basic_auth_provider: The AuthenticatonProvider that handles
        HTTP Basic Auth requests.

        :param saml_providers: A list of AuthenticationProviders that handle
        SAML requests.

        :param bearer_token_signing_secret: The secret to use when
        signing JWTs for use as bearer tokens.

        """
        self._db = _db
        self.library_id = library.id
        self.library_uuid = library.uuid
        self.library_name = library.name
        self.library_short_name = library.short_name
        self.authentication_document_annotator = authentication_document_annotator
        self.integration_registry = (
            PatronAuthRegistry()
            if integration_registry is None
            else integration_registry
        )

        self.saml_providers_by_name = {}
        self.ekirjasto_provider = ekirjasto_provider  # Finland
        self.bearer_token_signing_secret = bearer_token_signing_secret
        self.initialization_exceptions: dict[
            tuple[int | None, int | None], Exception
        ] = {}

        self.basic_auth_provider: BasicAuthenticationProvider | None = None
        self.access_token_authentication_provider: BasicTokenAuthenticationProvider | None = (
            None
        )
        if basic_auth_provider:
            self.register_basic_auth_provider(basic_auth_provider)

        if saml_providers:
            for provider in saml_providers:
                self.saml_providers_by_name[provider.label()] = provider

        self.assert_ready_for_token_signing()

    @property
    def supports_patron_authentication(self) -> bool:
        """Does this library have any way of authenticating patrons at all?"""
        if self.basic_auth_provider or self.saml_providers_by_name:
            return True
        # Finland
        if self.ekirjasto_provider:
            return True
        return False

    @property
    def identifies_individuals(self) -> bool:
        """Does this library require that individual patrons be identified?

        Most libraries require authentication as an individual. Some
        libraries don't identify patrons at all; others may have a way
        of identifying the patron population without identifying
        individuals, such as an IP gate.

        If some of a library's authentication mechanisms identify individuals,
        and others do not, the library does not identify individuals.
        """
        if not self.supports_patron_authentication:
            return False
        matches = list(self.providers)
        return len(matches) > 0 and all([x.identifies_individuals for x in matches])

    @property
    def library(self) -> Library | None:
        if self.library_id is None:
            return None
        return Library.by_id(self._db, self.library_id)

    def assert_ready_for_token_signing(self):
        """If this LibraryAuthenticator has SAML providers, ensure that it
        also has a secret it can use to sign bearer tokens.
        """
        if self.saml_providers_by_name and not self.bearer_token_signing_secret:
            raise CannotLoadConfiguration(
                _(
                    "SAML providers are configured, but secret for signing bearer tokens is not."
                )
            )

    def register_provider(
        self,
        integration: IntegrationLibraryConfiguration,
        analytics: Analytics | None = None,
    ):
        """Turn an ExternalIntegration object into an AuthenticationProvider
        object, and register it.

        :param integration: An ExternalIntegration that configures
            a way of authenticating patrons.
        """
        if integration.parent.goal != Goals.PATRON_AUTH_GOAL:
            raise CannotLoadConfiguration(
                f"Was asked to register an integration with goal={integration.parent.goal} as though it were a "
                "way of authenticating patrons."
            )

        if self.library_id != integration.library_id:
            raise CannotLoadConfiguration(
                f"Was asked to register an integration with library {self.library_short_name}, which doesn't use it."
            )

        impl_cls = (
            self.integration_registry.get(integration.parent.protocol)
            if integration.parent.protocol
            else None
        )
        if not impl_cls:
            raise CannotLoadConfiguration(
                f"Unable to load implementation for external integration: {integration.parent.protocol}."
            )
        if not issubclass(impl_cls, AuthenticationProvider):
            raise CannotLoadConfiguration(
                f"Implementation class {impl_cls} is not an AuthenticationProvider."
            )
        try:
            settings = impl_cls.settings_load(integration.parent)
            library_settings = impl_cls.library_settings_load(integration)
            provider = impl_cls(
                self.library_id,  # type: ignore[arg-type]
                integration.parent_id,  # type: ignore[arg-type]
                settings,
                library_settings,
                analytics,
            )
        except (RemoteIntegrationException, ProblemError):
            raise CannotLoadConfiguration(
                f"Could not instantiate {impl_cls.__name__} authentication provider for "
                f"library {self.library_short_name}."
            )

        if isinstance(provider, BasicAuthenticationProvider):
            self.register_basic_auth_provider(provider)
            # TODO: Run a self-test, or at least check that we have
            # the ability to run one.
        elif isinstance(provider, BaseSAMLAuthenticationProvider):
            self.register_saml_provider(provider)
        elif isinstance(provider, EkirjastoAuthenticationAPI):  # Finland
            self.register_ekirjasto_provider(provider)
        else:
            raise CannotLoadConfiguration(
                f"Authentication provider {impl_cls.__name__} is neither a BasicAuthenticationProvider nor a "
                "BaseSAMLAuthenticationProvider. I can create it, but not sure where to put it."
            )

    def register_basic_auth_provider(
        self,
        provider: BasicAuthenticationProvider,
    ):
        if (
            self.basic_auth_provider is not None
            and self.basic_auth_provider != provider
        ):
            raise CannotLoadConfiguration("Two basic auth providers configured")
        self.basic_auth_provider = provider
        # TODO: We can remove the configuration test once
        #  basic token authentication is fully deployed.
        if self.library is not None and Configuration.basic_token_auth_is_enabled():
            self.access_token_authentication_provider = (
                BasicTokenAuthenticationProvider(
                    self._db, self.library, self.basic_auth_provider
                )
            )

    def register_saml_provider(
        self,
        provider: BaseSAMLAuthenticationProvider,
    ):
        already_registered = self.saml_providers_by_name.get(provider.label())
        if already_registered and already_registered != provider:
            raise CannotLoadConfiguration(
                'Two different SAML providers claim the name "%s"' % (provider.label())
            )
        self.saml_providers_by_name[provider.label()] = provider

    # Finland
    def register_ekirjasto_provider(
        self,
        provider: EkirjastoAuthenticationAPI,
    ):
        if self.ekirjasto_provider is not None and self.ekirjasto_provider != provider:
            raise CannotLoadConfiguration("Two ekirjasto auth providers configured")
        self.ekirjasto_provider = provider

    # Finland
    def get_ekirjasto_provider(self) -> EkirjastoAuthenticationAPI:
        return self.ekirjasto_provider

    @property
    def providers(self) -> Iterable[AuthenticationProvider]:
        """An iterator over all registered AuthenticationProviders."""
        if self.access_token_authentication_provider:
            yield self.access_token_authentication_provider
        if self.basic_auth_provider:
            yield self.basic_auth_provider
        if self.ekirjasto_provider:  # Finland
            yield self.ekirjasto_provider
        yield from self.saml_providers_by_name.values()

    def _unique_basic_lookup_providers(
        self, auth_providers: Iterable[AuthenticationProvider | None]
    ) -> Iterable[AuthenticationProvider]:
        providers: filter[AuthenticationProvider] = filter(
            None,
            (p.patron_lookup_provider for p in auth_providers if p is not None),
        )
        # De-dupe, but preserve provider order.
        return dict.fromkeys(list(providers)).keys()

    @property
    def unique_patron_lookup_providers(self) -> Iterable[AuthenticationProvider]:
        """Iterator over unique patron data providers for registered AuthenticationProviders.

        We want a unique list of providers in order to avoid hitting the same
        provider multiple times, most likely in the case of failing lookups.
        """
        yield from self._unique_basic_lookup_providers(
            [
                self.access_token_authentication_provider,
                self.basic_auth_provider,
            ]
        )
        yield from self.saml_providers_by_name.values()

    def authenticated_patron(
        self, _db: Session, auth: Authorization
    ) -> Patron | ProblemDetail | None:
        """Go from an Authorization header value to a Patron object.

        :param auth: A werkzeug.Authorization object

        :return: A Patron, if one can be authenticated. None, if the
            credentials do not authenticate any particular patron. A
            ProblemDetail if an error occurs.
        """
        provider: AuthenticationProvider | None = None
        provider_token: dict[str, str | None] | str | None = None
        if self.basic_auth_provider and auth.type.lower() == "basic":
            # The patron wants to authenticate with the
            # BasicAuthenticationProvider.
            provider = self.basic_auth_provider
            provider_token = auth.parameters
        elif self.ekirjasto_provider and auth.type.lower() == "bearer":  # Finland
            # The patron wants to authenticate with the
            # EkirjastoAuthenticationAPI.
            if auth.token is None:
                return INVALID_EKIRJASTO_DELEGATE_TOKEN
            provider = self.ekirjasto_provider
            # Get decoded payload from the delegate token.
            provider_token = provider.validate_ekirjasto_delegate_token(auth.token)
            if isinstance(provider_token, ProblemDetail):
                return provider_token
        elif auth.type.lower() == "bearer":
            # The patron wants to use an
            # SAMLAuthenticationProvider. Figure out which one.
            if auth.token is None:
                return INVALID_SAML_BEARER_TOKEN

            if (
                self.access_token_authentication_provider
                and AccessTokenProvider.is_access_token(auth.token)
            ):
                provider = self.access_token_authentication_provider
                provider_token = auth.token
            elif self.saml_providers_by_name:
                # The patron wants to use an
                # SAMLAuthenticationProvider. Figure out which one.
                try:
                    provider_name, provider_token = self.decode_bearer_token(auth.token)
                except jwt.exceptions.InvalidTokenError as e:
                    return INVALID_SAML_BEARER_TOKEN
                saml_provider = self.saml_provider_lookup(provider_name)
                if isinstance(saml_provider, ProblemDetail):
                    # There was a problem turning the provider name into
                    # a registered SAMLAuthenticationProvider.
                    return saml_provider
                provider = saml_provider

        if provider and provider_token:
            # Turn the token/header into a patron
            return provider.authenticated_patron(_db, provider_token)

        # We were unable to determine what was going on with the
        # Authenticate header.
        return UNSUPPORTED_AUTHENTICATION_MECHANISM

    def get_credential_from_header(self, auth: Authorization) -> str | None:
        """Extract a password credential from a WWW-Authenticate header
        (or equivalent).

        This is used to pass on a patron's credential to a content provider,
        such as Overdrive, which performs independent validation of
        a patron's credentials.

        :return: The patron's password, or None if not available.
        """
        credential = None
        for provider in self.providers:
            credential = provider.get_credential_from_header(auth)
            if credential is not None:
                break

        return credential

    def saml_provider_lookup(
        self, provider_name: str | None
    ) -> BaseSAMLAuthenticationProvider | ProblemDetail:
        """Look up the SAMLAuthenticationProvider with the given name. If that
        doesn't work, return an appropriate ProblemDetail.
        """
        if not self.saml_providers_by_name:
            # We don't support OAuth at all.
            return UNKNOWN_SAML_PROVIDER.detailed(
                _("No SAML providers are configured.")
            )

        if not provider_name or not provider_name in self.saml_providers_by_name:
            # The patron neglected to specify a provider, or specified
            # one we don't support.
            possibilities = ", ".join(list(self.saml_providers_by_name.keys()))
            return UNKNOWN_SAML_PROVIDER.detailed(
                UNKNOWN_SAML_PROVIDER.detail
                + _(" The known providers are: %s") % possibilities
            )
        return self.saml_providers_by_name[provider_name]

    def create_bearer_token(
        self, provider_name: str | None, provider_token: str | None
    ) -> str:
        """Create a JSON web token with the given provider name and access
        token.

        The patron will use this as a bearer token in lieu of the
        token we got from their OAuth provider. The big advantage of
        this token is that it tells us _which_ OAuth provider the
        patron authenticated against.

        When the patron uses the bearer token in the Authenticate header,
        it will be decoded with `decode_bearer_token_from_header`.
        """
        payload = dict(
            token=provider_token,
            # I'm not sure this is the correct way to use an
            # Issuer claim (https://tools.ietf.org/html/rfc7519#section-4.1.1).
            # Maybe we should use something custom instead.
            iss=provider_name,
        )
        return jwt.encode(
            payload, cast(str, self.bearer_token_signing_secret), algorithm="HS256"
        )

    def decode_bearer_token(self, token: str) -> tuple[str, str]:
        """Extract auth provider name and access token from JSON web token."""
        decoded = jwt.decode(
            token, cast(str, self.bearer_token_signing_secret), algorithms=["HS256"]
        )
        provider_name = decoded["iss"]
        token = decoded["token"]
        return (provider_name, token)

    def authentication_document_url(self) -> str:
        """Return the URL of the authentication document for the
        given library.
        """
        return url_for(
            "authentication_document",
            library_short_name=self.library_short_name,
            _external=True,
        )

    def create_authentication_document(self) -> str:
        """Create the Authentication For OPDS document to be used when
        a request comes in with no authentication.
        """
        links: list[dict[str, str | None]] = []
        if self.library is None:
            raise ValueError("No library specified!")

        # Add the same links that we would show in an OPDS feed.
        if self.library.settings.terms_of_service:
            links.append(
                dict(
                    rel="terms-of-service",
                    href=self.library.settings.terms_of_service,
                    type="text/html",
                )
            )

        if self.library.settings.privacy_policy:
            links.append(
                dict(
                    rel="privacy-policy",
                    href=self.library.settings.privacy_policy,
                    type="text/html",
                )
            )

        if self.library.settings.copyright:
            links.append(
                dict(
                    rel="copyright",
                    href=self.library.settings.copyright,
                    type="text/html",
                )
            )

        if self.library.settings.about:
            links.append(
                dict(
                    rel="about",
                    href=self.library.settings.about,
                    type="text/html",
                )
            )

        if self.library.settings.license:
            links.append(
                dict(
                    rel="license",
                    href=self.library.settings.license,
                    type="text/html",
                )
            )

        # Plus some extra like 'registration' that are specific to Authentication For OPDS.
        if self.library.settings.registration_url:
            links.append(
                dict(
                    rel="register",
                    href=self.library.settings.registration_url,
                    type="text/html",
                )
            )

        if self.library.settings.patron_password_reset:
            links.append(
                dict(
                    rel="http://librarysimplified.org/terms/rel/patron-password-reset",
                    href=self.library.settings.patron_password_reset,
                    type="text/html",
                )
            )

        # Add a rel="start" link pointing to the root OPDS feed.
        index_url = url_for(
            "index", _external=True, library_short_name=self.library_short_name
        )
        loans_url = url_for(
            "active_loans", _external=True, library_short_name=self.library_short_name
        )
        profile_url = url_for(
            "patron_profile", _external=True, library_short_name=self.library_short_name
        )

        links.append(
            dict(rel="start", href=index_url, type=OPDSFeed.ACQUISITION_FEED_TYPE)
        )
        links.append(
            dict(
                rel="http://opds-spec.org/shelf",
                href=loans_url,
                type=OPDSFeed.ACQUISITION_FEED_TYPE,
            )
        )
        links.append(
            dict(
                rel=ProfileController.LINK_RELATION,
                href=profile_url,
                type=ProfileController.MEDIA_TYPE,
            )
        )

        # If there is a Designated Agent email address, add it as a
        # link.
        designated_agent_uri = Configuration.copyright_designated_agent_uri(
            self.library
        )
        if designated_agent_uri:
            links.append(
                dict(
                    rel="http://librarysimplified.org/rel/designated-agent/copyright",
                    href=designated_agent_uri,
                )
            )

        # Add a rel="help" link for every type of URL scheme that
        # leads to library-specific help.
        for type, uri in Configuration.help_uris(self.library):
            links.append(dict(rel="help", href=uri, type=type))

        # Add a link to the web page of the library itself.
        library_uri = self.library.settings.website
        if library_uri:
            links.append(dict(rel="alternate", type="text/html", href=library_uri))

        # Add the library's logo, if it has one.
        if self.library and self.library.logo:
            links.append(
                dict(rel="logo", type="image/png", href=self.library.logo.data_url)
            )

        # Add the library's custom CSS file, if it has one.
        css_file = self.library.settings.web_css_file
        if css_file:
            links.append(dict(rel="stylesheet", type="text/css", href=css_file))

        library_name = self.library_name or str(_("Library"))
        auth_doc_url = self.authentication_document_url()
        doc = AuthenticationForOPDSDocument(
            id=auth_doc_url,
            title=library_name,
            authentication_flows=list(self.providers),
            links=links,
        ).to_dict(self._db)

        # Add the library's mobile color scheme, if it has one.
        color_scheme = self.library.settings.color_scheme
        if color_scheme:
            doc["color_scheme"] = color_scheme

        # Add the library's web colors, if it has any.
        primary = self.library.settings.web_primary_color
        secondary = self.library.settings.web_secondary_color
        if primary or secondary:
            doc["web_color_scheme"] = dict(
                primary=primary,
                secondary=secondary,
                background=primary,
                foreground=secondary,
            )

        # Add the description of the library as the OPDS feed's
        # service_description.
        description = self.library.settings.library_description
        if description:
            doc["service_description"] = description

        # Add the library's public key.
        if self.library and self.library.public_key:
            doc["public_key"] = dict(type="RSA", value=self.library.public_key)
        else:
            error_library = (
                self.library.short_name
                if self.library
                else f'Library ID "{self.library_id}"'
            )
            self.log.error(
                f"{error_library} has no public key to include in auth document."
            )

        # Add feature flags to signal to clients what features they should
        # offer.
        enabled: list[str] = []
        disabled: list[str] = []
        if self.library and self.library.settings.allow_holds:
            bucket = enabled
        else:
            bucket = disabled
        bucket.append(Configuration.RESERVATIONS_FEATURE)
        doc["features"] = dict(enabled=enabled, disabled=disabled)

        # Add any active announcements for the library.
        if self.library:
            doc["announcements"] = Announcement.authentication_document_announcements(
                self.library
            )

        # Finally, give the active annotator a chance to modify the document.

        if self.authentication_document_annotator:
            doc = (
                self.authentication_document_annotator.annotate_authentication_document(
                    self.library, doc, url_for
                )
            )

        return json.dumps(doc)

    def create_authentication_headers(self) -> Headers:
        """Create the HTTP headers to return with the OPDS
        authentication document."""
        headers = Headers()
        headers.add("Content-Type", AuthenticationForOPDSDocument.MEDIA_TYPE)
        headers.add(
            "Link",
            "<%s>; rel=%s"
            % (
                self.authentication_document_url(),
                AuthenticationForOPDSDocument.LINK_RELATION,
            ),
        )
        # if requested from a web client, don't include WWW-Authenticate header,
        # which forces the default browser authentication prompt
        if (
            self.basic_auth_provider
            and not flask.request.headers.get("X-Requested-With") == "XMLHttpRequest"
        ):
            headers.add(
                "WWW-Authenticate",
                self.basic_auth_provider.authentication_header,
            )

        # TODO: We're leaving out headers for other providers to avoid breaking iOS
        # clients that don't support multiple auth headers. It's not clear what
        # the header for an oauth provider should look like. This means that there's
        # no auth header for app without a basic auth provider, but we don't have
        # any apps like that yet.

        return headers


class BearerTokenSigner:
    """Mixin class used for storing a secret used for signing Bearer tokens"""

    # Name of the site-wide ConfigurationSetting containing the secret
    # used to sign bearer tokens.
    BEARER_TOKEN_SIGNING_SECRET = Configuration.BEARER_TOKEN_SIGNING_SECRET

    @classmethod
    def bearer_token_signing_secret(cls, db):
        """Find or generate the site-wide bearer token signing secret.

        :param db: Database session
        :type db: sqlalchemy.orm.session.Session

        :return: ConfigurationSetting object containing the signing secret
        :rtype: ConfigurationSetting
        """
        return ConfigurationSetting.sitewide_secret(db, cls.BEARER_TOKEN_SIGNING_SECRET)


class BaseSAMLAuthenticationProvider(
    AuthenticationProvider[SettingsType, LibrarySettingsType], BearerTokenSigner, ABC
):
    """
    Base class for SAML authentication providers
    """

    @property
    def flow_type(self) -> str:
        return "http://librarysimplified.org/authtype/SAML-2.0"<|MERGE_RESOLUTION|>--- conflicted
+++ resolved
@@ -224,23 +224,13 @@
         self,
         _db: Session,
         library: Library,
-<<<<<<< HEAD
         basic_auth_provider: BasicAuthenticationProvider | None = None,
         saml_providers: list[BaseSAMLAuthenticationProvider] | None = None,
+        ekirjasto_provider: EkirjastoAuthenticationAPI | None = None,  # Finland
         bearer_token_signing_secret: str | None = None,
         authentication_document_annotator: CustomPatronCatalog | None = None,
         integration_registry: None
         | (IntegrationRegistry[AuthenticationProvider]) = None,
-=======
-        basic_auth_provider: Optional[BasicAuthenticationProvider] = None,
-        saml_providers: Optional[List[BaseSAMLAuthenticationProvider]] = None,
-        ekirjasto_provider: Optional[EkirjastoAuthenticationAPI] = None,  # Finland
-        bearer_token_signing_secret: Optional[str] = None,
-        authentication_document_annotator: Optional[CustomPatronCatalog] = None,
-        integration_registry: Optional[
-            IntegrationRegistry[AuthenticationProvider]
-        ] = None,
->>>>>>> 1c8f1c37
     ):
         """Initialize a LibraryAuthenticator from a list of AuthenticationProviders.
 
