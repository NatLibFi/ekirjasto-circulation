{
  "name": "circulation",
  "description": "Circulation Manager",
  "repository": {
    "type": "git",
    "url": "https://github.com/thepalaceproject/circulation.git"
  },
  "author": "The Palace Project",
  "license": "Apache-2.0",
  "engines": {
    "node": ">=12.0.0",
    "npm": ">=7.0.0"
  },
  "dependencies": {
<<<<<<< HEAD
    "simplified-circulation-web": "^0.5.1"
=======
    "@thepalaceproject/circulation-admin": "^0.0.2"
>>>>>>> 587002f4
  }
}<|MERGE_RESOLUTION|>--- conflicted
+++ resolved
@@ -12,10 +12,6 @@
     "npm": ">=7.0.0"
   },
   "dependencies": {
-<<<<<<< HEAD
-    "simplified-circulation-web": "^0.5.1"
-=======
     "@thepalaceproject/circulation-admin": "^0.0.2"
->>>>>>> 587002f4
   }
 }