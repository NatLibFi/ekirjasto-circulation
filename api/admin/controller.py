from nose.tools import set_trace
import logging
import sys
import os
import base64
import random
import uuid
import json

import flask
from flask import (
    Response,
    redirect,
)
from flask.ext.babel import lazy_gettext as _

from core.model import (
    get_one,
    get_one_or_create,
    Admin,
    AdminAuthenticationService,
    CirculationEvent,
    Classification,
    DataSource,
    Edition,
    Genre,
    Hold,
    Hyperlink,
    Identifier,
    LicensePool,
    Loan,
    Patron,
    PresentationCalculationPolicy,
    Subject,
    Work,
    WorkGenre,
)
from core.util.problem_detail import ProblemDetail
from problem_details import *

from api.config import (
    Configuration, 
    CannotLoadConfiguration
)

from oauth import GoogleAuthService

from api.controller import CirculationManagerController
from api.coverage import MetadataWranglerCoverageProvider
from core.app_server import entry_response
from core.app_server import (
    entry_response, 
    feed_response,
    load_pagination_from_request
)
from core.model import (
    Collection,
    Library,
)
from core.opds import AcquisitionFeed
from opds import AdminAnnotator, AdminFeed
from collections import Counter
from core.classifier import (
    genres,
    SimplifiedGenreClassifier,
    NO_NUMBER,
    NO_VALUE
)
from datetime import datetime, timedelta
from sqlalchemy.sql import func
from sqlalchemy.sql.expression import desc, nullslast, or_, and_, distinct, select, join
from sqlalchemy.orm import lazyload


def setup_admin_controllers(manager):
    """Set up all the controllers that will be used by the admin parts of the web app."""
    if not manager.testing:
        try:
            manager.config = Configuration.load()
        except CannotLoadConfiguration, e:
            self.log.error("Could not load configuration file: %s" % e)
            sys.exit()

    manager.admin_work_controller = WorkController(manager)
    manager.admin_sign_in_controller = SignInController(manager)
    manager.admin_feed_controller = FeedController(manager)
    manager.admin_dashboard_controller = DashboardController(manager)
    manager.admin_settings_controller = SettingsController(manager)


class AdminController(object):

    def __init__(self, manager):
        self.manager = manager
        self._db = self.manager._db
        self.url_for = self.manager.url_for
        self.cdn_url_for = self.manager.cdn_url_for

    @property
    def auth(self):
        auth_service = get_one(self._db, AdminAuthenticationService)
        if auth_service and auth_service.provider == AdminAuthenticationService.GOOGLE_OAUTH:
            return GoogleAuthService(
                auth_service,
                self.url_for('google_auth_callback'),
                test_mode=self.manager.testing,
            )
        return None

    def authenticated_admin_from_request(self):
        """Returns an authenticated admin or begins the Google OAuth flow"""
        if not self.auth:
            return ADMIN_AUTH_NOT_CONFIGURED

<<<<<<< HEAD
        email = flask.session.get("admin_email")
        if email:
            admin = get_one(self._db, Admin, email=email)
            if admin and self.google.active_credentials(admin):
=======
        access_token = flask.session.get("admin_access_token")
        if access_token:
            admin = get_one(self._db, Admin, access_token=access_token)
            if admin and self.auth.active_credentials(admin):
>>>>>>> 37d1117a
                return admin
        return INVALID_ADMIN_CREDENTIALS

    def authenticated_admin(self, admin_details):
        """Creates or updates an admin with the given details"""

        admin, ignore = get_one_or_create(
            self._db, Admin, email=admin_details['email']
        )
        admin.update_credentials(
            self._db, admin_details['access_token'], admin_details['credentials']
        )
        return admin

    def check_csrf_token(self):
        """Verifies that the provided CSRF token is valid."""
        token = self.get_csrf_token()
        if not token or token != flask.request.form.get("csrf_token"):
            return INVALID_CSRF_TOKEN
        return token

    def get_csrf_token(self):
        """Returns the CSRF token for the current session."""
        return flask.session.get("csrf_token")

class SignInController(AdminController):

    ERROR_RESPONSE_TEMPLATE = """<!DOCTYPE HTML>
<html lang="en">
<head><meta charset="utf8"></head>
</body>
<p><strong>%(status_code)d ERROR:</strong> %(message)s</p>
</body>
</html>"""

    def sign_in(self):
        """Redirects admin if they're signed in."""
        if not self.auth:
            return ADMIN_AUTH_NOT_CONFIGURED

        admin = self.authenticated_admin_from_request()

        if isinstance(admin, ProblemDetail):
            redirect_url = flask.request.args.get("redirect")
            return redirect(self.auth.auth_uri(redirect_url), Response=Response)
        elif admin:
            return redirect(flask.request.args.get("redirect"), Response=Response)

    def redirect_after_sign_in(self):
        """Uses the Google OAuth client to determine admin details upon
        callback. Barring error, redirects to the provided redirect url.."""
        if not self.auth:
            return ADMIN_AUTH_NOT_CONFIGURED

        admin_details, redirect_url = self.auth.callback(flask.request.args)
        if isinstance(admin_details, ProblemDetail):
            return self.error_response(admin_details)

        if not self.staff_email(admin_details['email']):
            return self.error_response(INVALID_ADMIN_CREDENTIALS)
        else:
            admin = self.authenticated_admin(admin_details)
            flask.session["admin_email"] = admin_details.get("email")
            flask.session["csrf_token"] = base64.b64encode(os.urandom(24))
            return redirect(redirect_url, Response=Response)
    
    def staff_email(self, email):
        """Checks the domain of an email address against the admin-authorized
        domain"""
        if not self.auth:
            return False

        staff_domains = self.auth.domains
        domain = email[email.index('@')+1:]
        return domain.lower() in [staff_domain.lower() for staff_domain in staff_domains]

    def error_response(self, problem_detail):
        """Returns a problem detail as an HTML response"""
        html = self.ERROR_RESPONSE_TEMPLATE % dict(
            status_code=problem_detail.status_code,
            message=problem_detail.detail
        )
        return Response(html, problem_detail.status_code)

class WorkController(CirculationManagerController):

    STAFF_WEIGHT = 1

    def details(self, data_source, identifier_type, identifier):
        """Return an OPDS entry with detailed information for admins.
        
        This includes relevant links for editing the book.
        """

        pool = self.load_licensepool(data_source, identifier_type, identifier)
        if isinstance(pool, ProblemDetail):
            return pool
        work = pool.work

        annotator = AdminAnnotator(self.circulation)
        return entry_response(
            AcquisitionFeed.single_entry(self._db, work, annotator)
        )
        
    def complaints(self, data_source, identifier_type, identifier):
        """Return detailed complaint information for admins."""
        
        pool = self.load_licensepool(data_source, identifier_type, identifier)
        if isinstance(pool, ProblemDetail):
            return pool
        counter = self._count_complaints_for_licensepool(pool)
        response = dict({
            "book": { 
                "data_source": data_source,
                "identifier_type": identifier_type,
                "identifier": identifier
            },
            "complaints": counter
        })
        
        return response

    def edit(self, data_source, identifier_type, identifier):
        """Edit a work's metadata."""

        pool = self.load_licensepool(data_source, identifier_type, identifier)
        if isinstance(pool, ProblemDetail):
            return pool
        work = pool.work
        changed = False

        staff_data_source = DataSource.lookup(self._db, DataSource.LIBRARY_STAFF)
        primary_identifier = work.presentation_edition.primary_identifier
        staff_edition, is_new = get_one_or_create(
            self._db, Edition,
            primary_identifier_id=primary_identifier.id,
            data_source_id=staff_data_source.id
        )
        self._db.expire(primary_identifier)

        new_title = flask.request.form.get("title")
        if new_title and work.title != new_title:
            staff_edition.title = unicode(new_title)
            changed = True

        new_subtitle = flask.request.form.get("subtitle")
        if work.subtitle != new_subtitle:
            if work.subtitle and not new_subtitle:
                new_subtitle = NO_VALUE
            staff_edition.subtitle = unicode(new_subtitle)
            changed = True

        new_series = flask.request.form.get("series")
        if work.series != new_series:
            if work.series and not new_series:
                new_series = NO_VALUE
            staff_edition.series = unicode(new_series)
            changed = True

        new_series_position = flask.request.form.get("series_position")
        if new_series_position:
            try:
                new_series_position = int(new_series_position)
            except ValueError:
                return INVALID_SERIES_POSITION
        else:
            new_series_position = None
        if work.series_position != new_series_position:
            if work.series_position and not new_series_position:
                new_series_position = NO_NUMBER
            staff_edition.series_position = new_series_position
            changed = True

        new_summary = flask.request.form.get("summary") or ""
        if new_summary != work.summary_text:
            old_summary = None
            if work.summary and work.summary.data_source == staff_data_source:
                old_summary = work.summary

            work.presentation_edition.primary_identifier.add_link(
                Hyperlink.DESCRIPTION, None,
                staff_data_source, content=new_summary)

            # Delete previous staff summary
            if old_summary:
                for link in old_summary.links:
                    self._db.delete(link)
                self._db.delete(old_summary)

            changed = True

        if changed:
            # Even if the presentation doesn't visibly change, we want
            # to regenerate the OPDS entries and update the search
            # index for the work, because that might be the 'real'
            # problem the user is trying to fix.
            policy = PresentationCalculationPolicy(
                classify=True,
                regenerate_opds_entries=True,
                update_search_index=True,
                choose_summary=True
            )
            work.calculate_presentation(policy=policy)
        return Response("", 200)

    def suppress(self, data_source, identifier_type, identifier):
        """Suppress the license pool associated with a book."""
        
        # Turn source + identifier into a LicensePool
        pool = self.load_licensepool(data_source, identifier_type, identifier)
        if isinstance(pool, ProblemDetail):
            # Something went wrong.
            return pool
    
        pool.suppressed = True
        return Response("", 200)

    def unsuppress(self, data_source, identifier_type, identifier):
        """Unsuppress the license pool associated with a book."""
        
        # Turn source + identifier into a LicensePool
        pool = self.load_licensepool(data_source, identifier_type, identifier)
        if isinstance(pool, ProblemDetail):
            # Something went wrong.
            return pool
    
        pool.suppressed = False
        return Response("", 200)

    def refresh_metadata(self, data_source, identifier_type, identifier, provider=None):
        """Refresh the metadata for a book from the content server"""
        if not provider:
            provider = MetadataWranglerCoverageProvider(self._db)

        pool = self.load_licensepool(data_source, identifier_type, identifier)
        if isinstance(pool, ProblemDetail):
            return pool
        try:
            record = provider.ensure_coverage(pool.identifier, force=True)
        except Exception:
            # The coverage provider may raise an HTTPIntegrationException.
            return REMOTE_INTEGRATION_FAILED

        if record.exception:
            # There was a coverage failure.
            if (isinstance(record.exception, int)
                and record.exception in [201, 202]):
                # A 201/202 error means it's never looked up this work before
                # so it's started the resolution process or looking for sources.
                return METADATA_REFRESH_PENDING
            # Otherwise, it just doesn't know anything.
            return METADATA_REFRESH_FAILURE

        return Response("", 200)

    def resolve_complaints(self, data_source, identifier_type, identifier):
        """Resolve all complaints for a particular license pool and complaint type."""

        pool = self.load_licensepool(data_source, identifier_type, identifier)
        if isinstance(pool, ProblemDetail):
            return pool
        work = pool.work
        resolved = False
        found = False

        type = flask.request.form.get("type")
        if type:
            for complaint in pool.complaints:
                if complaint.type == type:
                    found = True
                    if complaint.resolved == None:
                        complaint.resolve()
                        resolved = True

        if not found:
            return UNRECOGNIZED_COMPLAINT
        elif not resolved:
            return COMPLAINT_ALREADY_RESOLVED
        return Response("", 200)

    def classifications(self, data_source, identifier_type, identifier):
        """Return list of this work's classifications."""

        pool = self.load_licensepool(data_source, identifier_type, identifier)
        if isinstance(pool, ProblemDetail):
            return pool

        identifier_id = pool.work.presentation_edition.primary_identifier.id
        results = self._db \
            .query(Classification) \
            .join(Subject) \
            .join(DataSource) \
            .filter(Classification.identifier_id == identifier_id) \
            .order_by(Classification.weight.desc()) \
            .all()

        data = []
        for result in results:
            data.append(dict({
                "type": result.subject.type,
                "name": result.subject.identifier,
                "source": result.data_source.name,
                "weight": result.weight
            }))

        return dict({
            "book": {
                "data_source": data_source,
                "identifier_type": identifier_type,
                "identifier": identifier
            },
            "classifications": data
        })

    def edit_classifications(self, data_source, identifier_type, identifier):
        """Edit a work's audience, target age, fiction status, and genres."""
        
        pool = self.load_licensepool(data_source, identifier_type, identifier)
        if isinstance(pool, ProblemDetail):
            return pool
        work = pool.work
        staff_data_source = DataSource.lookup(self._db, DataSource.LIBRARY_STAFF)

        # Previous staff classifications
        primary_identifier = work.presentation_edition.primary_identifier
        old_classifications = self._db \
            .query(Classification) \
            .join(Subject) \
            .filter(
                Classification.identifier == primary_identifier,
                Classification.data_source == staff_data_source
            )
        old_genre_classifications = old_classifications \
            .filter(Subject.genre_id != None)
        old_staff_genres = [
            c.subject.genre.name 
            for c in old_genre_classifications 
            if c.subject.genre
        ]
        old_computed_genres = [
            work_genre.genre.name
            for work_genre in work.work_genres
        ]

        # New genres should be compared to previously computed genres
        new_genres = flask.request.form.getlist("genres")
        genres_changed = sorted(new_genres) != sorted(old_computed_genres)

        # Update audience
        new_audience = flask.request.form.get("audience")
        if new_audience != work.audience:
            # Delete all previous staff audience classifications
            for c in old_classifications:
                if c.subject.type == Subject.FREEFORM_AUDIENCE:
                    self._db.delete(c)

            # Create a new classification with a high weight
            primary_identifier.classify(
                data_source=staff_data_source,
                subject_type=Subject.FREEFORM_AUDIENCE,
                subject_identifier=new_audience,
                weight=WorkController.STAFF_WEIGHT,
            )

        # Update target age if present
        new_target_age_min = flask.request.form.get("target_age_min")
        new_target_age_min = int(new_target_age_min) if new_target_age_min else None
        new_target_age_max = flask.request.form.get("target_age_max")
        new_target_age_max = int(new_target_age_max) if new_target_age_max else None
        if new_target_age_max < new_target_age_min:
            return INVALID_EDIT.detailed(_("Minimum target age must be less than maximum target age."))

        if work.target_age:
            old_target_age_min = work.target_age.lower
            old_target_age_max = work.target_age.upper
        else:
            old_target_age_min = None
            old_target_age_max = None
        if new_target_age_min != old_target_age_min or new_target_age_max != old_target_age_max:
            # Delete all previous staff target age classifications
            for c in old_classifications:
                if c.subject.type == Subject.AGE_RANGE:
                    self._db.delete(c)

            # Create a new classification with a high weight - higher than audience
            if new_target_age_min and new_target_age_max:
                age_range_identifier = "%s-%s" % (new_target_age_min, new_target_age_max)
                primary_identifier.classify(
                    data_source=staff_data_source,
                    subject_type=Subject.AGE_RANGE,
                    subject_identifier=age_range_identifier,
                    weight=WorkController.STAFF_WEIGHT * 100,
                )

        # Update fiction status
        # If fiction status hasn't changed but genres have changed,
        # we still want to ensure that there's a staff classification
        new_fiction = True if flask.request.form.get("fiction") == "fiction" else False
        if new_fiction != work.fiction or genres_changed:
            # Delete previous staff fiction classifications
            for c in old_classifications:
                if c.subject.type == Subject.SIMPLIFIED_FICTION_STATUS:
                    self._db.delete(c)

            # Create a new classification with a high weight (higher than genre)
            fiction_term = "Fiction" if new_fiction else "Nonfiction"
            classification = primary_identifier.classify(
                data_source=staff_data_source,
                subject_type=Subject.SIMPLIFIED_FICTION_STATUS,
                subject_identifier=fiction_term,
                weight=WorkController.STAFF_WEIGHT,
            )
            classification.subject.fiction = new_fiction

        # Update genres
        # make sure all new genres are legit
        for name in new_genres:
            genre, is_new = Genre.lookup(self._db, name)
            if not isinstance(genre, Genre):
                return GENRE_NOT_FOUND
            if genres[name].is_fiction != new_fiction:
                return INCOMPATIBLE_GENRE
            if name == "Erotica" and new_audience != "Adults Only":
                return EROTICA_FOR_ADULTS_ONLY

        if genres_changed:
            # delete existing staff classifications for genres that aren't being kept
            for c in old_genre_classifications:
                if c.subject.genre.name not in new_genres:
                    self._db.delete(c)

            # add new staff classifications for new genres
            for genre in new_genres:
                if genre not in old_staff_genres:
                    classification = primary_identifier.classify(
                        data_source=staff_data_source,
                        subject_type=Subject.SIMPLIFIED_GENRE,
                        subject_identifier=genre,
                        weight=WorkController.STAFF_WEIGHT
                    )

            # add NONE genre classification if we aren't keeping any genres
            if len(new_genres) == 0:
                primary_identifier.classify(
                    data_source=staff_data_source,
                    subject_type=Subject.SIMPLIFIED_GENRE,
                    subject_identifier=SimplifiedGenreClassifier.NONE,
                    weight=WorkController.STAFF_WEIGHT
                )
            else: 
                # otherwise delete existing NONE genre classification
                none_classifications = self._db \
                    .query(Classification) \
                    .join(Subject) \
                    .filter(
                        Classification.identifier == primary_identifier,
                        Subject.identifier == SimplifiedGenreClassifier.NONE
                    ) \
                    .all()
                for c in none_classifications:
                    self._db.delete(c)

        # Update presentation
        policy = PresentationCalculationPolicy(
            classify=True,
            regenerate_opds_entries=True,
            update_search_index=True
        )
        work.calculate_presentation(policy=policy)

        return Response("", 200)

    def _count_complaints_for_licensepool(self, pool):
        complaint_types = [complaint.type for complaint in pool.complaints if complaint.resolved == None]
        return Counter(complaint_types)

    
class FeedController(CirculationManagerController):

    def complaints(self):
        this_url = self.url_for('complaints')
        annotator = AdminAnnotator(self.circulation)
        pagination = load_pagination_from_request()
        if isinstance(pagination, ProblemDetail):
            return pagination
        opds_feed = AdminFeed.complaints(
            _db=self._db, title="Complaints",
            url=this_url, annotator=annotator,
            pagination=pagination
        )
        return feed_response(opds_feed)    

    def suppressed(self):
        this_url = self.url_for('suppressed')
        annotator = AdminAnnotator(self.circulation)
        pagination = load_pagination_from_request()
        if isinstance(pagination, ProblemDetail):
            return pagination
        opds_feed = AdminFeed.suppressed(
            _db=self._db, title="Hidden Books",
            url=this_url, annotator=annotator,
            pagination=pagination
        )
        return feed_response(opds_feed)

    def genres(self):
        data = dict({
            "Fiction": dict({}),
            "Nonfiction": dict({})
        })
        for name in genres:
            top = "Fiction" if genres[name].is_fiction else "Nonfiction"
            data[top][name] = dict({
                "name": name,
                "parents": [parent.name for parent in genres[name].parents],
                "subgenres": [subgenre.name for subgenre in genres[name].subgenres]
            })
        return data

class DashboardController(CirculationManagerController):

    def stats(self):
        patron_count = self._db.query(Patron).count()

        active_loans_patron_count = self._db.query(
            distinct(Patron.id)
        ).join(
            Patron.loans
        ).filter(
            Loan.end >= datetime.now(),
        ).count()

        active_patrons = select(
            [Patron.id]
        ).select_from(
            join(
                Loan,
                Patron,
                and_(
                    Patron.id == Loan.patron_id,
                    Loan.id != None,
                    Loan.end >= datetime.now()
                )
            )
        ).union(
            select(
                [Patron.id]
            ).select_from(
                join(
                    Hold,
                    Patron,
                    Patron.id == Hold.patron_id
                )
            )
        ).alias()
        

        active_loans_or_holds_patron_count_query = select(
            [func.count(distinct(active_patrons.c.id))]
        ).select_from(
            active_patrons
        )

        result = self._db.execute(active_loans_or_holds_patron_count_query)
        active_loans_or_holds_patron_count = [r[0] for r in result][0]

        loan_count = self._db.query(
            Loan
        ).filter(
            Loan.end >= datetime.now()
        ).count()

        hold_count = self._db.query(Hold).count()

        data_sources = dict(
            overdrive=DataSource.OVERDRIVE,
            bibliotheca=DataSource.BIBLIOTHECA,
            axis360=DataSource.AXIS_360,
        )
        vendor_counts = dict()

        for key, data_source in data_sources.iteritems():
            data_source_count = self._db.query(
                LicensePool
            ).join(
                DataSource
            ).filter(
                LicensePool.licenses_owned > 0
            ).filter(
                DataSource.name == data_source
            ).count()

            if data_source_count > 0:
                vendor_counts[key] = data_source_count

        open_access_count = self._db.query(
            LicensePool
         ).filter(
            LicensePool.open_access == True
         ).count()

        if open_access_count > 0:
            vendor_counts['open_access'] = open_access_count

        title_count = self._db.query(LicensePool).count()

        # The sum queries return None instead of 0 if there are
        # no license pools in the db.

        license_count = self._db.query(
            func.sum(LicensePool.licenses_owned)
        ).filter(
            LicensePool.open_access == False,
        ).all()[0][0] or 0

        available_license_count = self._db.query(
            func.sum(LicensePool.licenses_available)
        ).filter(
            LicensePool.open_access == False,
        ).all()[0][0] or 0

        return dict(
            patrons=dict(
                total=patron_count,
                with_active_loans=active_loans_patron_count,
                with_active_loans_or_holds=active_loans_or_holds_patron_count,
                loans=loan_count,
                holds=hold_count,
            ),
            inventory=dict(
                titles=title_count,
                licenses=license_count,
                available_licenses=available_license_count,
            ),
            vendors=vendor_counts,
        )

    def circulation_events(self):
        annotator = AdminAnnotator(self.circulation)
        num = min(int(flask.request.args.get("num", "100")), 500)

        results = self._db.query(CirculationEvent) \
            .join(LicensePool) \
            .join(Work) \
            .join(DataSource) \
            .join(Identifier) \
            .order_by(nullslast(desc(CirculationEvent.start))) \
            .limit(num) \
            .all()

        events = map(lambda result: {
            "id": result.id,
            "type": result.type,
            "patron_id": result.foreign_patron_id,
            "time": result.start,
            "book": {
                "title": result.license_pool.work.title,
                "url": annotator.permalink_for(result.license_pool.work, result.license_pool, result.license_pool.identifier)
            }
        }, results)

        return dict({ "circulation_events": events })

    def bulk_circulation_events(self):
        default = str(datetime.today()).split(" ")[0]
        date = flask.request.args.get("date", default)
        next_date = datetime.strptime(date, "%Y-%m-%d") + timedelta(days=1)
            
        query = self._db.query(
                CirculationEvent, Identifier, Work, Edition
            ) \
            .join(LicensePool, LicensePool.id == CirculationEvent.license_pool_id) \
            .join(Identifier, Identifier.id == LicensePool.identifier_id) \
            .join(Work, Work.id == LicensePool.work_id) \
            .join(Edition, Edition.id == Work.presentation_edition_id) \
            .filter(CirculationEvent.start >= date) \
            .filter(CirculationEvent.start < next_date) \
            .order_by(CirculationEvent.start.asc())
        query = query \
            .options(lazyload(Identifier.licensed_through)) \
            .options(lazyload(Work.license_pools))
        results = query.all()
        
        work_ids = map(lambda result: result[2].id, results)

        subquery = self._db \
            .query(WorkGenre.work_id, Genre.name) \
            .join(Genre) \
            .filter(WorkGenre.work_id.in_(work_ids)) \
            .order_by(WorkGenre.affinity.desc()) \
            .subquery()
        genre_query = self._db \
            .query(subquery.c.work_id, func.string_agg(subquery.c.name, ",")) \
            .select_from(subquery) \
            .group_by(subquery.c.work_id)
        genres = dict(genre_query.all())

        header = [
            "time", "event", "identifier", "identifier_type", "title", "author", 
            "fiction", "audience", "publisher", "language", "target_age", "genres"
        ]

        def result_to_row(result):
            (event, identifier, work, edition) = result
            return [
                str(event.start) or "",
                event.type,
                identifier.identifier,
                identifier.type,
                edition.title,
                edition.author,
                "fiction" if work.fiction else "nonfiction",
                work.audience,
                edition.publisher,
                edition.language,
                work.target_age_string,
                genres.get(work.id)
            ]

        return [header] + map(result_to_row, results), date

class SettingsController(CirculationManagerController):

    def libraries(self):
        if flask.request.method == 'GET':
            libraries = [
                dict(
                    uuid=library.uuid,
                    name=library.name,
                    short_name=library.short_name,
                    library_registry_short_name=library.library_registry_short_name,
                    library_registry_shared_secret=library.library_registry_shared_secret
                )
                for library in self._db.query(Library).order_by(Library.name).all()
            ]
        
            return dict(libraries=libraries)


        library_uuid = flask.request.form.get("uuid")
        name = flask.request.form.get("name")
        short_name = flask.request.form.get("short_name")
        registry_short_name = flask.request.form.get("library_registry_short_name")
        registry_shared_secret = flask.request.form.get("library_registry_shared_secret")
        use_random_registry_shared_secret = "random_library_registry_shared_secret" in flask.request.form

        libraries = self._db.query(Library).all()
        is_new = False

        if libraries:
            # Currently there can only be one library, and one already exists.
            [library] = libraries
            if library.uuid != library_uuid:
                return LIBRARY_NOT_FOUND
        else:
            library, is_new = get_one_or_create(
                self._db, Library, create_method_kwargs=dict(
                    uuid=str(uuid.uuid4())
                )
            )

        if registry_shared_secret and use_random_registry_shared_secret:
            return CANNOT_SET_BOTH_RANDOM_AND_SPECIFIC_SECRET

        if use_random_registry_shared_secret:
            if library.library_registry_shared_secret:
                return CANNOT_REPLACE_EXISTING_SECRET_WITH_RANDOM_SECRET
            registry_shared_secret = "".join(
                [random.choice('1234567890abcdef') for x in range(32)]
            )

        if name:
            library.name = name
        if short_name:
            library.short_name = short_name
        if registry_short_name:
            library.library_registry_short_name = registry_short_name
        if registry_shared_secret:
            library.library_registry_shared_secret = registry_shared_secret

        if is_new:
            return Response(unicode(_("Success")), 201)
        else:
            return Response(unicode(_("Success")), 200)

    def collections(self):
        protocols = []
        
        protocols.append({
            "name": Collection.OPDS_IMPORT,
            "fields": [
                { "key": "external_account_id", "label": _("URL") },
            ],
        })

        protocols.append({
            "name": Collection.OVERDRIVE,
            "fields": [
                { "key": "external_account_id", "label": _("Library ID") },
                { "key": "website_id", "label": _("Website ID") },
                { "key": "username", "label": _("Client Key") },
                { "key": "password", "label": _("Client Secret") },
            ],
        })

        protocols.append({
            "name": Collection.BIBLIOTHECA,
            "fields": [
                { "key": "username", "label": _("Account ID") },
                { "key": "password", "label": _("Account Key") },
                { "key": "external_account_id", "label": _("Library ID") },
            ],
        })

        protocols.append({
            "name": Collection.AXIS_360,
            "fields": [
                { "key": "username", "label": _("Username") },
                { "key": "password", "label": _("Password") },
                { "key": "external_account_id", "label": _("Library ID") },
                { "key": "url", "label": _("Server") },
            ],
        })

        protocols.append({
            "name": Collection.ONE_CLICK,
            "fields": [
                { "key": "password", "label": _("Basic Token") },
                { "key": "external_account_id", "label": _("Library ID") },
                { "key": "url", "label": _("URL") },
                { "key": "ebook_loan_length", "label": _("eBook Loan Length") },
                { "key": "eaudio_loan_length", "label": _("eAudio Loan Length") },
            ],
        })

        if flask.request.method == 'GET':
            collections = []
            for c in self._db.query(Collection).order_by(Collection.name).all():
                collection = dict(
                    name=c.name,
                    protocol=c.protocol,
                    libraries=[library.short_name for library in c.libraries],
                    external_account_id=c.external_account_id,
                    url=c.external_integration.url,
                    username=c.external_integration.username,
                    password=c.external_integration.password,
                )
                if c.protocol in [p.get("name") for p in protocols]:
                    [protocol] = [p for p in protocols if p.get("name") == c.protocol]
                    for field in protocol.get("fields"):
                        key = field.get("key")
                        if key not in collection:
                            collection[key] = c.external_integration.setting(key).value
                collections.append(collection)

            return dict(
                collections=collections,
                protocols=protocols,
            )


        name = flask.request.form.get("name")
        if not name:
            return MISSING_COLLECTION_NAME

        protocol = flask.request.form.get("protocol")

        if protocol and protocol not in [p.get("name") for p in protocols]:
            return UNKNOWN_COLLECTION_PROTOCOL

        is_new = False
        collection = get_one(self._db, Collection, name=name)
        if collection:
            if protocol != collection.protocol:
                return CANNOT_CHANGE_COLLECTION_PROTOCOL

        else:
            if protocol:
                collection, is_new = get_one_or_create(
                    self._db, Collection, name=name, protocol=protocol
                )
            else:
                return NO_PROTOCOL_FOR_NEW_COLLECTION

        [protocol] = [p for p in protocols if p.get("name") == protocol]
        fields = protocol.get("fields")

        for field in fields:
            key = field.get("key")
            value = flask.request.form.get(key)
            if not value:
                # Roll back any changes to the collection that have already been made.
                self._db.rollback()
                return INCOMPLETE_COLLECTION_CONFIGURATION.detailed(
                    _("The collection configuration is missing a required field: %(field)s",
                      field=field.get("label")))

            if key == "external_account_id":
                collection.external_account_id = value
            elif key == "username":
                collection.external_integration.username = value
            elif key == "password":
                collection.external_integration.password = value
            elif key == "url":
                collection.external_integration.url = value
            else:
                collection.external_integration.setting(key).value = value

        libraries = []
        if flask.request.form.get("libraries"):
            libraries = json.loads(flask.request.form.get("libraries"))

        for short_name in libraries:
            library = get_one(self._db, Library, short_name=short_name)
            if not library:
                return NO_SUCH_LIBRARY.detailed(_("You attempted to add the collection to %(library_short_name)s, but it does not exist.", library_short_name=short_name))
            if collection not in library.collections:
                library.collections.append(collection)
        for library in collection.libraries:
            if library.short_name not in libraries:
                library.collections.remove(collection)

        if is_new:
            return Response(unicode(_("Success")), 201)
        else:
            return Response(unicode(_("Success")), 200)

    def admin_auth_services(self):
        if flask.request.method == 'GET':
            auth_services = []
            auth_service = get_one(self._db, AdminAuthenticationService)
            if auth_service and auth_service.provider == AdminAuthenticationService.GOOGLE_OAUTH:
                auth_services = [
                    dict(
                        name=auth_service.name,
                        provider=auth_service.provider,
                        url=auth_service.external_integration.url,
                        username=auth_service.external_integration.username,
                        password=auth_service.external_integration.password,
                        domains=json.loads(auth_service.external_integration.setting("domains").value),
                    )
                ]

            return dict(
                admin_auth_services=auth_services,
                providers=AdminAuthenticationService.PROVIDERS,
            )

        name = flask.request.form.get("name")
        if not name:
            return MISSING_ADMIN_AUTH_SERVICE_NAME

        provider = flask.request.form.get("provider")

        if provider and provider not in AdminAuthenticationService.PROVIDERS:
            return UNKNOWN_ADMIN_AUTH_SERVICE_PROVIDER

        is_new = False
        auth_service = get_one(self._db, AdminAuthenticationService)
        if auth_service:
            # Currently there can only be one admin auth service, and one already exists.
            if name != auth_service.name:
                return ADMIN_AUTH_SERVICE_NOT_FOUND

            if provider != auth_service.provider:
                return CANNOT_CHANGE_ADMIN_AUTH_SERVICE_PROVIDER

        else:
            if provider:
                auth_service, is_new = get_one_or_create(
                    self._db, AdminAuthenticationService, name=name, provider=provider
                )
            else:
                return NO_PROVIDER_FOR_NEW_ADMIN_AUTH_SERVICE

        # Only Google OAuth is supported for now.
        url = flask.request.form.get("url")
        username = flask.request.form.get("username")
        password = flask.request.form.get("password")
        domains = flask.request.form.get("domains")
        
        if not url or not username or not password or not domains:
            # If an admin auth service was created, make sure it
            # isn't saved in a incomplete state.
            self._db.rollback()
            return INCOMPLETE_ADMIN_AUTH_SERVICE_CONFIGURATION

        # Also make sure the domain list is valid JSON.
        try:
            json.loads(domains)
        except Exception:
            self._db.rollback()
            return INVALID_ADMIN_AUTH_DOMAIN_LIST

        integration = auth_service.external_integration
        integration.url = url
        integration.username = username
        integration.password = password
        integration.set_setting("domains", domains)

        if is_new:
            return Response(unicode(_("Success")), 201)
        else:
            return Response(unicode(_("Success")), 200)<|MERGE_RESOLUTION|>--- conflicted
+++ resolved
@@ -112,17 +112,10 @@
         if not self.auth:
             return ADMIN_AUTH_NOT_CONFIGURED
 
-<<<<<<< HEAD
         email = flask.session.get("admin_email")
         if email:
             admin = get_one(self._db, Admin, email=email)
-            if admin and self.google.active_credentials(admin):
-=======
-        access_token = flask.session.get("admin_access_token")
-        if access_token:
-            admin = get_one(self._db, Admin, access_token=access_token)
             if admin and self.auth.active_credentials(admin):
->>>>>>> 37d1117a
                 return admin
         return INVALID_ADMIN_CREDENTIALS
 
