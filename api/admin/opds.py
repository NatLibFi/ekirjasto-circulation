--- conflicted
+++ resolved
@@ -121,15 +121,10 @@
     def suppressed(cls, _db, title, url, annotator, pagination=None):
         pagination = pagination or Pagination.default()
 
-<<<<<<< HEAD
-        q = _db.query(LicensePool).filter(LicensePool.suppressed == True).\
-            order_by(LicensePool.id)
-=======
         q = _db.query(LicensePool).filter(
             LicensePool.suppressed == True).order_by(
                 LicensePool.id
             )
->>>>>>> aad60409
         pools = pagination.apply(q).all()
 
         works = [pool.work for pool in pools]
