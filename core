--- conflicted
+++ resolved
@@ -1,15 +1,6 @@
-<<<<<<< HEAD
-tree 0619def0fb6cf72011d9033d4b05c63618ad2c41
-parent d780f61bbdb98260c844bf0c22031962704d62e2
-author Leonard Richardson <leonardr@segfault.org> 1585601086 -0400
-committer Leonard Richardson <leonardr@segfault.org> 1585601086 -0400
-
-Add support for private caching.
-=======
 tree 1697ff1ab60417bd2845b291ec100bf43030e0d4
 parent a61cef0ea909f655f5562c9b90a2431d2770c82e
 author Leonard Richardson <leonardr@segfault.org> 1585758752 -0400
 committer Leonard Richardson <leonardr@segfault.org> 1585758752 -0400
 
-Basically everything in opds.py that generates an OPDS feed now returns a Response _and_ takes keyword arguments to pass into the Response constructor.
->>>>>>> b423b63f
+Basically everything in opds.py that generates an OPDS feed now returns a Response _and_ takes keyword arguments to pass into the Response constructor.