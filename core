<<<<<<< HEAD
tree 3a645943a537f1d41821418a519404cdc25987c7
parent edfa9ccea504bcbc5374c60854e4226af0f155c0
author Leonard Richardson <leonardr@segfault.org> 1425920431 -0400
committer Leonard Richardson <leonardr@segfault.org> 1425920431 -0400

Use the featured feed URL as the lane ID instead of a tag.
=======
tree 9c2810dd5852a7fbe09ba2db81b240f6bb6772b6
parent 1730520bc029266d2a262b18e2df31f8c4cecd4d
author Leonard Richardson <leonardr@segfault.org> 1425996314 -0400
committer Leonard Richardson <leonardr@segfault.org> 1425996314 -0400

Fixed tests to reflect the absence of the annoying (to client developers) 'alternate link' in OPDS feeds.
>>>>>>> 8fa10957
<|MERGE_RESOLUTION|>--- conflicted
+++ resolved
@@ -1,15 +1,6 @@
-<<<<<<< HEAD
-tree 3a645943a537f1d41821418a519404cdc25987c7
-parent edfa9ccea504bcbc5374c60854e4226af0f155c0
-author Leonard Richardson <leonardr@segfault.org> 1425920431 -0400
-committer Leonard Richardson <leonardr@segfault.org> 1425920431 -0400
-
-Use the featured feed URL as the lane ID instead of a tag.
-=======
 tree 9c2810dd5852a7fbe09ba2db81b240f6bb6772b6
 parent 1730520bc029266d2a262b18e2df31f8c4cecd4d
 author Leonard Richardson <leonardr@segfault.org> 1425996314 -0400
 committer Leonard Richardson <leonardr@segfault.org> 1425996314 -0400
 
-Fixed tests to reflect the absence of the annoying (to client developers) 'alternate link' in OPDS feeds.
->>>>>>> 8fa10957
+Fixed tests to reflect the absence of the annoying (to client developers) 'alternate link' in OPDS feeds.