# encoding: utf-8
import logging
import urllib
from nose.tools import (
    eq_,
    set_trace,
)
import os
import re
import json
from core.model import (
    production_session,
    Library,
)
from core.lane import Pagination
from core.external_search import (
    ExternalSearchIndex,
    Filter
)


# problems identified in ES6:
# 'modern romance' - exact title match isn't promoted
# (but it also doesn't work in ES1 on a real site)

# summary is boosted over subtitle



# # In Elasticsearch 6, the exact author match that doesn't
# # mention 'biography' is boosted above a book that
# # mentions all three words in its title.
# order = [
#     self.biography_of_peter_graves, # title + genre 'biography'
#     self.book_by_peter_graves,      # author (no 'biography')
#     self.behind_the_scenes,         # all words match in title
#     self.book_by_someone_else,      # match across fields (no 'biography')
# ]

class Searcher(object):
    def __init__(self, library, index):
        self.library = library
        self.filter = Filter(collections=self.library)
        self.index = index

    def query(self, query, pagination):
        return self.index.query_works(
            query, filter=self.filter, pagination=pagination,
            debug=True, return_raw_results=True
        )


class Evaluator(object):
    """A class that knows how to evaluate search results."""

    log = logging.getLogger("Search evaluator")

    def __init__(self, **kwargs):
        self.kwargs = dict()
        for k, v in kwargs.items():
            if isinstance(v, basestring):
                v = v.lower()
            self.kwargs[k] = v
        for k, v in self.kwargs.items():
            setattr(self, k, v)

    def evaluate(self, hits):
        """Raise an AssertionError if the search results are so bad that the
        test should fail.
        """
        self.evaluate_search(hits)
        first = hits[0]
        self.evaluate_first(first)
        self.evaluate_hits(hits)

    def evaluate_search(self, hits):
        """Evaluate the search itself."""
        # By default, a search passes the check if it returns anything
        # as opposed to returning nothing.
        assert hits

    def evaluate_first(self, hits):
        """Evaluate the first (and most important) search result."""
        return

    def evaluate_hits(self, hits):
        """Evaluate the search results as a whole."""
        return

    def format(self, result):
        source = dict(
            title=result.title,
            author=result.author,
            subtitle=result.subtitle,
            series=result.series,
            summary=result.summary,
            genres=result.genres,
            imprint=result.imprint,
            publisher=result.publisher,
        )
        return dict(
            _score=result.meta.score,
            _type=result.meta.doc_type,
            _id=result.meta.id,
            _index=result.meta.index,
            source=source
        )

    def _field(self, field, result=None):
        """Extract a field from a search result."""
        result = result or self.first
        value = getattr(result, field, None)
        if isinstance(value, basestring):
            value = value.lower()
        return value

    def assert_ratio(self, matches, hits, threshold):
        """Assert that the size of `matches` is proportional to the size of
        `hits`.
        """
        if not hits:
            actual = 0
        else:
            actual = float(len(matches)) / len(hits)
        if actual < threshold:
            # This test is going to fail. Log some useful information.
            self.log.debug(
                "Need %d%% matches, got %d%%" % (
                    threshold*100, actual*100
                )
            )
            for i in hits:
                if i in matches:
                    template = 'Y (%s == %s)'
                else:
                    template = 'N (%s != %s)'
                self.log.debug(template % i)
        assert actual >= threshold

    def _match_scalar(self, value, expect):
        if hasattr(expect, 'search'):
            success = expect.search(value)
            expect_str = expect.pattern
        else:
            success = (value == expect)
            expect_str = expect
        return success, expect_str

    def _match_subject(self, subject, result):
        """Is the given result classified under the given subject?"""
        values = []
        expect_str = subject
        for classification in (result.classifications or []):
            value = classification['term'].lower()
            values.append(value)
            success, expect_str = self._match_scalar(value, subject)
            if success:
                return True, values, expect_str
        return False, values, expect_str

    def _match_genre(self, subject, result):
        """Is the given result classified under the given genre?"""
        values = []
        expect_str = subject
        for genre in (result.genres or []):
            value = genre['name'].lower()
            values.append(value)
            success, expect_str = self._match_scalar(value, subject)
            if success:
                return True, values, expect_str
        return False, values, expect_str

    def _match_target_age(self, how_old_is_the_kid, result):
        upper, lower = result.target_age.upper, result.target_age.lower
        if how_old_is_the_kid < lower or how_old_is_the_kid > upper:
            return False, how_old_is_the_kid, (lower, upper)
        return True, how_old_is_the_kid, (lower, upper)

    def match_result(self, result):
        """Does the given result match these criteria?"""

        for field, expect in self.kwargs.items():
            if field == 'subject':
                success, value, expect_str = self._match_subject(expect, result)
            elif field == 'genre':
                success, value, expect_str = self._match_genre(expect, result)
            elif field == 'target_age':
                success, value, expect_str = self._match_target_age(expect, result)
            else:
                value = self._field(field, result)
                success, expect_str = self._match_scalar(value, expect)
            if not success:
                return False, value, expect_str
        return True, value, expect_str

    def multi_evaluate(self, hits):
        # Evalate a number of hits and sort them into successes and failures.
        successes = []
        failures = []
        for h in hits:
            success, actual, expected = self.match_result(h)
            if success:
                successes.append((success, actual, expected))
            else:
                failures.append((success, actual, expected))
        return successes, failures


class Common(Evaluator):
    """It must be common for the results to match certain criteria.
    """
    def __init__(self, threshold=0.5, minimum=None, first_must_match=True,
                 **kwargs):
        """Constructor.

        :param threshold: A proportion of the search results must
        match these criteria.

        :param number: At least this many search results must match
        these criteria.

        :param first_must_match: In addition to any collective
        restrictions, the first search result must match the criteria.
        """
        super(Common, self).__init__(**kwargs)
        self.threshold = threshold
        self.minimum = minimum
        self.first_must_match = first_must_match

    def evaluate_first(self, hit):
        if self.first_must_match:
            success, actual, expected = self.match_result(hit)
            if not success:
                self.log.debug(
                    "First result did not match. %s != %s", expected, actual
                )
                eq_(actual, expected)

    def evaluate_hits(self, hits):
        successes, failures = self.multi_evaluate(hits)
        if self.threshold is not None:
            self.assert_ratio(
                [x[1:] for x in successes],
                [x[1:] for x in successes+failures],
                self.threshold
            )
        if self.minimum is not None:
            if len(successes) < self.minimum or True:
                self.log.debug(
                    "Need %d matches, got %d", self.minimum, len(successes)
                )
                for i in (successes+failures):
                    if i in successes:
                        template = 'Y (%s == %s)'
                    else:
                        template = 'N (%s != %s)'
                    self.log.debug(template % i[1:])
            assert len(successes) >= self.minimum

class FirstMatch(Common):
    """The first result must match certain criteria."""

    def __init__(self, **kwargs):
        super(FirstMatch, self).__init__(
            threshold=None, first_must_match=True, **kwargs
        )


class AtLeastOne(Common):
    def __init__(self, **kwargs):
        super(AtLeastOne, self).__init__(
            threshold=None, minimum=1, first_must_match=False, **kwargs
        )


class SpecificGenre(Common):
    pass

class SpecificAuthor(FirstMatch):
    """The first result must be by a specific author.

    Most of the results must also be by that author.
    """

    def __init__(self, author, accept_book_about_author=False, threshold=0.5):
        super(SpecificAuthor, self).__init__(author=author)
        self.accept_book_about_author = accept_book_about_author
        # I changed the threshold to 0 because searches involving less prolific authors were
        # failing otherwise
        self.threshold = 0

    def evaluate_first(self, first):
        expect_author = self.author
        author = self._field('author', first)
        title = self._field('title', first)
        if expect_author == self.author:
            return
        if self.accept_book_about_author and expect_author in title:
            return
        # We have failed.
        eq_(self.author, author)

    def evaluate_hits(self, hits):
        author = self.author
        threshold = self.threshold
        authors = [self._field('author', x) for x in hits]
        author_matches = [x for x in authors if x == author]
        self.assert_ratio(author_matches, authors, threshold)


class SearchTest(object):
    """A test suite that runs searches and compares the actual results
    to some expected state.
    """

    def search(self, query, evaluators=None, limit=10):
        query = query.lower()
        logging.debug("Query: %r", query)
        pagination = Pagination(size=limit)
        qu = self.searcher.query(query, pagination=pagination)
        hits = [x for x in qu][:]
        if not evaluators:
            raise Exception("No evaluators specified!")
        if not isinstance(evaluators, list):
            evaluators = [evaluators]
        for e in evaluators:
            e.evaluate(hits)


class TestTitleMatch(SearchTest):

    def test_simple_title_match_carrie(self):
        # There is one obvious right answer.
        self.search("carrie", FirstMatch(title="Carrie"))

    def test_simple_title_match_bookshop(self):
        self.search("the bookshop", FirstMatch(title="The Bookshop"))

    def test_simple_title_match_house(self):
        self.search("A house for Mr. biswas", FirstMatch(title="A House for Mr. Biswas"))

    def test_simple_title_match_clique(self):
        self.search("clique", FirstMatch(title="The Clique"))

    def test_simple_title_match_assassin(self):
        self.search("blind assassin", FirstMatch(title="Blind Assassin"))

    def test_simple_title_match_dry(self):
        self.search("the dry", FirstMatch(title="The Dry"))

    def test_simple_title_match_origin(self):
        self.search("origin", FirstMatch(title="Origin"))

    def test_simple_title_match_goldfinch(self):
        self.search("goldfinch", FirstMatch(title="Goldfinch"))

    def test_simple_title_match_beach(self):
        self.search("Manhattan beach", FirstMatch(title="Manhattan Beach"))

    def test_simple_title_match_testing(self):
        self.search("The testing", FirstMatch(title="The testing"))

    def test_simple_title_match_androids(self):
        self.search("Do androids dream of electric sheep",
        FirstMatch(title="Do Androids Dream of Electric Sheep?"))

    def test_unowned_title_cat(self):
        # NOTE: this book isn't in the collection, but there are plenty of books
        # with "save" and/or "cat" in their titles.  This works on ES6 but not ES1.
        self.search("Save the Cat", Common(title=re.compile("(save|cat)"), threshold=1))

    def test_nonexistent_title_tower(self):
        # NOTE: there is no book with this title.  The most
        # likely scenario is that the user meant "The Dark Tower."  This
        # doesn't currently work on either version of ES.

        self.search("The night tower", FirstMatch(title="The Dark Tower"))

    def test_nonexistent_title_hand(self):
        # NOTE: this title doesn't seem to exist.  The closest thing I can find
        # is "A Hand Reached Down to Guide Me," which shows up in the top results
        # in ES1 but not in ES6.

        self.search(
            "A hand to reach", [
                AtLeastOne(title="A Hand Reached Down to Guide Me"),
            ]
        )

    def test_title_match_with_genre_name_romance(self):
        # The title contains the name of a genre. Despite this,
        # an exact title match should show up first.
        self.search(
            "modern romance", FirstMatch(title="Modern Romance")
        )

    def test_title_match_with_genre_name_law(self):
        self.search(
            "law of the mountain man",
            FirstMatch(title="Law of the Mountain Man")
        )

    def test_title_match_with_genre_name_spy_unowned(self):
        # NOTE: this book is not in the system.
        self.search(
            "My life as a spy",
            Common(title=re.compile("(life|spy)"), threshold=.9)
        )

    def test_title_match_with_genre_name_spy(self):
        self.search(
            "spying on whales",
            FirstMatch(title="Spying on Whales")
        )

    def test_title_match_with_genre_name_dance(self):
        self.search(
            "dance with dragons",
            FirstMatch(title="A Dance With Dragons")
        )

    def test_it(self):
        # The book "It" is correctly prioritized over books whose titles contain
        # the word "it."
        self.search(
            "It",
            FirstMatch(title="It")
        )

    def test_lord_jim(self):
        # The book "Lord Jim" is correctly prioritized over books whose authors' names
        # contain "Lord" or "Jim."
        self.search(
            "Lord Jim",
            FirstMatch(title="Lord Jim")
        )

    def test_wilder(self):
        # The book "Wilder" is correctly prioritized over books by authors with the
        # last name "Wilder."
        self.search(
            "Wilder",
            FirstMatch(title="Wilder")
        )

    def test_alice(self):
        # The book "Alice" is correctly prioritized over books by authors with the
        # first name "Alice."
        self.search(
            "Alice",
            FirstMatch(title="Alice")
        )

    def test_alex_and_eliza(self):
        # The book "Alex and Eliza" is correctly prioritized over books by authors with the
        # first names "Alex" or "Eliza."
        self.search(
            "Alex and Eliza",
            FirstMatch(title="Alex and Eliza")
        )

    def test_disney(self):
        # The majority of the search results will be about Walt Disney and/or the
        # Disney Company, but there should also be some published by the Disney Book Group
        self.search(
            "disney",
                [ Common(title=re.compile("disney")),
                  AtLeastOne(title=re.compile("walt disney")),
                  AtLeastOne(author="Disney Book Group") ]
        )

    def test_bridge(self):
        # The search results correctly prioritize the book with this title over books
        # by authors whose names contain "Luis" or "Rey."
        self.search(
            "the bridge of san luis rey",
            FirstMatch(title="The Bridge of San Luis Rey")
        )

    def test_title_match_sewing(self):
        # NOTE: this does pass, but in ES6, the first result is a picture book biography
        # with the word "sewing" in the title, rather than a book about sewing (which it is in ES1).

        self.search(
            "Sewing",
            [ FirstMatch(title=re.compile("sewing")),
              Common(title=re.compile("sewing"))
            ]
        )

    def test_title_match_louis_xiii(self):
        # NOTE: this doesn't currently work.  There aren't very many books in the collection
        # about Louis XIII, but there are lots of biographies of other people named Louis
        # (including other kings of France), which should ideally show up before books from
        # the Louis Kincaid series.

        self.search(
            "Louis xiii",
            Common(title=re.compile("louis"), threshold=0.8)
        )

    def test_title_match_with_audience_name_children(self):
        self.search(
            "Children of blood and bone",
            FirstMatch(title="Children of Blood and Bone")
        )

    def test_title_match_with_audience_name_kids(self):
        self.search(
            "just kids",
            FirstMatch(title="Just Kids")
        )

    def test_misspelled_title_match_emmie(self):
        # NOTE: this currently fails in both versions of ES.
        # The target title does appear in the top search results,
        # but it's not first.

        # One word in the title is slightly misspelled.
        self.search(
            "Ivisible emmie",
            FirstMatch(title="Invisible Emmie")
        )

    def test_misspelled_title_match_wave(self):
        # NOTE: this currently fails in both versions of ES; the target book is
        # result #4.  Fixing the typo fixes the search results.

        # One common word in the title is slightly misspelled.
        self.search(
            "He restless wave",
            FirstMatch(title="The Restless Wave")
        )

    def test_misspelled_title_match_kingdom(self):
        # NOTE: this works in ES1, but not in ES6!  In ES6, the target title is not
        # in the top search results.

        # The first word, which is a fairly common word, is slightly misspelled.
        self.search(
            "Kngdom of the blind",
            FirstMatch(title="The Kingdom of the Blind")
        )

    def test_misspelled_title_match_husbands(self):
        # Two words--1) a common word which is spelled as a different word
        # ("if" instead of "of"), and 2) a proper noun--are misspelled.
        self.search(
            "The seven husbands if evyln hugo",
            FirstMatch(title="The Seven Husbands of Evelyn Hugo")
        )

    def test_misspelled_title_match_nightingale(self):
        # NOTE: this fails in both versions of ES, but the top ES1 results are reasonable
        # (titles containing "nightfall"), whereas the top ES6 result is entitled
        # "Modern Warfare, Intelligence, and Deterrence."

        # Unusual word, misspelled
        self.search(
            "The nightenale",
            FirstMatch(title="The Nightingale")
        )

    def test_misspelled_title_match_geisha(self):
        # NOTE: this currently fails in both versions of ES.
        self.search(
            "Memoire of a ghesia",
            FirstMatch(title="Memoirs of a Geisha")
        )

    def test_misspelled_title_match_healthyish(self):
        # The title is not a real word, and is misspelled.
        self.search(
            "healtylish",
            FirstMatch(title="Healthyish")
        )

    def test_misspelled_title_match_zodiac(self):
        # Uncommon word, slightly misspelled.
        self.search(
            "Zodiaf",
            FirstMatch(title="Zodiac")
        )

    def test_misspelled_title_match_bell(self):
        # One word, which is a relatively common word, is spelled as a different word.
        self.search(
            "For whom the bell tools",
            FirstMatch(title="For Whom the Bell Tolls")
        )

    def test_misspelled_title_match_baghdad(self):
        # One word, which is an extremely common word, is spelled as a different word.
        self.search(
            "They cane to baghdad",
            FirstMatch(title="They Came To Baghdad")
        )

    def test_misspelled_title_match_genghis(self):
        # NOTE: this doesn't work.  The collection definitely contains books with
        # "Genghis Khan" in the title, but all of the top search results are books
        # by authors with the last name "Khan."

        self.search(
            "Ghangiz Khan",
            AtLeastOne(title=re.compile("Genghis Khan"))
        )

    def test_misspelled_title_match_guernsey(self):
        # NOTE: this works in ES6 but not in ES1.  ES1 fixes the typo, but
        # doesn't seem able to handle converting the "and" into an ampersand.

        # One word, which is a place name, is misspelled.
        self.search(
            "The gurnsey literary and potato peel society",
            FirstMatch(title="The Guernsey Literary & Potato Peel Society")
        )

    def test_partial_title_match_home(self):
        # The search query only contains half of the title.
        self.search(
            "Future home of",
            FirstMatch(title="Future Home Of the Living God")
        )

    def test_partial_title_match_supervision(self):
        # NOTE: works on ES1, fails on ES6; it's the second title rather than
        # the first in ES6.

        # A word from the middle of the title is missing.
        self.search(
            "fundamentals of supervision",
            FirstMatch(title="Fundamentals of Library Supervision")
        )

    def test_partial_title_match_open_wide(self):
        # Search query cuts off midway through the second word of the subtitle.
        self.search(
            "Open wide a radical",
            FirstMatch(
                title="Open Wide",
                subtitle="a radically real guide to deep love, rocking relationships, and soulful sex"
            )
        )

    def test_partial_title_match_friends(self):
        # The search query only contains half of the title.
        self.search(
            "How to win friends",
            FirstMatch(title="How to Win Friends and Influence People")
        )

    def test_partial_title_match_face_1(self):
        # The search query is missing the last word of the title.
        self.search(
            "Girl wash your",
            FirstMatch(title="Girl, Wash Your Face")
        )

    def test_partial_title_match_face_2(self):
        # The search query is missing the first word of the title.
        self.search(
            "Wash your face",
            FirstMatch(title="Girl, Wash Your Face")
        )

    def test_partial_title_match_theresa(self):
        # The search results correctly prioritize books with titles containing
        # "Theresa" over books by authors with the first name "Theresa."
        self.search(
            "Theresa",
            FirstMatch(title="Theresa Raquin")
        )

    def test_misspelled_partial_title_match_brodie(self):
      # NOTE: this works in ES1, but not in ES6!  In ES6, the target title is in
      # the top search results, but is not first.

      # The search query only has the first and last words from the title, and
      # the last word is misspelled.
      self.search(
        "Prime brody",
        FirstMatch(title="The Prime of Miss Jean Brodie")
      )

    def test_gatos(self):
      # Searching for a Spanish word should mostly bring up books in Spanish
        self.search(
            "gatos",
            Common(language="spa", threshold=0.9)
        )

class TestMixedTitleAuthorMatch(SearchTest):

    def test_centos_caen(self):
        # 'centos' shows up in the subtitle. 'caen' is the name
        # of one of the authors.
        self.search(
            "centos caen",
            FirstMatch(title="fedora linux toolbox")
        )

    def test_fallen_baldacci(self):
        self.search(
            "the fallen baldacci",
            FirstMatch(title="Fallen")
        )

    def test_dragons(self):
        # Full title, full but misspelled author
        self.search(
            "Michael conolley Nine Dragons",
            FirstMatch(title="Nine Dragons", author="Michael Connelly")
        )

    def test_dostoyevsky(self):
        # Full title, partial author
        self.search(
            "Crime and punishment Dostoyevsky",
            FirstMatch(title="Crime and Punishment")
        )

    def test_sparks(self):
        # Full title, full but misspelled author, "by"
        self.search(
            "Every breath by nicholis sparks",
            FirstMatch(title="Every Breath", author="Nicholas Sparks")
        )

    def test_grisham(self):
        # Full title, author's first name only
        self.search(
            "The reckoning john",
            FirstMatch(title="The Reckoning", author="John Grisham")
        )

    def test_singh(self):
        # NOTE: this doesn't currently work on either version of ES6.  The
        # search results aren't sufficiently prioritizing titles containing
        # "archangel" over the author's other books.  Changing "arch" to
        # "archangel" in the search query helps only slightly.

        self.search(
            "Nalini singh archangel",
            [ Common(author="Nalini Singh", threshold=0.9),
              Common(title=re.compile("archangel")) ]
        )

class TestGenreMatch(SearchTest):

    def test_sf(self):
        # NOTE: This doesn't work.  On ES1, the top result has "science fiction" in
        # the title, but has no genre; on ES6, the top result has "science fiction" if __name__ == '__main__':
        # the title, but its genre is "Reference & Study Aids"

        self.search(
            "science fiction",
            Common(genre="Science Fiction")
        )

    def test_iain_banks_sf(self):
        # NOTE: This works on ES6, but fails on ES1, just because the top hit in ES1 lists
        # the author's name without the middle initial.


        self.search(
            # Genre and author
            "iain banks science fiction",
            Common(genre="Science Fiction", author="Iain M. Banks")
        )

    def test_christian(self):
        # NOTE: This doesn't work; it brings up books that have "Christian" in the
        # title but that have no genre.
        self.search(
            "christian",
            Common(genre="Christian")
        )

    def test_graphic_novel(self):
        # NOTE: This works on ES6, but not on ES1.  On ES1, the top result's title
        # contains the phrase "graphic novel", but its genre is "Suspense/Thriller."

        self.search(
            "Graphic novel",
            Common(genre="Comics & Graphic Novels")
        )

    def test_percy_jackson_graphic_novel(self):
        # NOTE: This doesn't work; on both versions of ES, the top result is by
        # Michael Demson and is not a graphic novel.

        self.search(
            "Percy jackson graphic novel",
            Common(genre="Comics & Graphic Novels", author="Rick Riordan")
        )

    def test_clique(self):
        # NOTE: This doesn't work.  The target book does show up in the results, but
        # it's #3 in ES1 and #2 in ES6.  In both cases, the top result is a graphic novel
        # entitled "The Terrible and Wonderful Reasons Why I Run Long Distances."

        # Genre and title
        self.search(
            "The clique graphic novel",
            Common(genre="Comics & Graphic Novels", title="The Clique")
        )

    def test_mystery(self):
        self.search(
            "mystery",
            Common(genre="Mystery")
        )

    def test_agatha_christie_mystery(self):
        # Genre and author
        self.search(
            "agatha christie mystery",
<<<<<<< HEAD
            [ SpecificGenre(genre="Mystery", author="Agatha Christie"),
              Common(author="Agatha Christie", threshold=1) ]
=======
            Common(genre="Mystery", author="Agatha Christie")
>>>>>>> c14fe6c4
        )

    def test_british_mystery(self):
        # Genre and keyword
        self.search(
            "British mysteries",
            Common(genre="Mystery", summary=re.compile("british"))
        )

    def test_music_theory(self):
        # Keywords
        self.search(
            "music theory", Common(
                genre="Music",
                subject=re.compile("(music theory|musical theory)")
            )
        )

    def test_supervising(self):
        # Keyword
        self.search(
            "supervising", Common(genre="Education")
        )

    def test_grade_and_subject(self):
        # NOTE: this doesn't work on either version of ES.  The top result's genre
        # is science fiction rather than science.
        self.search(
            "Seventh grade science",
            [
                Common(target_age=12),
                Common(genre="Science")
            ]
        )

class TestSubtitleMatch(SearchTest):

    def test_shame_stereotypes(self):
        # "Sister Citizen" has both search terms in its
        # subtitle. "Posess" has 'shamed' in its subtitle but does not
        # match 'stereotype' at all.
        self.search(
            "shame stereotypes", FirstMatch(title="Sister Citizen")
        )

    def test_garden_wiser(self):
        self.search(
            "garden wiser", FirstMatch(title="Gardening for a Lifetime")
        )

class TestAuthorMatch(SearchTest):

    def test_kelly_link(self):
        # There is one obvious right answer.
        self.search("kelly link", SpecificAuthor("Kelly Link"))

    def test_stephen_king(self):
        # This author is so well-known that there are books _about_
        # him (e.g. "Stephen King and Philosophy"). Such a book might
        # reasonably show up as the first search result. However, the
        # majority of search results should be books _by_ this author.
        self.search(
            "stephen king",
                [ SpecificAuthor("Stephen King", accept_book_about_author=True),
                  Common(author="Stephen King", threshold=0.7) ]
        )

    def test_fleming(self):
        # It's reasonable for there to be a biography of this author in the search
        # results, but the overwhelming majority of the results should be books by him.
        self.search(
            "ian fleming",
            [ SpecificAuthor("Ian Fleming", accept_book_about_author=True),
              Common(author="Ian Fleming", threshold=0.9) ]
        )

    def test_plato(self):
        # The majority of the search results will be _about_ this author,
        # but there should also be some _by_ him.
        self.search(
            "plato",
                [ SpecificAuthor("Plato", accept_book_about_author=True),
                  AtLeastOne(author="Plato") ]
        )

    def test_hemingway(self):
        # NOTE: this doesn't work in either version of ES.  All of the top
        # results are books about, rather than by, Hemingway.  It makes sense
        # that the title is being boosted (this is not necessarily a problem!),
        # but on the other hand, I would imagine that most users searching "Hemingway"
        # are trying to find books _by_ him.  Maybe there would be a way to at least
        # boost the biographies over him over the novels which have him as a character?

        # The majority of the search results should be _by_ this author,
        # but there should also be at least one _about_ him.
        self.search(
            "Hemingway",
                [ Common(author="Ernest Hemingway"),
                  AtLeastOne(title=re.compile("Hemingway")) ]
        )

    def test_lagercrantz(self):
        # The search query contains only the author's last name.
        self.search(
            "Lagercrantz", SpecificAuthor("Rose Lagercrantz")
        )

    def test_burger(self):
        # The author is correctly prioritized above books whose titles contain
        # the word "burger."
        self.search(
            "wolfgang burger", SpecificAuthor("Wolfgang Burger")
        )

    def test_chase(self):
        # The author is correctly prioritized above the book "Emma."
        self.search(
            "Emma chase", SpecificAuthor("Emma Chase")
        )

    def test_deirdre_martin(self):
        # The author's first name is misspelled in the search query.
        self.search(
            "deidre martin", SpecificAuthor("Deirdre Martin")
        )

    def test_wharton(self):
        # The author's last name is misspelled in the search query.
        self.search(
            "edith warton", SpecificAuthor("Edith Wharton")
        )

    def test_danielle_steel(self):
        # NOTE: this works, but setting the threshold to anything higher than
        # the default 0.5 causes it to fail (even though she's written
        # a LOT of books!).  Fixing the typo makes the test work even with the
        # threshold set to 1.

        # The author's last name is slightly misspelled in the search query.
        self.search(
            "danielle steel",
            [   SpecificAuthor("Danielle Steel"),
                Common(author="Danielle Steel")
            ]
        )

    def test_nabokov(self):
        # Only the last name is provided in the search query,
        # and it's misspelled.
        self.search(
            "Nabokof", SpecificAuthor("Vladimir Nabokov")
        )

    def test_ba_paris(self):
        # Author's last name could also be a subject keyword.
        self.search(
            "B a paris", SpecificAuthor("BA Paris")
        )

    def test_griffiths(self):
        # The search query lists the author's last name before her first name.
        self.search(
            "Griffiths elly", SpecificAuthor("Elly Griffiths")
        )

    def test_mankel(self):
        # The search query lists the author's last name before his first name.
        self.search(
            "mankel henning", SpecificAuthor("Henning Mankel")
        )

    def test_author_with_language(self):
        # NOTE: this doesn't work on either version of ES; the first Spanish result
        # is #3

         self.search(
            "Pablo escobar spanish",
            FirstMatch(author="Pablo Escobar", language="spa")
         )

class TestSeriesMatch(SearchTest):

    def test_poldi(self):
        # We only have one book in this series.
        self.search(
            "Auntie poldi",
            FirstMatch(series="Auntie Poldi")
        )

    def test_39_clues(self):
        # We have many books in this series.
        self.search("39 clues", Common(series="the 39 clues", threshold=0.9))

    def test_maggie_hope(self):
        # We have many books in this series.
        self.search(
            "Maggie hope",
            Common(series="Maggie Hope", threshold=0.9)
        )

    def test_harry_potter(self):
        # This puts foreign-language titles above English titles, but
        # that's fine because our search document doesn't include a
        # language filter.
        self.search(
            "Harry potter",
            Common(series="Harry Potter", threshold=0.9)
        )

    def test_maisie_dobbs(self):
        # Misspelled proper noun
        self.search(
            "maise dobbs",
            Common(series="Maisie Dobbs", threshold=0.5)
        )

    def test_gossip_girl(self):
        # Misspelled common word

        # TODO: We only have two books in this series. It would be
        # useful to specify the number of expected matches in the
        # SpecificSeries constructor, rather than a percentage.
        self.search(
            "Gossip hirl",
            Common(series="Gossip Girl"), limit=4
        )

    def test_goosebumps(self):
        self.search(
            "goosebumps",
            Common(series="Goosebumps", threshold=0.9)
        )

    def test_severance(self):
        # Partial, and slightly misspelled
        # We only have one of these titles.
        self.search(
            "Severence",
            FirstMatch(series="The Severance Trilogy")
        )

    def test_hunger_games(self):
        # NOTE: This works on ES1 but not ES6.
        self.search("the hunger games", Common(series="The Hunger Games"))

        # NOTE: This doesn't work on either version
        self.search("The hinger games", Common(series="The Hunger Games"))

    def test_mockingjay(self):
        # NOTE: this doesn't work on either version of ES.  The target book is
        # the 8th result, and the top results are irrelevant.

        # Series and title
        self.search(
            "The hunger games mockingjay",
            [FirstMatch(title="Mockingjay"), Common(series="The Hunger Games")]
        )

    def test_foundation(self):
        # Series and full author
        self.search(
            "Isaac asimov foundation",
            Common(series="Foundation")
        )

    def test_foundation_specific_book(self):
        # NOTE: this works on ES1 but not on ES6!

        # Series, full author, and book number
        self.search(
            "Isaac Asimov foundation book 1",
            FirstMatch(series="Foundation", title="Prelude to Foundation")
        )

    def test_science_comics(self):
        # NOTE: this produces very different search results on ES1 vs. ES6, but
        # doesn't work on either.  ES1 is closer.

        # Series name containing genre names
        self.search(
            "Science comics",
            Common(series="Science Comics")
        )

class TestKidsSearches(SearchTest):

    # Kids searches, being put into a separate test for now to avoid
    # merge conflicts.

    def test_39_clues_specific_title(self):
        # The first result is the requested title. Other results
        # are from the same series.
        self.search(
            "39 clues maze of bones",
            [
                FirstMatch(title="The Maze of Bones"),
                Common(series="the 39 clues", threshold=0.9)
            ]
        )

    def test_3_little_pigs(self):
        self.search(
            "3 little pigs",
            [
                AtLeastOne(title=re.compile("three little pigs")),
                Common(title=re.compile("pig")),

                # TODO: This would require that '3' and 'three'
                # be analyzed the same way.
                # FirstMatch(title="Three Little Pigs"),
            ]
        )

    def test_allegiant_misspelled(self):
        # A very bad misspelling.
        self.search(
            "alliagent",
            FirstMatch(title="Allegiant")
        )

    def test_all_the_hate(self):
        for q in (
                'the hate u give',
                'all the hate u give',
                'all the hate you give',
                'hate you give',
                'hate you gove'):
            self.search(q, FirstMatch(title="The Hate U Give"))

    def test_alien_misspelled(self):
        "allien"
        "aluens"
        pass

    def test_anime_genre(self):
        self.search(
            "anime books",
        )

    def test_batman(self):
        # Patron is searching for 'batman' but treats it as two words.
        self.search(
            "bat man book",
        )

    def test_spiderman(self):
        # Patron is searching for 'spider-man' but treats it as one word.
        for q in ("spiderman", "spidermanbook"):
            self.search(
                q, Common(title=re.compile("spider-man"))
            )

    def test_texas_fair(self):
        self.search("books about texas like the fair")

    def test_boy_saved_baseball(self):
        self.search("boy saved baseball")

    def test_chapter_books(self):
        self.search("chapter bookd")
        self.search("chapter books")
        self.search("chaptr books")

    def test_charlottes_web(self):
        # Different ways of searching for "Charlotte's Web"
        for q in (
                "charlotte's web",
                "charlottes web",
                "charlottes web eb white"
                'charlettes web',
        ):
            self.search(
                q,
                FirstMatch(title="Charlotte's Web")
            )

    def test_christopher_mouse(self):
        # Different ways of searching for "Christopher Mouse: The Tale
        # of a Small Traveler" (A book not in NYPL's collection)
        for q in (
                "christopher mouse",
                "chistopher mouse",
                "christophor mouse"
                "christopher moise",
                "chistoper muse",
        ):
            self.search(
                q,
                FirstMatch(title=re.compile("Christopher Mouse"))
            )

    def test_wimpy_kid(self):
        self.search(
            "dairy of the wimpy kid",
            Common(series="Diary of a Wimpy Kid")
        )

    def test_wimpy_kid_specific_title(self):
        self.search(
            "dairy of the wimpy kid dog days",
            [
                FirstMatch(title="Dog Days", author="Jeff Kinney"),
                Common(series="Diary of a Wimpy Kid"),
            ]
        )

    def test_deep_poems(self):
        # This appears to be a subject search.
        self.search(
            "deep poems",
        )

    def test_dinosaur_cove(self):
        self.search(
            "dinosuar cove",
            Common(series="Dinosaur Cove")
        )

    def test_dirtbike(self):
        self.search(
            "dirtbike",
        )

    def test_dork_diaries(self):
        # Different ways of spelling "Dork Diaries"
        for q in (
                'dork diaries',
                'dork diarys',
                'dork diarys #11',
                'dork diary',
                'doke diaries.',
                'doke dirares',
                'doke dares',
                'doke dires',
                'dork diareis',
        ):
            self.search(q, Common(series="Dork Diaries"))

    def test_drama_comic(self):
        self.search(
            "drama comic",
            FirstMatch(title="Drama", author="Raina Telgemeier")
        )

    def test_spanish(self):
        self.search(
            "espanol",
            Common(language="spa")
        )

    def test_dan_gutman(self):
        self.search(
            "gutman, dan",
            Common(author="Dan Gutman")
        )

    def test_dan_gutman_series(self):
        self.search(
            "gutman, dan the weird school",
            Common(series=re.compile("my weird school"), author="Dan Gutman")
        )

    def test_i_funny(self):
        self.search(
            "i funny",
            Common(series="I, Funny", threshold=0.3)
        )

        self.search(
            "i funnyest",
            AtLeastOne(title="I Totally Funniest"),
        )

    def test_information_technology(self):
        self.search(
            "information technology"
        )

    def test_i_survived(self):
        # Different ways of spelling "I Survived"
        for q in (
                'i survived',
                'i survied',
                'i survive',
                'i survided',
        ):
            self.search(q, Common(title=re.compile("^i survived")))

    def test_manga(self):
        self.search("manga")

    def test_my_little_pony(self):
        for q in ('my little pony', 'my little pon'):
            self.search(
                q, Common(title=re.compile("my little pony"))
            )

    def test_ninjas(self):
        for q in (
                'ninjas',
                'ningas',
        ):
            self.search(q, Common(title=re.compile("ninja")))

    def test_pranks(self):
        for q in (
                'prank',
                'pranks',
        ):
            self.search(q, Common(title=re.compile("prank")))

    def test_raina_telgemeier(self):
        for q in (
                'raina telgemeier',
                'raina telemger',
                'raina telgemerier'
        ):
            # We use a regular expression because Raina Telgemeier is
            # frequently credited alongside others.
            self.search(q, Common(author=re.compile("raina telgemeier")))

    def test_scary_stories(self):
        self.search("scary stories")

    def test_scifi(self):
        self.search("sci-fi", Common(genre="Science Fiction"))

    def test_survivors_specific_book(self):
        self.search(
            "survivors book 1",
            [
                Common(series="Survivors"),
                FirstMatch(title="The Empty City"),
            ]
        )

    def test_thrawn(self):
        self.search(
            "thrawn",
            [
                FirstMatch(title="Thrawn"),
                Common(author="Timothy Zahn", series=re.compile("star wars")),
            ]
        )

    def test_timothy_zahn(self):
        for i in ('timothy zahn', 'timithy zahn'):
            self.search(q, Common(author="Timothy Zahn"))

    def test_who_is(self):
        # These children's bibliographies don't have .series set but
        # are clearly part of a series.
        #
        # Because those books don't have .series set, the matches are
        # done solely through title, so unrelated books like "Who Is
        # Rich?" show up.
        for q in ('who is', 'who was'):
            self.search(q, Common(title=re.compile('^%s ' % q)))

    def test_witches(self):
        self.search(
            "witches",
            Common(subject=re.compile('witch'))
        )

class TestDifficultSearches(SearchTest):
    """Tests that have been difficult in the past."""

    def test_game_of_thrones(self):
        self.search(
            "game of thrones",
            Common(series="a song of ice and fire")
        )

    def test_m_j_rose(self):
        for spelling in (
            'm. j. rose',
            'm.j. rose',
            'm j rose',
            'mj rose',
        ):
            self.search(
                spelling,
                Common(author="M. J. Rose")
            )

    def test_steve_berry(self):
        self.search(
            "steve berry",
            Common(author="Steve Berry")
        )

    def test_python_programming(self):
        self.search(
            "python programming",
            Common(subject="Python (computer program language)")
        )

    def test_tennis(self):
        self.search(
            "tennis",
            [
                Common(subject=re.compile("tennis")),
                Common(genre="Sports"),
            ]
        )

    def test_girl_on_the_train(self):
        self.search(
            "girl on the train",
            FirstMatch(title="The Girl On The Train")
        )

    def test_modern_romance_with_author(self):
        self.search(
            "modern romance aziz ansari",
            FirstMatch(title="Modern Romance", author="Aziz Ansari")
        )

    def test_law_of_the_mountain_man_with_author(self):
        self.search(
            "law of the mountain man william johnstone",
            [
                FirstMatch(title="Law of the Mountain Man"),
                Common(author="William Johnstone"),
            ]
        )

    def test_thomas_python(self):
        # All the terms are correctly spelled words, but the patron
        # clearly means something else.
        self.search(
            "thomas python",
            Common(author="Thomas Pynchon")
        )

    def test_age_3_5(self):
        # These terms are chosen to appear in the descriptions of
        # children's books, but also to appear in "Volume 3" or
        # "Volume 5" of series for adults.
        #
        # This verifies that the server interprets "age 3-5" correctly.
        for term in ('black', 'island', 'panda'):
            self.search(
                "%s age 3-5" % term,
                [
                    Common(audience='Children', threshold=1),
                ]
            )

        for term in ('black', 'island'):
            # Except from 'panda', the search terms on their own find
            # mostly books for adults.
            self.search(term, Common(audience='Adult', first_must_match=False))


ES6 = ('es6' in os.environ['VIRTUAL_ENV'])
if ES6:
    url = os.environ['ES6_ELASTICSEARCH']
    index = "es6-test-v3"
else:
    url = os.environ['ES1_ELASTICSEARCH']
    index = None

_db = production_session()
library = None
index = ExternalSearchIndex(_db, url=url, works_index=index)
index.works_alias = index
SearchTest.searcher = Searcher(library, index)<|MERGE_RESOLUTION|>--- conflicted
+++ resolved
@@ -816,12 +816,8 @@
         # Genre and author
         self.search(
             "agatha christie mystery",
-<<<<<<< HEAD
             [ SpecificGenre(genre="Mystery", author="Agatha Christie"),
               Common(author="Agatha Christie", threshold=1) ]
-=======
-            Common(genre="Mystery", author="Agatha Christie")
->>>>>>> c14fe6c4
         )
 
     def test_british_mystery(self):
