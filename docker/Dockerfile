--- conflicted
+++ resolved
@@ -6,41 +6,31 @@
 # The only difference are what services are enabled.
 ###############################################################################
 
-<<<<<<< HEAD
 ARG BASE_IMAGE=ghcr.io/thepalaceproject/circ-baseimage:latest
 
 FROM ${BASE_IMAGE} AS common
 
 # Copy startup scripts
 COPY docker/startup /etc/my_init.d/
-=======
-#FROM golang:1.17 AS builder
-
-#ENV TZ=Europe/Helsinki
-
-#LABEL maintainer="The Palace Project <info@thepalaceproject.org>"
-
-#RUN go get -v github.com/readium/readium-lcp-server/lcpencrypt && \
-#    echo Europe/Helsinki >/etc/timezone && \
-#    ln -sf /usr/share/zoneinfo/Europe/Helsinki /etc/localtime && \
-#    dpkg-reconfigure -f noninteractive tzdata
->>>>>>> 6147ba90
 
 # Setup logrotate
 COPY --chmod=644 docker/services/logrotate /etc/
 
-<<<<<<< HEAD
 # Copy our poetry files into the image and install our dependencies.
 COPY --chown=simplified:simplified poetry.lock pyproject.toml /var/www/circulation/
 RUN . env/bin/activate && \
     poetry install --only main,pg --sync
-=======
+
 ENV TZ=Europe/Helsinki
 
-#COPY --from=builder /go/bin/lcpencrypt /go/bin/lcpencrypt
->>>>>>> 6147ba90
+# Copy over all Palace build files for this image
+COPY ./docker /ls_build
+RUN /bin/bash -c "/ls_build/system_setup.sh"
+COPY --chown=1000:1000 poetry.lock pyproject.toml /var/www/circulation/
+RUN /bin/bash -c "/ls_build/app_setup.sh \
+      && /ls_build/logrotate.sh"
 
-COPY --chown=simplified:simplified . /var/www/circulation
+COPY --chown=1000:1000 . /var/www/circulation
 
 ###############################################################################
 ## Circ-exec Image
@@ -48,11 +38,7 @@
 
 FROM common AS exec
 
-<<<<<<< HEAD
-=======
 ENV TZ=Europe/Helsinki
-ENV SIMPLIFIED_DB_TASK "ignore"
->>>>>>> 6147ba90
 ENV SIMPLIFIED_SCRIPT_NAME ""
 
 VOLUME /var/log
@@ -67,16 +53,10 @@
 
 FROM common AS scripts
 
-<<<<<<< HEAD
 # Set the local timezone and setup cron
-ENV TZ=US/Eastern
+ENV TZ=Europe/Helsinki
 RUN ln -snf /usr/share/zoneinfo/$TZ /etc/localtime && \
     touch /var/log/cron.log
-=======
-ENV SIMPLIFIED_DB_TASK "auto"
-# Set the local timezone in /docker/simplified_cron.sh
-ENV TZ=Europe/Helsinki
->>>>>>> 6147ba90
 
 # Copy cron config into container
 COPY docker/services/cron /etc/
@@ -90,15 +70,11 @@
 ## Circ-webapp Image
 ###############################################################################
 
-<<<<<<< HEAD
 FROM common AS webapp
+ENV TZ=Europe/Helsinki
 
 # Setup nginx
 COPY docker/services/nginx /etc/nginx/
-=======
-FROM base as webapp
-ENV TZ=Europe/Helsinki
->>>>>>> 6147ba90
 
 # Setup uwsgi
 COPY docker/services/uwsgi /etc/
@@ -107,10 +83,8 @@
     mkdir /var/run/uwsgi && \
     chown simplified:simplified /var/run/uwsgi
 
-<<<<<<< HEAD
 # Setup runit
 COPY docker/runit /etc/service/
-=======
 COPY docker/admin_dist.tar.gz /mnt/admin_dist.tar.gz
 
 RUN /bin/bash -c "/ls_build/nginx.sh && \
@@ -123,7 +97,6 @@
 	  rm /mnt/admin_dist.tar.gz "
 
 COPY --chown=simplified:simplified docker/config.py_admin /var/www/circulation/api/admin/config.py
->>>>>>> 6147ba90
 
 VOLUME /var/log
 WORKDIR /home/simplified/circulation
