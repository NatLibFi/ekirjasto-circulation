# encoding: utf-8
from cStringIO import StringIO
from collections import (
    Counter,
    defaultdict,
)
from lxml import etree
from nose.tools import set_trace
import base64
import bisect
import cairosvg
import datetime
import isbnlib
import json
import logging
import md5
import operator
import os
import random
import re
import requests
import time
import traceback
import urllib
import urlparse
import uuid
import warnings
import bcrypt

from PIL import (
    Image,
)

from psycopg2.extras import NumericRange
from sqlalchemy.engine.url import URL
from sqlalchemy import exc as sa_exc
from sqlalchemy.ext.declarative import declarative_base
from sqlalchemy import (
    func,
    MetaData,
    Table,
)
from sqlalchemy.sql import select
from sqlalchemy.orm import (
    backref,
    contains_eager,
    joinedload,
    lazyload,
    relationship,
    sessionmaker,
    synonym,
)
from sqlalchemy.orm.exc import (
    NoResultFound,
    MultipleResultsFound,
)
from sqlalchemy.ext.mutable import (
    MutableDict,
)
from sqlalchemy.ext.associationproxy import (
    association_proxy,
)
from sqlalchemy.ext.hybrid import (
    hybrid_property,
    Comparator,
)
from sqlalchemy.sql.functions import func
from sqlalchemy.sql.expression import (
    cast,
    and_,
    or_,
    select,
    join,
    literal_column,
    case,
    table,
)
from sqlalchemy.exc import (
    IntegrityError
)
from sqlalchemy import (
    create_engine,
    func,
    Binary,
    Boolean,
    Column,
    Date,
    DateTime,
    Enum,
    Float,
    ForeignKey,
    Integer,
    Index,
    Numeric,
    String,
    Table,
    Unicode,
    UniqueConstraint,
)

import log # Make sure logging is set up properly.
from config import Configuration
from external_search import ExternalSearchIndex
import classifier
from classifier import (
    Classifier,
    Erotica,
    COMICS_AND_GRAPHIC_NOVELS,
    GenreData,
    WorkClassifier,
)
from user_profile import ProfileStorage
from util import (
    LanguageCodes,
    MetadataSimilarity,
    TitleProcessor,
)
from util.http import (
    HTTP,
    RemoteIntegrationException,
)
from util.permanent_work_id import WorkIDCalculator
from util.personal_names import display_name_to_sort_name
from util.summary import SummaryEvaluator

from sqlalchemy.orm.session import Session

from sqlalchemy.dialects.postgresql import (
    ARRAY,
    HSTORE,
    JSON,
    INT4RANGE,
)
from s3 import S3Uploader
from analytics import Analytics


DEBUG = False

def production_session():
    url = Configuration.database_url()
    if url.startswith('"'):
        url = url[1:]
    logging.debug("Database url: %s", url)
    return SessionManager.session(url)

class PolicyException(Exception):
    pass


class CollectionMissing(Exception):
    """An operation was attempted that can only happen within the context
    of a Collection, but there was no Collection available.
    """


class BaseMaterializedWork(object):
    """A mixin class for materialized views that incorporate Work and Edition."""
    pass


class SessionManager(object):

    # Materialized views need to be created and indexed from SQL
    # commands kept in files. This dictionary maps the views to the
    # SQL files.

    MATERIALIZED_VIEW_WORKS = 'mv_works_editions_datasources_identifiers'
    MATERIALIZED_VIEW_WORKS_WORKGENRES = 'mv_works_editions_workgenres_datasources_identifiers'
    MATERIALIZED_VIEWS = {
        MATERIALIZED_VIEW_WORKS : 'materialized_view_works.sql',
        MATERIALIZED_VIEW_WORKS_WORKGENRES : 'materialized_view_works_workgenres.sql',
    }

    # A function that calculates recursively equivalent identifiers
    # is also defined in SQL.
    RECURSIVE_EQUIVALENTS_FUNCTION = 'recursive_equivalents.sql'

    engine_for_url = {}

    @classmethod
    def engine(cls, url=None):
        url = url or Configuration.database_url()
        return create_engine(url, echo=DEBUG)

    @classmethod
    def sessionmaker(cls, url=None):
        engine = cls.engine(url)
        return sessionmaker(bind=engine)

    @classmethod
    def initialize(cls, url):
        if url in cls.engine_for_url:
            engine = cls.engine_for_url[url]
            return engine, engine.connect()

        engine = cls.engine(url)
        Base.metadata.create_all(engine)

        base_path = os.path.split(__file__)[0]
        resource_path = os.path.join(base_path, "files")

        connection = None
        for view_name, filename in cls.MATERIALIZED_VIEWS.items():
            if engine.has_table(view_name):
                continue
            if not connection:
                connection = engine.connect()
            resource_file = os.path.join(resource_path, filename)
            if not os.path.exists(resource_file):
                raise IOError("Could not load materialized view from %s: file does not exist." % resource_file)
            logging.info(
                "Loading materialized view %s from %s.",
                view_name, resource_file)
            sql = open(resource_file).read()
            connection.execute(sql)                

        if not connection:
            connection = engine.connect()

        # Check if the recursive equivalents function exists already.
        query = select(
            [literal_column('proname')]
        ).select_from(
            table('pg_proc')
        ).where(
            literal_column('proname')=='fn_recursive_equivalents'
        )
        result = connection.execute(query)
        result = list(result)

        # If it doesn't, create it.
        if not result:
            resource_file = os.path.join(resource_path, cls.RECURSIVE_EQUIVALENTS_FUNCTION)
            if not os.path.exists(resource_file):
                raise IOError("Could not load recursive equivalents function from %s: file does not exist." % resource_file)
            sql = open(resource_file).read()
            connection.execute(sql)

        if connection:
            connection.close()

        class MaterializedWorkWithGenre(Base, BaseMaterializedWork):
            __table__ = Table(
                cls.MATERIALIZED_VIEW_WORKS_WORKGENRES, 
                Base.metadata, 
                Column('works_id', Integer, primary_key=True),
                Column('workgenres_id', Integer, primary_key=True),
                Column('license_pool_id', Integer, ForeignKey('licensepools.id')),
                autoload=True,
                autoload_with=engine
            )
            license_pool = relationship(
                LicensePool, 
                primaryjoin="LicensePool.id==MaterializedWorkWithGenre.license_pool_id",
                foreign_keys=LicensePool.id, lazy='joined', uselist=False)

        class MaterializedWork(Base, BaseMaterializedWork):
            __table__ = Table(
                cls.MATERIALIZED_VIEW_WORKS, 
                Base.metadata, 
                Column('works_id', Integer, primary_key=True),
                Column('license_pool_id', Integer, ForeignKey('licensepools.id')),
              autoload=True,
                autoload_with=engine
            )
            license_pool = relationship(
                LicensePool, 
                primaryjoin="LicensePool.id==MaterializedWork.license_pool_id",
                foreign_keys=LicensePool.id, lazy='joined', uselist=False)

            def __repr__(self):
                return (u'%s "%s" (%s) %s' % (
                    self.works_id, self.sort_title, self.sort_author, self.language,
                    )).encode("utf8")

        globals()['MaterializedWork'] = MaterializedWork
        globals()['MaterializedWorkWithGenre'] = MaterializedWorkWithGenre
        cls.engine_for_url[url] = engine
        return engine, engine.connect()

    @classmethod
    def refresh_materialized_views(self, _db):
        for view_name in self.MATERIALIZED_VIEWS.keys():
            _db.execute("refresh materialized view %s;" % view_name)
            _db.commit()

    @classmethod
    def session(cls, url):
        engine = connection = 0
        with warnings.catch_warnings():
            warnings.simplefilter("ignore", category=sa_exc.SAWarning)
            engine, connection = cls.initialize(url)
        session = Session(connection)
        cls.initialize_data(session)
        session.commit()
        return session

    @classmethod
    def initialize_data(cls, session):
        # Create initial data sources.
        list(DataSource.well_known_sources(session))

        # Create all genres.
        for g in classifier.genres.values():
            Genre.lookup(session, g, autocreate=True)

        # Make sure that the mechanisms fulfillable by the default
        # client are marked as such.
        for content_type, drm_scheme in DeliveryMechanism.default_client_can_fulfill_lookup:
            mechanism, is_new = DeliveryMechanism.lookup(
                session, content_type, drm_scheme
            )
            mechanism.default_client_can_fulfill = True

        session.commit()

def get_one(db, model, on_multiple='error', constraint=None, **kwargs):
    """Gets an object from the database based on its attributes.

    :param constraint: A single clause that can be passed into
        `sqlalchemy.Query.filter` to limit the object that is returned.
    :return: object or None
    """
    constraint = constraint
    if 'constraint' in kwargs:
        constraint = kwargs['constraint']
        del kwargs['constraint']

    q = db.query(model).filter_by(**kwargs)
    if constraint is not None:
        q = q.filter(constraint)

    try:
        return q.one()
    except MultipleResultsFound, e:
        if on_multiple == 'error':
            raise e
        elif on_multiple == 'interchangeable':
            # These records are interchangeable so we can use
            # whichever one we want.
            #
            # This may be a sign of a problem somewhere else. A
            # database-level constraint might be useful.
            q = q.limit(1)
            return q.one()
    except NoResultFound:
        return None

def get_one_or_create(db, model, create_method='',
                      create_method_kwargs=None,
                      **kwargs):
    one = get_one(db, model, **kwargs)
    if one:
        return one, False
    else:
        __transaction = db.begin_nested()
        try:
            # These kwargs are supported by get_one() but not by create().
            get_one_keys = ['on_multiple', 'constraint']
            for key in get_one_keys:
                if key in kwargs:
                    del kwargs[key]
            obj = create(db, model, create_method, create_method_kwargs, **kwargs)
            __transaction.commit()
            return obj
        except IntegrityError, e:
            logging.info(
                "INTEGRITY ERROR on %r %r, %r: %r", model, create_method_kwargs, 
                kwargs, e)
            __transaction.rollback()
            return db.query(model).filter_by(**kwargs).one(), False

def create(db, model, create_method='',
           create_method_kwargs=None,
           **kwargs):
    kwargs.update(create_method_kwargs or {})
    created = getattr(model, create_method, model)(**kwargs)
    db.add(created)
    db.flush()
    return created, True

Base = declarative_base()

class Patron(Base):

    __tablename__ = 'patrons'
    id = Column(Integer, primary_key=True)

    # Each patron is the patron _of_ one particular library.  An
    # individual human being may patronize multiple libraries, but
    # they will have a different patron account at each one.
    library_id = Column(
        Integer, ForeignKey('libraries.id'), index=True,
        nullable=False
    )
    
    # The patron's permanent unique identifier in an external library
    # system, probably never seen by the patron.
    #
    # This is not stored as a ForeignIdentifier because it corresponds
    # to the patron's identifier in the library responsible for the
    # Simplified instance, not a third party.
    external_identifier = Column(Unicode)

    # The patron's account type, as reckoned by an external library
    # system. Different account types may be subject to different
    # library policies.
    #
    # Depending on library policy it may be possible to automatically
    # derive the patron's account type from their authorization
    # identifier.
    _external_type = Column(Unicode, index=True, name="external_type")

    # An identifier used by the patron that gives them the authority
    # to borrow books. This identifier may change over time.
    authorization_identifier = Column(Unicode)

    # An identifier used by the patron that authenticates them,
    # but does not give them the authority to borrow books. i.e. their
    # website username.
    username = Column(Unicode)

    # The last time this record was synced up with an external library
    # system.
    last_external_sync = Column(DateTime)

    # The time, if any, at which the user's authorization to borrow
    # books expires.
    authorization_expires = Column(Date, index=True)

    # Outstanding fines the user has, if any.
    fines = Column(Unicode)

    # If the patron's borrowing privileges have been blocked, this
    # field contains the library's reason for the block. If this field
    # is None, the patron's borrowing privileges have not been
    # blocked.
    #
    # Although we currently don't do anything with specific values for
    # this field, the expectation is that values will be taken from a
    # small controlled vocabulary (e.g. "banned", "incorrect personal
    # information", "unknown"), rather than freeform strings entered
    # by librarians.
    #
    # Common reasons for blocks are kept in circulation's PatronData
    # class.
    block_reason = Column(String(255), default=None)

    # Whether or not the patron wants their annotations synchronized
    # across devices (which requires storing those annotations on a
    # library server).
    _synchronize_annotations = Column(Boolean, default=None,
                                      name="synchronize_annotations")
    
    loans = relationship('Loan', backref='patron')
    holds = relationship('Hold', backref='patron')

    annotations = relationship('Annotation', backref='patron', order_by="desc(Annotation.timestamp)")

    # One Patron can have many associated Credentials.
    credentials = relationship("Credential", backref="patron")

    __table_args__ = (
        UniqueConstraint('library_id', 'username'),
        UniqueConstraint('library_id', 'authorization_identifier'),
        UniqueConstraint('library_id', 'external_identifier'),
    )
    
    AUDIENCE_RESTRICTION_POLICY = 'audiences'
    EXTERNAL_TYPE_REGULAR_EXPRESSION = 'external_type_regular_expression'
    
    def works_on_loan(self):
        db = Session.object_session(self)
        loans = db.query(Loan).filter(Loan.patron==self)
        return [loan.work for loan in self.loans if loan.work]

    def works_on_loan_or_on_hold(self):
        db = Session.object_session(self)
        results = set()
        holds = [hold.work for hold in self.holds if hold.work]
        loans = self.works_on_loan()
        return set(holds + loans)

    @property
    def external_type(self):
        if self.authorization_identifier and not self._external_type:
            policy = Configuration.policy(
                self.EXTERNAL_TYPE_REGULAR_EXPRESSION)
            if policy:
                match = re.compile(policy).search(
                    self.authorization_identifier)
                if match:
                    groups = match.groups()
                    if groups:
                        self._external_type = groups[0]
        return self._external_type

    def can_borrow(self, work, policy):
        """Return true if the given policy allows this patron to borrow the
        given work.
        
        This will return False when the policy for this patron's
        .external_type prevents access to this book's audience.
        """
        if not self.external_type in policy:
            return True
        if not work:
            # Shouldn't happen, but not this method's problem.
            return True
        p = policy[self.external_type]
        if not self.AUDIENCE_RESTRICTION_POLICY in p:
            return True
        allowed = p[self.AUDIENCE_RESTRICTION_POLICY]
        if work.audience in allowed:
            return True
        return False

    @hybrid_property
    def synchronize_annotations(self):
        return self._synchronize_annotations
    
    @synchronize_annotations.setter
    def _set_synchronize_annotations(self, value):
        """When a patron says they don't want their annotations to be stored
        on a library server, delete all their annotations.
        """
        if value is None:
            # A patron cannot decide to go back to the state where
            # they hadn't made a decision.
            raise ValueError(
                "synchronize_annotations cannot be unset once set."
            )
        if value is False:
            _db = Session.object_session(self)
            qu = _db.query(Annotation).filter(Annotation.patron==self)
            for annotation in qu:
                _db.delete(annotation)
        self._synchronize_annotations = value

Index("ix_patron_library_id_external_identifier", Patron.library_id, Patron.external_identifier)
Index("ix_patron_library_id_authorization_identifier", Patron.library_id, Patron.authorization_identifier)
Index("ix_patron_library_id_username", Patron.library_id, Patron.username)

        
class PatronProfileStorage(ProfileStorage):
    """Interface between a Patron object and the User Profile Management
    Protocol.
    """

    def __init__(self, patron):
        """Set up a storage interface for a specific Patron.

        :param patron: We are accessing the profile for this patron.
        """
        self.patron = patron
    
    @property
    def writable_setting_names(self):
        """Return the subset of settings that are considered writable."""
        return set([self.SYNCHRONIZE_ANNOTATIONS])

    @property
    def profile_document(self):
        """Create a Profile document representing the patron's current
        status.
        """
        doc = dict()
        if self.patron.authorization_expires:
            doc[self.AUTHORIZATION_EXPIRES] = (
                self.patron.authorization_expires.strftime("%Y-%m-%dT%H:%M:%SZ")
            )
        settings = {
            self.SYNCHRONIZE_ANNOTATIONS :
            self.patron.synchronize_annotations
        }
        doc[self.SETTINGS_KEY] = settings
        return doc

    def update(self, settable, full):
        """Bring the Patron's status up-to-date with the given document.
        
        Right now this means making sure Patron.synchronize_annotations
        is up to date.
        """
        key = self.SYNCHRONIZE_ANNOTATIONS
        if key in settable:
            self.patron.synchronize_annotations = settable[key]


class LoanAndHoldMixin(object):

    @property
    def work(self):
        """Try to find the corresponding work for this Loan/Hold."""
        license_pool = self.license_pool
        if not license_pool:
            return None
        if license_pool.work:
            return license_pool.work
        if license_pool.presentation_edition and license_pool.presentation_edition.work:
            return license_pool.presentation_edition.work
        return None        


class Loan(Base, LoanAndHoldMixin):
    __tablename__ = 'loans'
    id = Column(Integer, primary_key=True)
    patron_id = Column(Integer, ForeignKey('patrons.id'), index=True)
    license_pool_id = Column(Integer, ForeignKey('licensepools.id'), index=True)
    fulfillment_id = Column(Integer, ForeignKey('licensepooldeliveries.id'))
    start = Column(DateTime)
    end = Column(DateTime)

    __table_args__ = (
        UniqueConstraint('patron_id', 'license_pool_id'),
    )

    def until(self, default_loan_period):
        """Give or estimate the time at which the loan will end."""
        if self.end:
            return self.end
        if default_loan_period is None:
            # This loan will last forever.
            return None
        start = self.start or datetime.datetime.utcnow()
        return start + default_loan_period

class Hold(Base, LoanAndHoldMixin):
    """A patron is in line to check out a book.
    """
    __tablename__ = 'holds'
    id = Column(Integer, primary_key=True)
    patron_id = Column(Integer, ForeignKey('patrons.id'), index=True)
    license_pool_id = Column(Integer, ForeignKey('licensepools.id'), index=True)
    start = Column(DateTime, index=True)
    end = Column(DateTime, index=True)
    position = Column(Integer, index=True)

    @classmethod
    def _calculate_until(
            self, start, queue_position, total_licenses, default_loan_period,
            default_reservation_period):
        """Helper method for `Hold.until` that can be tested independently.

        We have to wait for the available licenses to cycle a
        certain number of times before we get a turn.
        
        Example: 4 licenses, queue position 21
        After 1 cycle: queue position 17
              2      : queue position 13
              3      : queue position 9
              4      : queue position 5
              5      : queue position 1
              6      : available

        The worst-case cycle time is the loan period plus the reservation
        period.
        """
        if queue_position == 0:
            # The book is currently reserved to this patron--they need
            # to hurry up and check it out.
            return start + default_reservation_period

        if total_licenses == 0:
            # The book will never be available
            return None

        # Start with the default loan period to clear out everyone who
        # currently has the book checked out.
        duration = default_loan_period

        if queue_position < total_licenses:
            # After that period, the book will be available to this patron.
            # Do nothing.
            pass
        else:
            # Otherwise, add a number of cycles in which other people are
            # notified that it's their turn.
            cycle_period = (default_loan_period + default_reservation_period)
            cycles = queue_position / total_licenses
            if (total_licenses > 1 and queue_position % total_licenses == 0):
                cycles -= 1
            duration += (cycle_period * cycles)
        return start + duration


    def until(self, default_loan_period, default_reservation_period):
        """Give or estimate the time at which the book will be available
        to this patron.

        This is a *very* rough estimate that should be treated more or
        less as a worst case. (Though it could be even worse than
        this--the library's license might expire and then you'll
        _never_ get the book.)
        """
        if self.end:
            # Whew, the server provided its own estimate.
            return self.end

        if default_reservation_period is None:
            # This hold has no definite end date.
            return None

        start = datetime.datetime.utcnow()
        licenses_available = self.license_pool.licenses_owned
        position = self.position
        if not position:
            # We don't know where in line we are. Assume we're at the
            # end.
            position = self.license_pool.patrons_in_hold_queue
        return self._calculate_until(
            start, position, licenses_available,
            default_loan_period, default_reservation_period)

    def update(self, start, end, position):
        """When the book becomes available, position will be 0 and end will be
        set to the time at which point the patron will lose their place in
        line.
        
        Otherwise, end is irrelevant and is set to None.
        """
        if start is not None:
            self.start = start
        if position == 0 and end is not None:
            self.end = end
        else:
            self.end = None
        if position is not None:
            self.position = position

    __table_args__ = (
        UniqueConstraint('patron_id', 'license_pool_id'),
    )

class Annotation(Base):
    # The Web Annotation Data Model defines a basic set of motivations.
    # https://www.w3.org/TR/annotation-model/#motivation-and-purpose
    OA_NAMESPACE = u"http://www.w3.org/ns/oa#"

    # We need to define some terms of our own.
    LS_NAMESPACE = u"http://librarysimplified.org/terms/annotation/"
   
    IDLING = LS_NAMESPACE + u'idling'
    BOOKMARKING = OA_NAMESPACE + u'bookmarking'

    MOTIVATIONS = [
        IDLING,
        BOOKMARKING,
    ]

    __tablename__ = 'annotations'
    id = Column(Integer, primary_key=True)
    patron_id = Column(Integer, ForeignKey('patrons.id'), index=True)
    identifier_id = Column(Integer, ForeignKey('identifiers.id'), index=True)
    motivation = Column(Unicode, index=True)
    timestamp = Column(DateTime, index=True)
    active = Column(Boolean, default=True)
    content = Column(Unicode)
    target = Column(Unicode)

    @classmethod
    def get_one_or_create(self, _db, patron, *args, **kwargs):
        """Find or create an Annotation, but only if the patron has
        annotation sync turned on.
        """
        if not patron.synchronize_annotations:
            raise ValueError(
                "Patron has opted out of synchronizing annotations."
            )
    
        return get_one_or_create(
            _db, Annotation, patron=patron, *args, **kwargs
        )

    def set_inactive(self):
        self.active = False
        self.content = None
        self.timestamp = datetime.datetime.utcnow()

class DataSource(Base):

    """A source for information about books, and possibly the books themselves."""

    GUTENBERG = u"Gutenberg"
    OVERDRIVE = u"Overdrive"
    PROJECT_GITENBERG = u"Project GITenberg"
    STANDARD_EBOOKS = u"Standard Ebooks"
    UNGLUE_IT = u"unglue.it"
    BIBLIOTHECA = u"Bibliotheca"
    OCLC = u"OCLC Classify"
    OCLC_LINKED_DATA = u"OCLC Linked Data"
    AMAZON = u"Amazon"
    XID = u"WorldCat xID"
    AXIS_360 = u"Axis 360"
    WEB = u"Web"
    OPEN_LIBRARY = u"Open Library"
    CONTENT_CAFE = u"Content Cafe"
    VIAF = u"VIAF"
    GUTENBERG_COVER_GENERATOR = u"Gutenberg Illustrated"
    GUTENBERG_EPUB_GENERATOR = u"Project Gutenberg EPUB Generator"
    METADATA_WRANGLER = u"Library Simplified metadata wrangler"
    MANUAL = u"Manual intervention"
    NOVELIST = u"NoveList Select"
    NYT = u"New York Times"
    NYPL_SHADOWCAT = u"NYPL Shadowcat"
    LIBRARY_STAFF = u"Library staff"
    ADOBE = u"Adobe DRM"
    PLYMPTON = u"Plympton"
    ONECLICK = u"OneClick"
    ELIB = u"eLiburutegia"
    OA_CONTENT_SERVER = u"Library Simplified Open Access Content Server"
    PRESENTATION_EDITION = u"Presentation edition generator"
    INTERNAL_PROCESSING = u"Library Simplified Internal Process"
    FEEDBOOKS = u"FeedBooks"
    BIBBLIO = u"Bibblio"
    
    DEPRECATED_NAMES = {
        u"3M" : BIBLIOTHECA
    }
    THREEM = BIBLIOTHECA
    
    # Some sources of open-access ebooks are better than others. This
    # list shows which sources we prefer, in ascending order of
    # priority. unglue.it is lowest priority because it tends to
    # aggregate books from other sources. We prefer books from their
    # original sources.
    OPEN_ACCESS_SOURCE_PRIORITY = [
        UNGLUE_IT,
        GUTENBERG,
        GUTENBERG_EPUB_GENERATOR,
        PROJECT_GITENBERG,
        ELIB,
        FEEDBOOKS,
        PLYMPTON,
        STANDARD_EBOOKS,
    ]

    # When we're generating the presentation edition for a
    # LicensePool, editions are processed based on their data source,
    # in the following order:
    #
    # [all other sources] < [source of the license pool] < [metadata
    # wrangler] < [library staff] < [manual intervention]
    #
    # This list keeps track of the high-priority portion of that
    # ordering.
    # 
    # "LIBRARY_STAFF" comes from the Admin Interface.
    # "MANUAL" is not currently used, but will give the option of putting in 
    # software engineer-created system overrides.
    PRESENTATION_EDITION_PRIORITY = [
        METADATA_WRANGLER, LIBRARY_STAFF, MANUAL
    ]

    __tablename__ = 'datasources'
    id = Column(Integer, primary_key=True)
    name = Column(String, unique=True, index=True)
    offers_licenses = Column(Boolean, default=False)
    primary_identifier_type = Column(String, index=True)
    extra = Column(MutableDict.as_mutable(JSON), default={})

    # One DataSource can generate many Editions.
    editions = relationship("Edition", backref="data_source")

    # One DataSource can generate many CoverageRecords.
    coverage_records = relationship("CoverageRecord", backref="data_source")

    # One DataSource can generate many IDEquivalencies.
    id_equivalencies = relationship("Equivalency", backref="data_source")

    # One DataSource can grant access to many LicensePools.
    license_pools = relationship(
        "LicensePool", backref=backref("data_source", lazy='joined'))

    # One DataSource can provide many Hyperlinks.
    links = relationship("Hyperlink", backref="data_source")

    # One DataSource can provide many Resources.
    resources = relationship("Resource", backref="data_source")

    # One DataSource can generate many Measurements.
    measurements = relationship("Measurement", backref="data_source")

    # One DataSource can provide many Classifications.
    classifications = relationship("Classification", backref="data_source")

    # One DataSource can have many associated Credentials.
    credentials = relationship("Credential", backref="data_source")

    # One DataSource can generate many CustomLists.
    custom_lists = relationship("CustomList", backref="data_source")

    # One DataSource can have provide many LicensePoolDeliveryMechanisms.
    delivery_mechanisms = relationship(
        "LicensePoolDeliveryMechanism", backref="data_source",
        foreign_keys=lambda: [LicensePoolDeliveryMechanism.data_source_id]
    )
    
    def __repr__(self):
        return '<DataSource: name="%s">' % (self.name)
    
    @classmethod
    def lookup(cls, _db, name, autocreate=False, offers_licenses=False):
        # Turn a deprecated name (e.g. "3M" into the current name
        # (e.g. "Bibliotheca").
        name = cls.DEPRECATED_NAMES.get(name, name)
        if autocreate:
            data_source, is_new = get_one_or_create(
                _db, DataSource, name=name,
                create_method_kwargs=dict(offers_licenses=offers_licenses)
            )
        else:
            data_source = get_one(_db, DataSource, name=name)
        return data_source

    URI_PREFIX = u"http://librarysimplified.org/terms/sources/"

    @classmethod
    def name_from_uri(cls, uri):
        """Turn a data source URI into a name suitable for passing
        into lookup().
        """
        if not uri.startswith(cls.URI_PREFIX):
            return None
        name = uri[len(cls.URI_PREFIX):]
        return urllib.unquote(name)

    @classmethod
    def from_uri(cls, _db, uri):
        return cls.lookup(_db, cls.name_from_uri(uri))

    @property
    def uri(self):
        return self.URI_PREFIX + urllib.quote(self.name)

    # These are pretty standard values but each library needs to
    # define the policy they've negotiated in their configuration.
    default_default_loan_period = datetime.timedelta(days=21)
    default_default_reservation_period = datetime.timedelta(days=3)

    def _datetime_config_value(self, key, default):
        integration = Configuration.integration(self.name)
        if not integration:
            return default
        value = integration.get(key)
        if not value:
            return default
        value = int(value)
        return datetime.timedelta(days=value)

    @property
    def default_loan_period(self):
        return self._datetime_config_value(
            Configuration.DEFAULT_LOAN_PERIOD,
            self.default_default_loan_period
        )

    @property
    def default_reservation_period(self):
        return self._datetime_config_value(
            Configuration.DEFAULT_RESERVATION_PERIOD,
            self.default_default_reservation_period
        )

    @classmethod
    def license_source_for(cls, _db, identifier):
        """Find the one DataSource that provides licenses for books identified
        by the given identifier.

        If there is no such DataSource, or there is more than one,
        raises an exception.
        """
        sources = cls.license_sources_for(_db, identifier)
        return sources.one()

    @classmethod
    def license_sources_for(cls, _db, identifier):
        """A query that locates all DataSources that provide licenses for
        books identified by the given identifier.
        """
        if isinstance(identifier, basestring):
            type = identifier
        else:
            type = identifier.type
        q =_db.query(DataSource).filter(DataSource.offers_licenses==True).filter(
            DataSource.primary_identifier_type==type)
        return q

    @classmethod
    def metadata_sources_for(cls, _db, identifier):
        """Finds the DataSources that provide metadata for books
        identified by the given identifier.
        """       
        if isinstance(identifier, basestring):
            type = identifier
        else:
            type = identifier.type

        if not hasattr(cls, 'metadata_lookups_by_identifier_type'):
            # This should only happen during testing.
            list(DataSource.well_known_sources(_db))

        names = cls.metadata_lookups_by_identifier_type[type] 
        return _db.query(DataSource).filter(DataSource.name.in_(names)).all()

    @classmethod
    def well_known_sources(cls, _db):
        """Make sure all the well-known sources exist in the database.
        """

        cls.metadata_lookups_by_identifier_type = defaultdict(list)

        for (name, offers_licenses, offers_metadata_lookup, primary_identifier_type, refresh_rate) in (
                (cls.GUTENBERG, True, False, Identifier.GUTENBERG_ID, None),
                (cls.ONECLICK, True, True, Identifier.ONECLICK_ID, None),
                (cls.OVERDRIVE, True, False, Identifier.OVERDRIVE_ID, 0),
                (cls.THREEM, True, False, Identifier.BIBLIOTHECA_ID, 60*60*6),
                (cls.AXIS_360, True, False, Identifier.AXIS_360_ID, 0),
                (cls.OCLC, False, False, None, None),
                (cls.OCLC_LINKED_DATA, False, False, None, None),
                (cls.AMAZON, False, False, None, None),
                (cls.OPEN_LIBRARY, False, False, Identifier.OPEN_LIBRARY_ID, None),
                (cls.GUTENBERG_COVER_GENERATOR, False, False, Identifier.GUTENBERG_ID, None),
                (cls.GUTENBERG_EPUB_GENERATOR, False, False, Identifier.GUTENBERG_ID, None),
                (cls.WEB, True, False, Identifier.URI, None),
                (cls.VIAF, False, False, None, None),
                (cls.CONTENT_CAFE, True, True, Identifier.ISBN, None),
                (cls.MANUAL, False, False, None, None),
                (cls.NYT, False, False, Identifier.ISBN, None),
                (cls.LIBRARY_STAFF, False, False, None, None),
                (cls.METADATA_WRANGLER, False, False, None, None),
                (cls.PROJECT_GITENBERG, True, False, Identifier.GUTENBERG_ID, None),
                (cls.STANDARD_EBOOKS, True, False, Identifier.URI, None),
                (cls.UNGLUE_IT, True, False, Identifier.URI, None),
                (cls.ADOBE, False, False, None, None),
                (cls.PLYMPTON, True, False, Identifier.ISBN, None),
                (cls.ELIB, True, False, Identifier.ELIB_ID, None),
                (cls.OA_CONTENT_SERVER, True, False, None, None),
                (cls.NOVELIST, False, True, Identifier.NOVELIST_ID, None),
                (cls.PRESENTATION_EDITION, False, False, None, None),
                (cls.INTERNAL_PROCESSING, True, False, None, None),
                (cls.FEEDBOOKS, True, False, Identifier.URI, None),
                (cls.BIBBLIO, False, True, Identifier.BIBBLIO_CONTENT_ITEM_ID, None)
        ):

            extra = dict()
            if refresh_rate:
                extra['circulation_refresh_rate_seconds'] = refresh_rate

            obj, new = get_one_or_create(
                _db, DataSource,
                name=name,
                create_method_kwargs=dict(
                    offers_licenses=offers_licenses,
                    primary_identifier_type=primary_identifier_type,
                    extra=extra,
                )
            )

            if offers_metadata_lookup:
                l = cls.metadata_lookups_by_identifier_type[primary_identifier_type]
                l.append(obj.name)

            yield obj

class BaseCoverageRecord(object):
    """Contains useful constants used by both CoverageRecord and 
    WorkCoverageRecord.
    """
    
    SUCCESS = u'success'
    TRANSIENT_FAILURE = u'transient failure'
    PERSISTENT_FAILURE = u'persistent failure'

    ALL_STATUSES = [SUCCESS, TRANSIENT_FAILURE, PERSISTENT_FAILURE]

    # By default, count coverage as present if it ended in
    # success or in persistent failure. Do not count coverage
    # as present if it ended in transient failure.
    DEFAULT_COUNT_AS_COVERED = [SUCCESS, PERSISTENT_FAILURE]

    status_enum = Enum(SUCCESS, TRANSIENT_FAILURE, PERSISTENT_FAILURE, 
                       name='coverage_status')

    @classmethod
    def not_covered(cls, count_as_covered=None, 
                    count_as_not_covered_if_covered_before=None):
        """Filter a query to find only items without coverage records.

        :param count_as_covered: A list of constants that indicate
           types of coverage records that should count as 'coverage'
           for purposes of this query.

        :param count_as_not_covered_if_covered_before: If a coverage record
           exists, but is older than the given date, do not count it as
           covered.

        :return: A clause that can be passed in to Query.filter().
        """
        if not count_as_covered:
            count_as_covered = cls.DEFAULT_COUNT_AS_COVERED
        elif isinstance(count_as_covered, basestring):
            count_as_covered = [count_as_covered]

        # If there is no coverage record, then of course the item is
        # not covered.
        missing = cls.id==None

        # If we're looking for specific coverage statuses, then a
        # record does not count if it has some other status.
        missing = or_(
            missing, ~cls.status.in_(count_as_covered)
        )

        # If the record's timestamp is before the cutoff time, we
        # don't count it as covered, regardless of which status it
        # has.
        if count_as_not_covered_if_covered_before:
            missing = or_(
                missing, cls.timestamp < count_as_not_covered_if_covered_before
            )

        return missing


class CoverageRecord(Base, BaseCoverageRecord):
    """A record of a Identifier being used as input into some process."""
    __tablename__ = 'coveragerecords'

    SET_EDITION_METADATA_OPERATION = u'set-edition-metadata'
    CHOOSE_COVER_OPERATION = u'choose-cover'
    SYNC_OPERATION = u'sync'
    REAP_OPERATION = u'reap'
    IMPORT_OPERATION = u'import'
    RESOLVE_IDENTIFIER_OPERATION = u'resolve-identifier'
    REPAIR_SORT_NAME_OPERATION = u'repair-sort-name'

    id = Column(Integer, primary_key=True)
    identifier_id = Column(
        Integer, ForeignKey('identifiers.id'), index=True)

    # If applicable, this is the ID of the data source that took the
    # Identifier as input.
    data_source_id = Column(
        Integer, ForeignKey('datasources.id')
    )
    operation = Column(String(255), default=None)

    timestamp = Column(DateTime, index=True)

    status = Column(BaseCoverageRecord.status_enum, index=True)
    exception = Column(Unicode, index=True)
    
    # If applicable, this is the ID of the collection for which
    # coverage has taken place. This is currently only applicable
    # for Metadata Wrangler coverage.
    collection_id = Column(
        Integer, ForeignKey('collections.id'), nullable=True
    )

    __table_args__ = (
        Index(
            'ix_identifier_id_data_source_id_operation',
            identifier_id, data_source_id, operation,
            unique=True, postgresql_where=collection_id.is_(None)),
        Index(
            'ix_identifier_id_data_source_id_operation_collection_id',
            identifier_id, data_source_id, operation, collection_id,
            unique=True
        ),
    )

    def __repr__(self):
        if self.operation:
            operation = ' operation="%s"' % self.operation
        else:
            operation = ''
        if self.exception:
            exception = ' exception="%s"' % self.exception
        else:
            exception = ''
        template = '<CoverageRecord: identifier=%s/%s data_source="%s"%s timestamp="%s"%s>'
        return template % (
            self.identifier.type, 
            self.identifier.identifier,
            self.data_source.name,
            operation, 
            self.timestamp.strftime("%Y-%m-%d %H:%M:%S"),
            exception
        )

    @classmethod
    def lookup(self, edition_or_identifier, data_source, operation=None):
        _db = Session.object_session(edition_or_identifier)
        if isinstance(edition_or_identifier, Identifier):
            identifier = edition_or_identifier
        elif isinstance(edition_or_identifier, Edition):
            identifier = edition_or_identifier.primary_identifier
        else:
            raise ValueError(
                "Cannot look up a coverage record for %r." % edition) 
        return get_one(
            _db, CoverageRecord,
            identifier=identifier,
            data_source=data_source,
            operation=operation,
            on_multiple='interchangeable',
        )

    @classmethod
    def add_for(self, edition, data_source, operation=None, timestamp=None,
                status=BaseCoverageRecord.SUCCESS, collection=None):
        _db = Session.object_session(edition)
        if isinstance(edition, Identifier):
            identifier = edition
        elif isinstance(edition, Edition):
            identifier = edition.primary_identifier
        else:
            raise ValueError(
                "Cannot create a coverage record for %r." % edition) 
        timestamp = timestamp or datetime.datetime.utcnow()
        coverage_record, is_new = get_one_or_create(
            _db, CoverageRecord,
            identifier=identifier,
            data_source=data_source,
            operation=operation,
            collection=collection,
            on_multiple='interchangeable'
        )
        coverage_record.status = status
        coverage_record.timestamp = timestamp
        return coverage_record, is_new

Index("ix_coveragerecords_data_source_id_operation_identifier_id", CoverageRecord.data_source_id, CoverageRecord.operation, CoverageRecord.identifier_id)

class WorkCoverageRecord(Base, BaseCoverageRecord):
    """A record of some operation that was performed on a Work.

    This is similar to CoverageRecord, which operates on Identifiers,
    but since Work identifiers have no meaning outside of the database,
    we presume that all the operations involve internal work only,
    and as such there is no data_source_id.
    """
    __tablename__ = 'workcoveragerecords'

    CHOOSE_EDITION_OPERATION = u'choose-edition'
    CLASSIFY_OPERATION = u'classify'
    SUMMARY_OPERATION = u'summary'
    QUALITY_OPERATION = u'quality'
    GENERATE_OPDS_OPERATION = u'generate-opds'
    UPDATE_SEARCH_INDEX_OPERATION = u'update-search-index'

    id = Column(Integer, primary_key=True)
    work_id = Column(
        Integer, ForeignKey('works.id'), index=True)
    operation = Column(String(255), index=True, default=None)
        
    timestamp = Column(DateTime, index=True)

    status = Column(BaseCoverageRecord.status_enum, index=True)
    exception = Column(Unicode, index=True)

    __table_args__ = (
        UniqueConstraint('work_id', 'operation'),
    )

    def __repr__(self):
        if self.exception:
            exception = ' exception="%s"' % self.exception
        else:
            exception = ''
        template = '<WorkCoverageRecord: work_id=%s operation="%s" timestamp="%s"%s>'
        return template % (
            self.work_id, self.operation, 
            self.timestamp.strftime("%Y-%m-%d %H:%M:%S"),
            exception
        )

    @classmethod
    def lookup(self, work, operation):
        _db = Session.object_session(work)
        return get_one(
            _db, WorkCoverageRecord,
            work=work,
            operation=operation,
            on_multiple='interchangeable',
        )

    @classmethod
    def add_for(self, work, operation, timestamp=None, 
                status=CoverageRecord.SUCCESS):
        _db = Session.object_session(work)
        timestamp = timestamp or datetime.datetime.utcnow()
        coverage_record, is_new = get_one_or_create(
            _db, WorkCoverageRecord,
            work=work,
            operation=operation,
            on_multiple='interchangeable'
        )
        coverage_record.status = status
        coverage_record.timestamp = timestamp
        return coverage_record, is_new
Index("ix_workcoveragerecords_operation_work_id", WorkCoverageRecord.operation, WorkCoverageRecord.work_id)

class Equivalency(Base):
    """An assertion that two Identifiers identify the same work.

    This assertion comes with a 'strength' which represents how confident
    the data source is in the assertion.
    """
    __tablename__ = 'equivalents'

    # 'input' is the ID that was used as input to the datasource.
    # 'output' is the output
    id = Column(Integer, primary_key=True)
    input_id = Column(Integer, ForeignKey('identifiers.id'), index=True)
    input = relationship("Identifier", foreign_keys=input_id)
    output_id = Column(Integer, ForeignKey('identifiers.id'), index=True)
    output = relationship("Identifier", foreign_keys=output_id)

    # Who says?
    data_source_id = Column(Integer, ForeignKey('datasources.id'), index=True)

    # How many distinct votes went into this assertion? This will let
    # us scale the change to the strength when additional votes come
    # in.
    votes = Column(Integer, default=1)

    # How strong is this assertion (-1..1)? A negative number is an
    # assertion that the two Identifiers do *not* identify the
    # same work.
    strength = Column(Float, index=True)

    def __repr__(self):
        r = u"[%s ->\n %s\n source=%s strength=%.2f votes=%d)]" % (
            repr(self.input).decode("utf8"),
            repr(self.output).decode("utf8"),
            self.data_source.name, self.strength, self.votes
        )
        return r.encode("utf8")

    @classmethod
    def for_identifiers(self, _db, identifiers, exclude_ids=None):
        """Find all Equivalencies for the given Identifiers."""
        if not identifiers:
            return []
        if isinstance(identifiers, list) and isinstance(identifiers[0], Identifier):
            identifiers = [x.id for x in identifiers]
        q = _db.query(Equivalency).distinct().filter(
            or_(Equivalency.input_id.in_(identifiers),
                Equivalency.output_id.in_(identifiers))
        )
        if exclude_ids:
            q = q.filter(~Equivalency.id.in_(exclude_ids))
        return q

class Identifier(Base):
    """A way of uniquely referring to a particular edition.
    """
    
    # Common types of identifiers.
    OVERDRIVE_ID = u"Overdrive ID"
    BIBLIOTHECA_ID = u"Bibliotheca ID"
    GUTENBERG_ID = u"Gutenberg ID"
    AXIS_360_ID = u"Axis 360 ID"
    ELIB_ID = u"eLiburutegia ID"
    ASIN = u"ASIN"
    ISBN = u"ISBN"
    NOVELIST_ID = u"NoveList ID"
    OCLC_WORK = u"OCLC Work ID"
    OCLC_NUMBER = u"OCLC Number"
    # OneClick uses ISBNs for ebooks and eaudio, and its own ids for magazines
    ONECLICK_ID = u"OneClick ID"
    OPEN_LIBRARY_ID = u"OLID"
    BIBLIOCOMMONS_ID = u"Bibliocommons ID"
    URI = u"URI"
    DOI = u"DOI"
    UPC = u"UPC"
    BIBBLIO_CONTENT_ITEM_ID = u"Bibblio Content Item ID"

    DEPRECATED_NAMES = {
        u"3M ID" : BIBLIOTHECA_ID
    }
    THREEM_ID = BIBLIOTHECA_ID

    LICENSE_PROVIDING_IDENTIFIER_TYPES = [
        BIBLIOTHECA_ID, OVERDRIVE_ID, AXIS_360_ID,
        GUTENBERG_ID, ELIB_ID
    ]

    URN_SCHEME_PREFIX = "urn:librarysimplified.org/terms/id/"
    ISBN_URN_SCHEME_PREFIX = "urn:isbn:"
    GUTENBERG_URN_SCHEME_PREFIX = "http://www.gutenberg.org/ebooks/"
    GUTENBERG_URN_SCHEME_RE = re.compile(
        GUTENBERG_URN_SCHEME_PREFIX + "([0-9]+)")

    __tablename__ = 'identifiers'
    id = Column(Integer, primary_key=True)
    type = Column(String(64), index=True)
    identifier = Column(String, index=True)

    equivalencies = relationship(
        "Equivalency",
        primaryjoin=("Identifier.id==Equivalency.input_id"),
        backref="input_identifiers",
    )

    inbound_equivalencies = relationship(
        "Equivalency",
        primaryjoin=("Identifier.id==Equivalency.output_id"),
        backref="output_identifiers",
    )

    unresolved_identifier = relationship(
        "UnresolvedIdentifier", backref="identifier", uselist=False
    )

    # One Identifier may have many associated CoverageRecords.
    coverage_records = relationship("CoverageRecord", backref="identifier")

    def __repr__(self):
        records = self.primarily_identifies
        if records and records[0].title:
            title = u' prim_ed=%d ("%s")' % (records[0].id, records[0].title)
        else:
            title = ""
        return (u"%s/%s ID=%s%s" % (self.type, self.identifier, self.id,
                                    title)).encode("utf8")

    # One Identifier may serve as the primary identifier for
    # several Editions.
    primarily_identifies = relationship(
        "Edition", backref="primary_identifier"
    )

    # One Identifier may serve as the identifier for many
    # LicensePools, through different Collections.
    licensed_through = relationship(
        "LicensePool", backref="identifier", lazy='joined',
    )

    # One Identifier may have many Links.
    links = relationship(
        "Hyperlink", backref="identifier"
    )

    # One Identifier may be the subject of many Measurements.
    measurements = relationship(
        "Measurement", backref="identifier"
    )

    # One Identifier may participate in many Classifications.
    classifications = relationship(
        "Classification", backref="identifier"
    )

    # One identifier may participate in many Annotations.
    annotations = relationship(
        "Annotation", backref="identifier"
    )

    # One Identifier can have have many LicensePoolDeliveryMechanisms.
    delivery_mechanisms = relationship(
        "LicensePoolDeliveryMechanism", backref="identifier",
        foreign_keys=lambda: [LicensePoolDeliveryMechanism.identifier_id]
    )
    
    # Type + identifier is unique.
    __table_args__ = (
        UniqueConstraint('type', 'identifier'),
    )

    @classmethod
    def from_asin(cls, _db, asin, autocreate=True):
        """Turn an ASIN-like string into an Identifier.

        If the string is an ISBN10 or ISBN13, the Identifier will be
        of type ISBN and the value will be the equivalent ISBN13.

        Otherwise the Identifier will be of type ASIN and the value will
        be the value of `asin`.
        """
        asin = asin.strip().replace("-", "")
        if isbnlib.is_isbn10(asin):
            asin = isbnlib.to_isbn13(asin)
        if isbnlib.is_isbn13(asin):
            type = cls.ISBN
        else:
            type = cls.ASIN
        return cls.for_foreign_id(_db, type, asin, autocreate)

    @classmethod
    def for_foreign_id(cls, _db, foreign_identifier_type, foreign_id,
                       autocreate=True):
        """Turn a foreign ID into an Identifier."""
        if not foreign_identifier_type or not foreign_id:
            return None

        # Turn a deprecated identifier type (e.g. "3M ID" into the
        # current type (e.g. "Bibliotheca ID").
        foreign_identifier_type = cls.DEPRECATED_NAMES.get(
            foreign_identifier_type, foreign_identifier_type
        )
        
        if foreign_identifier_type in (
                Identifier.OVERDRIVE_ID, Identifier.BIBLIOTHECA_ID):
            foreign_id = foreign_id.lower()
        if not cls.valid_as_foreign_identifier(
                foreign_identifier_type, foreign_id):
            raise ValueError(
                '"%s" is not a valid %s.' % (
                    foreign_id, foreign_identifier_type
                )
            )
        if autocreate:
            m = get_one_or_create
        else:
            m = get_one

        result = m(_db, cls, type=foreign_identifier_type,
                   identifier=foreign_id)

        if isinstance(result, tuple):
            return result
        else:
            return result, False

    @classmethod
    def valid_as_foreign_identifier(cls, type, id):
        """Return True if the given `id` can be an Identifier of the given
        `type`.

        This is not a complete implementation; we will add to it as
        necessary.

        In general we err on the side of allowing IDs that look
        invalid (e.g. all Overdrive IDs look like UUIDs, but we
        currently don't enforce that). We only reject an ID out of
        hand if it will cause problems with a third-party API.
        """
        forbidden_characters = ''
        if type == Identifier.BIBLIOTHECA_ID:
            # IDs are joined with commas and provided as a URL path
            # element.  Embedded commas or slashes will confuse the
            # Bibliotheca API.
            forbidden_characters = ',/'
        elif type == Identifier.AXIS_360_ID:
            # IDs are joined with commas during a lookup. Embedded
            # commas will confuse the Axis 360 API.
            forbidden_characters = ','
        if any(x in id for x in forbidden_characters):
            return False
        return True
            
    @property
    def urn(self):
        identifier_text = urllib.quote(self.identifier)
        if self.type == Identifier.ISBN:
            return self.ISBN_URN_SCHEME_PREFIX + identifier_text
        elif self.type == Identifier.URI:
            return self.identifier
        elif self.type == Identifier.GUTENBERG_ID:
            return self.GUTENBERG_URN_SCHEME_PREFIX + identifier_text
        else:
            identifier_type = urllib.quote(self.type)
            return self.URN_SCHEME_PREFIX + "%s/%s" % (
                identifier_type, identifier_text)

    @property
    def work(self):
        """Find the Work, if any, associated with this Identifier.

        Although one Identifier may be associated with multiple LicensePools,
        all of them must share a Work.
        """
        for lp in self.licensed_through:
            if lp.work:
                return lp.work
        
    class UnresolvableIdentifierException(Exception):
        # Raised when an identifier that can't be resolved into a LicensePool
        # is provided in a context that requires a resolvable identifier
        pass

    @classmethod
    def type_and_identifier_for_urn(cls, identifier_string):
        if not identifier_string:
            return None, None
        m = cls.GUTENBERG_URN_SCHEME_RE.match(identifier_string)
        if m:
            type = Identifier.GUTENBERG_ID
            identifier_string = m.groups()[0]            
        elif identifier_string.startswith("http:") or identifier_string.startswith("https:"):
            type = Identifier.URI
        elif identifier_string.startswith(Identifier.URN_SCHEME_PREFIX):
            identifier_string = identifier_string[len(Identifier.URN_SCHEME_PREFIX):]
            type, identifier_string = map(
                urllib.unquote, identifier_string.split("/", 1))
        elif identifier_string.startswith(Identifier.ISBN_URN_SCHEME_PREFIX):
            type = Identifier.ISBN
            identifier_string = identifier_string[len(Identifier.ISBN_URN_SCHEME_PREFIX):]
            identifier_string = urllib.unquote(identifier_string)
            # Make sure this is a valid ISBN, and convert it to an ISBN-13.
            if not (isbnlib.is_isbn10(identifier_string) or
                    isbnlib.is_isbn13(identifier_string)):
                raise ValueError("%s is not a valid ISBN." % identifier_string)
            if isbnlib.is_isbn10(identifier_string):
                identifier_string = isbnlib.to_isbn13(identifier_string)
        else:
            raise ValueError(
                "Could not turn %s into a recognized identifier." %
                identifier_string)
        return (type, identifier_string)

    @classmethod
    def parse_urn(cls, _db, identifier_string, must_support_license_pools=False):
        type, identifier_string = cls.type_and_identifier_for_urn(identifier_string)
        if must_support_license_pools:
            try:
                ls = DataSource.license_source_for(_db, type)
            except NoResultFound:
                raise Identifier.UnresolvableIdentifierException()
            except MultipleResultsFound:
                 # This is fine.
                pass

        return cls.for_foreign_id(_db, type, identifier_string)

    def equivalent_to(self, data_source, identifier, strength):
        """Make one Identifier equivalent to another.

        `data_source` is the DataSource that believes the two 
        identifiers are equivalent.
        """
        _db = Session.object_session(self)
        if self == identifier:
            # That an identifier is equivalent to itself is tautological.
            # Do nothing.
            return None
        eq, new = get_one_or_create(
            _db, Equivalency,
            data_source=data_source,
            input=self,
            output=identifier,
            on_multiple='interchangeable'
        )
        eq.strength=strength
        if new:
            logging.info(
                "Identifier equivalency: %r==%r p=%.2f", self, identifier, 
                strength
            )
        return eq

    @classmethod
    def recursively_equivalent_identifier_ids_query(
            cls, identifier_id_column, levels=5, threshold=0.50):
        """Get a SQL statement that will return all Identifier IDs
        equivalent to a given ID at the given confidence threshold.

        `identifier_id_column` can be a single Identifier ID, or a column 
        like `Edition.primary_identifier_id` if the query will be used as
        a subquery.

        This uses the function defined in files/recursive_equivalents.sql.
        """
        return select([func.fn_recursive_equivalents(identifier_id_column, levels, threshold)])

    @classmethod
    def recursively_equivalent_identifier_ids(
            cls, _db, identifier_ids, levels=5, threshold=0.50):
        """All Identifier IDs equivalent to the given set of Identifier
        IDs at the given confidence threshold.

        This uses the function defined in files/recursive_equivalents.sql.

        Four levels is enough to go from a Gutenberg text to an ISBN.
        Gutenberg ID -> OCLC Work IS -> OCLC Number -> ISBN

        Returns a dictionary mapping each ID in the original to a
        list of equivalent IDs.
        """

        query = select([Identifier.id, func.fn_recursive_equivalents(Identifier.id, levels, threshold)],
                       Identifier.id.in_(identifier_ids))
        results = _db.execute(query)
        equivalents = defaultdict(list)
        for r in results:
            original = r[0]
            equivalent = r[1]
            equivalents[original].append(equivalent)
        return equivalents
        
    def equivalent_identifier_ids(self, levels=5, threshold=0.5):
        _db = Session.object_session(self)
        return Identifier.recursively_equivalent_identifier_ids(
            _db, [self.id], levels, threshold)

    def add_link(self, rel, href, data_source, media_type=None, content=None,
                 content_path=None):
        """Create a link between this Identifier and a (potentially new)
        Resource.

        TODO: There's some code in metadata_layer for automatically
        fetching, mirroring and scaling Representations as links are
        created. It might be good to move that code into here.
        """
        _db = Session.object_session(self)
        
        # Find or create the Resource.
        if not href:
            href = Hyperlink.generic_uri(data_source, self, rel, content)
        resource, new_resource = get_one_or_create(
            _db, Resource, url=href,
            create_method_kwargs=dict(data_source=data_source)
        )

        # Find or create the Hyperlink.
        link, new_link = get_one_or_create(
            _db, Hyperlink, rel=rel, data_source=data_source,
            identifier=self, resource=resource,
        )

        if content or content_path:
            # We have content for this resource.
            resource.set_fetched_content(media_type, content, content_path)
        elif (media_type and (
                not resource.representation 
                or not resource.representation.mirrored_at)
        ):
            # There's a version of this resource stored elsewhere that we
            # can use.
            #
            # TODO: just because we know the type and URL of the
            # resource doesn't mean we can actually serve that URL
            # to patrons. This needs some work.
            resource.set_mirrored_elsewhere(media_type)

        return link, new_link

    def add_measurement(self, data_source, quantity_measured, value,
                        weight=1, taken_at=None):
        """Associate a new Measurement with this Identifier."""
        _db = Session.object_session(self)

        logging.debug(
            "MEASUREMENT: %s on %s/%s: %s == %s (wt=%d)",
            data_source.name, self.type, self.identifier,
            quantity_measured, value, weight)

        now = datetime.datetime.utcnow()
        taken_at = taken_at or now
        # Is there an existing most recent measurement?
        most_recent = get_one(
            _db, Measurement, identifier=self,
            data_source=data_source,
            quantity_measured=quantity_measured,
            is_most_recent=True, on_multiple='interchangeable'
        )
        if most_recent and most_recent.value == value and taken_at == now:
            # The value hasn't changed since last time. Just update
            # the timestamp of the existing measurement.
            self.taken_at = taken_at

        if most_recent and most_recent.taken_at < taken_at:
            most_recent.is_most_recent = False

        return create(
            _db, Measurement,
            identifier=self, data_source=data_source,
            quantity_measured=quantity_measured, taken_at=taken_at,
            value=value, weight=weight, is_most_recent=True)[0]

    def classify(self, data_source, subject_type, subject_identifier,
                 subject_name=None, weight=1):
        """Classify this Identifier under a Subject.

        :param type: Classification scheme; one of the constants from Subject.
        :param subject_identifier: Internal ID of the subject according to that classification scheme.

        ``value``: Human-readable description of the subject, if different
                   from the ID.

        ``weight``: How confident the data source is in classifying a
                    book under this subject. The meaning of this
                    number depends entirely on the source of the
                    information.
        """
        _db = Session.object_session(self)
        # Turn the subject type and identifier into a Subject.
        classifications = []
        subject, is_new = Subject.lookup(
            _db, subject_type, subject_identifier, subject_name,
        )

        logging.debug(
            "CLASSIFICATION: %s on %s/%s: %s %s/%s (wt=%d)",
            data_source.name, self.type, self.identifier,
            subject.type, subject.identifier, subject.name, 
            weight
        )

        # Use a Classification to connect the Identifier to the
        # Subject.
        try:
            classification, is_new = get_one_or_create(
                _db, Classification,
                identifier=self,
                subject=subject,
                data_source=data_source)
        except MultipleResultsFound, e:
            # TODO: This is a hack.
            all_classifications = _db.query(Classification).filter(
                Classification.identifier==self,
                Classification.subject==subject,
                Classification.data_source==data_source)
            all_classifications = all_classifications.all()
            classification = all_classifications[0]
            for i in all_classifications[1:]:
                _db.delete(i)

        classification.weight = weight
        return classification

    @classmethod
    def resources_for_identifier_ids(self, _db, identifier_ids, rel=None,
                                     data_source=None):
        resources = _db.query(Resource).join(Resource.links).filter(
                Hyperlink.identifier_id.in_(identifier_ids))
        if data_source:
            if isinstance(data_source, DataSource):
                data_source = [data_source]
            resources = resources.filter(Hyperlink.data_source_id.in_([d.id for d in data_source]))
        if rel:
            if isinstance(rel, list):
                resources = resources.filter(Hyperlink.rel.in_(rel))
            else:
                resources = resources.filter(Hyperlink.rel==rel)
        resources = resources.options(joinedload('representation'))
        return resources

    @classmethod
    def classifications_for_identifier_ids(self, _db, identifier_ids):
        classifications = _db.query(Classification).filter(
                Classification.identifier_id.in_(identifier_ids))
        return classifications.options(joinedload('subject'))

    IDEAL_COVER_ASPECT_RATIO = 2.0/3
    IDEAL_IMAGE_HEIGHT = 240
    IDEAL_IMAGE_WIDTH = 160

    @classmethod
    def best_cover_for(cls, _db, identifier_ids):
        # Find all image resources associated with any of
        # these identifiers.
        images = cls.resources_for_identifier_ids(
            _db, identifier_ids, Hyperlink.IMAGE)
        images = images.join(Resource.representation)
        images = images.filter(Representation.mirrored_at != None).\
            filter(Representation.mirror_url != None)
        images = images.all()

        champions = Resource.best_covers_among(images)
        if not champions:
            champion = None
        elif len(champions) == 1:
            [champion] = champions
        else:
            champion = random.choice(champions)

        return champion, images

    @classmethod
    def evaluate_summary_quality(cls, _db, identifier_ids,
                                 privileged_data_sources=None):
        """Evaluate the summaries for the given group of Identifier IDs.

        This is an automatic evaluation based solely on the content of
        the summaries. It will be combined with human-entered ratings
        to form an overall quality score.

        We need to evaluate summaries from a set of Identifiers
        (typically those associated with a single work) because we
        need to see which noun phrases are most frequently used to
        describe the underlying work.

        :param privileged_data_sources: If present, a summary from one
        of these data source will be instantly chosen, short-circuiting the
        decision process. Data sources are in order of priority.

        :return: The single highest-rated summary Resource.

        """
        evaluator = SummaryEvaluator()

        if privileged_data_sources and len(privileged_data_sources) > 0:
            privileged_data_source = privileged_data_sources[0]
        else:
            privileged_data_source = None

        # Find all rel="description" resources associated with any of
        # these records.
        rels = [Hyperlink.DESCRIPTION, Hyperlink.SHORT_DESCRIPTION]
        descriptions = cls.resources_for_identifier_ids(
            _db, identifier_ids, rels, privileged_data_source).all()

        champion = None
        # Add each resource's content to the evaluator's corpus.
        for r in descriptions:
            if r.representation and r.representation.content:
                evaluator.add(r.representation.content)
        evaluator.ready()

        # Then have the evaluator rank each resource.
        for r in descriptions:
            if r.representation and r.representation.content:
                content = r.representation.content
                quality = evaluator.score(content)
                r.set_estimated_quality(quality)
            if not champion or r.quality > champion.quality:
                champion = r

        if privileged_data_source and not champion:
            # We could not find any descriptions from the privileged
            # data source. Try relaxing that restriction.
            return cls.evaluate_summary_quality(_db, identifier_ids, privileged_data_sources[1:])
        return champion, descriptions

    @classmethod
    def missing_coverage_from(
            cls, _db, identifier_types, coverage_data_source, operation=None,
            count_as_covered=None, count_as_missing_before=None, identifiers=None
    ):
        """Find identifiers of the given types which have no CoverageRecord
        from `coverage_data_source`.

        :param count_as_covered: Identifiers will be counted as
        covered if their CoverageRecords have a status in this list.
        :param identifiers: Restrict search to a specific set of identifier objects.
        """
        clause = and_(Identifier.id==CoverageRecord.identifier_id,
                      CoverageRecord.data_source==coverage_data_source,
                      CoverageRecord.operation==operation)
        qu = _db.query(Identifier).outerjoin(CoverageRecord, clause)
        if identifier_types:
            qu = qu.filter(Identifier.type.in_(identifier_types))
        missing = CoverageRecord.not_covered(
            count_as_covered, count_as_missing_before
        )
        qu = qu.filter(missing)

        if identifiers:
            qu = qu.filter(Identifier.id.in_([x.id for x in identifiers]))

        return qu


    def opds_entry(self):
        """Create an OPDS entry using only resources directly
        associated with this Identifier.

        This makes it possible to create an OPDS entry even when there
        is no Edition.

        Currently the only things in this OPDS entry will be description,
        cover image, and popularity.
        """
        id = self.urn
        cover_image = None
        description = None
        for link in self.links:
            resource = link.resource
            if link.rel == Hyperlink.IMAGE:
                if not cover_image or (
                        not cover_image.representation.thumbnails and
                        resource.representation.thumbnails):
                    cover_image = resource
            elif link.rel == Hyperlink.DESCRIPTION:
                if not description or resource.quality > description.quality:
                    description = resource

        quality = Measurement.overall_quality(self.measurements)
        from opds import AcquisitionFeed
        return AcquisitionFeed.minimal_opds_entry(
            identifier=self, cover=cover_image, 
            description=description, quality=quality)


class UnresolvedIdentifier(Base):
    """An identifier that the metadata wrangler has heard of but hasn't
    yet been able to connect with a book being offered by someone.
    """

    __tablename__ = 'unresolvedidentifiers'
    id = Column(Integer, primary_key=True)

    identifier_id = Column(
        Integer, ForeignKey('identifiers.id'), index=True)

    # A numeric status code, analogous to an HTTP status code,
    # describing the status of the process of resolving this
    # identifier.
    status = Column(Integer, index=True)

    # Timestamp of the first time we tried to resolve this identifier.
    first_attempt = Column(DateTime, index=True)

    # Timestamp of the most recent time we tried to resolve this identifier.
    most_recent_attempt = Column(DateTime, index=True)

    # The problem that's stopping this identifier from being resolved.
    exception = Column(Unicode, index=True)

    @classmethod
    def register(cls, _db, identifier, force=False):
        if identifier.licensed_through and not force:
            # There's already a license pool for this identifier, and
            # thus no need to do anything.
            raise ValueError(
                "%r has already been resolved. Not creating an UnresolvedIdentifier record for it." % identifier)

        # There must be some way of 'resolving' the work to be done
        # here: either a license source or a metadata lookup.
        has_metadata_lookup = DataSource.metadata_sources_for(_db, identifier)

        if not has_metadata_lookup:
            datasources = DataSource.license_sources_for(_db, identifier)
            if datasources.count() == 0:
                # This is not okay--we have no way of resolving this identifier.
                raise Identifier.UnresolvableIdentifierException()

        return get_one_or_create(
            _db, UnresolvedIdentifier, identifier=identifier,
            create_method_kwargs=dict(status=202), on_multiple='interchangeable'
        )

    DEFAULT_RETRY_TIME = datetime.timedelta(days=1)

    @classmethod
    def ready_to_process(cls, _db, retry_after=None, randomize=True):
        """Find all UnresolvedIdentifiers that are ready for processing.

        This is all UnresolvedIdentifiers that have never raised an
        exception, plus all UnresolvedIdentifiers that were attempted
        more than `retry_after` ago.

        :param retry_after: a `datetime.timedelta`.
        """
        now = datetime.datetime.utcnow()
        retry_after = retry_after or cls.DEFAULT_RETRY_TIME
        cutoff = now - retry_after
        needs_processing = or_(
            UnresolvedIdentifier.exception==None,
            UnresolvedIdentifier.most_recent_attempt < cutoff
        )
        q = _db.query(UnresolvedIdentifier).join(
            UnresolvedIdentifier.identifier).filter(needs_processing)
        if randomize:
            q = q.order_by(func.random())
        return q

    def set_attempt(self, time=None):
        """Set most_recent_attempt (and possibly first_attempt) to the given
        time.
        """
        time = time or datetime.datetime.utcnow()
        self.most_recent_attempt = time
        if not self.first_attempt:
            self.first_attempt = time


class Contributor(Base):

    """Someone (usually human) who contributes to books."""
    __tablename__ = 'contributors'
    id = Column(Integer, primary_key=True)

    # Standard identifiers for this contributor.
    lc = Column(Unicode, index=True)
    viaf = Column(Unicode, index=True)

    # This is the name by which this person is known in the original
    # catalog. It is sortable, e.g. "Twain, Mark".
    _sort_name = Column('sort_name', Unicode, index=True)
    aliases = Column(ARRAY(Unicode), default=[])

    # This is the name we will display publicly. Ideally it will be
    # the name most familiar to readers.
    display_name = Column(Unicode, index=True)

    # This is a short version of the contributor's name, displayed in
    # situations where the full name is too long. For corporate contributors
    # this value will be None.
    family_name = Column(Unicode, index=True)
    
    # This is the name used for this contributor on Wikipedia. This
    # gives us an entry point to Wikipedia, Wikidata, etc.
    wikipedia_name = Column(Unicode, index=True)

    # This is a short biography for this contributor, probably
    # provided by a publisher.
    biography = Column(Unicode)

    extra = Column(MutableDict.as_mutable(JSON), default={})

    contributions = relationship("Contribution", backref="contributor")
    work_contributions = relationship("WorkContribution", backref="contributor",
                                      )
    # Types of roles
    AUTHOR_ROLE = u"Author"
    PRIMARY_AUTHOR_ROLE = u"Primary Author"
    PERFORMER_ROLE = u"Performer"
    EDITOR_ROLE = u"Editor"
    ARTIST_ROLE = u"Artist"
    PHOTOGRAPHER_ROLE = u"Photographer"
    TRANSLATOR_ROLE = u"Translator"
    ILLUSTRATOR_ROLE = u"Illustrator"
    INTRODUCTION_ROLE = u"Introduction Author"
    FOREWORD_ROLE = u"Foreword Author"
    AFTERWORD_ROLE = u"Afterword Author"
    COLOPHON_ROLE = u"Colophon Author"
    UNKNOWN_ROLE = u'Unknown'
    DIRECTOR_ROLE = u'Director'
    PRODUCER_ROLE = u'Producer'
    EXECUTIVE_PRODUCER_ROLE = u'Executive Producer'
    ACTOR_ROLE = u'Actor'
    LYRICIST_ROLE = u'Lyricist'
    CONTRIBUTOR_ROLE = u'Contributor'
    COMPOSER_ROLE = u'Composer'
    NARRATOR_ROLE = u'Narrator'
    COMPILER_ROLE = u'Compiler'
    ADAPTER_ROLE = u'Adapter'
    PERFORMER_ROLE = u'Performer'
    MUSICIAN_ROLE = u'Musician'
    ASSOCIATED_ROLE = u'Associated name'
    COLLABORATOR_ROLE = u'Collaborator'
    ENGINEER_ROLE = u'Engineer'
    COPYRIGHT_HOLDER_ROLE = u'Copyright holder'
    TRANSCRIBER_ROLE = u'Transcriber'
    DESIGNER_ROLE = u'Designer'
    AUTHOR_ROLES = set([PRIMARY_AUTHOR_ROLE, AUTHOR_ROLE])

    # People from these roles can be put into the 'author' slot if no
    # author proper is given.
    AUTHOR_SUBSTITUTE_ROLES = [
        EDITOR_ROLE, COMPILER_ROLE, COMPOSER_ROLE, DIRECTOR_ROLE, 
         CONTRIBUTOR_ROLE, TRANSLATOR_ROLE, ADAPTER_ROLE, PHOTOGRAPHER_ROLE, 
         ARTIST_ROLE, LYRICIST_ROLE, COPYRIGHT_HOLDER_ROLE
    ]
    
    PERFORMER_ROLES = [ACTOR_ROLE, PERFORMER_ROLE, NARRATOR_ROLE, MUSICIAN_ROLE]

    # Extra fields
    BIRTH_DATE = 'birthDate'
    DEATH_DATE = 'deathDate'

    def __repr__(self):
        extra = ""
        if self.lc:
            extra += " lc=%s" % self.lc
        if self.viaf:
            extra += " viaf=%s" % self.viaf
        return (u"Contributor %d (%s)" % (self.id, self.sort_name)).encode("utf8")

    @classmethod
    def author_contributor_tiers(cls):
        yield [cls.PRIMARY_AUTHOR_ROLE]
        yield cls.AUTHOR_ROLES
        yield cls.AUTHOR_SUBSTITUTE_ROLES
        yield cls.PERFORMER_ROLES

    @classmethod
    def lookup(cls, _db, sort_name=None, viaf=None, lc=None, aliases=None,
               extra=None, create_new=True, name=None):
        """Find or create a record (or list of records) for the given Contributor.
        :return: A tuple of found Contributor (or None), and a boolean flag 
        indicating if new Contributor database object has beed created.
        """

        new = False
        contributors = []

        # TODO: Stop using 'name' attribute, everywhere.
        sort_name = sort_name or name
        extra = extra or dict()

        create_method_kwargs = {
            Contributor.sort_name.name : sort_name,
            Contributor.aliases.name : aliases,
            Contributor.extra.name : extra
        }

        if not sort_name and not lc and not viaf:
            raise ValueError(
                "Cannot look up a Contributor without any identifying "
                "information whatsoever!")

        if sort_name and not lc and not viaf:
            # We will not create a Contributor based solely on a name
            # unless there is no existing Contributor with that name.
            #
            # If there *are* contributors with that name, we will
            # return all of them.
            #
            # We currently do not check aliases when doing name lookups.
            q = _db.query(Contributor).filter(Contributor.sort_name==sort_name)
            contributors = q.all()
            if contributors:
                return contributors, new
            else:
                try:
                    contributor = Contributor(**create_method_kwargs)
                    _db.add(contributor)
                    _db.flush()
                    contributors = [contributor]
                    new = True
                except IntegrityError:
                    _db.rollback()
                    contributors = q.all()
                    new = False
        else:
            # We are perfecly happy to create a Contributor based solely
            # on lc or viaf.
            query = dict()
            if lc:
                query[Contributor.lc.name] = lc
            if viaf:
                query[Contributor.viaf.name] = viaf

            if create_new:
                contributor, new = get_one_or_create(
                    _db, Contributor, create_method_kwargs=create_method_kwargs,
                    **query)
                if contributor:
                    contributors = [contributor]
            else:
                contributor = get_one(_db, Contributor, **query)
                if contributor:
                    contributors = [contributor]

        return contributors, new


    @property
    def sort_name(self):
        return self._sort_name

    @sort_name.setter
    def sort_name(self, new_sort_name):
        """ See if the passed-in value is in the prescribed Last, First format.
        If it is, great, set the self._sprt_name to the new value.  

        If new value is not in correct format, then 
        attempt to re-format the value to look like: "Last, First Middle, Dr./Jr./etc.".

        Note: If for any reason you need to force the sort_name to an improper value, 
        set it like so:  contributor._sort_name="Foo Bar", and you'll avoid further processing. 

        Note: For now, have decided to not automatically update any edition.sort_author 
        that might have contributions by this Contributor.
        """

        if not new_sort_name:
            self._sort_name = None
            return

        # simplistic test of format, but catches the most frequent problem
        # where display-style names are put into sort name metadata by third parties.
        if new_sort_name.find(",") == -1:
            # auto-magically fix syntax
            self._sort_name = display_name_to_sort_name(new_sort_name)
            return

        self._sort_name = new_sort_name

    # tell SQLAlchemy to use the sort_name setter for ort_name, not _sort_name, after all.
    sort_name = synonym('_sort_name', descriptor=sort_name)


    def merge_into(self, destination):
        """Two Contributor records should be the same.

        Merge this one into the other one.

        For now, this should only be used when the exact same record
        comes in through two sources. It should not be used when two
        Contributors turn out to represent different names for the
        same human being, e.g. married names or (especially) pen
        names. Just because we haven't thought that situation through
        well enough.
        """
        if self == destination:
            # They're already the same.
            return
        logging.info(
            u"MERGING %r (%s) into %r (%s)",
            self,
            self.viaf,
            destination,
            destination.viaf
        )
        
        # make sure we're not losing any names we know for the contributor
        existing_aliases = set(destination.aliases)
        new_aliases = list(destination.aliases)
        for name in [self.sort_name] + self.aliases:
            if name != destination.sort_name and name not in existing_aliases:
                new_aliases.append(name)
        if new_aliases != destination.aliases:
            destination.aliases = new_aliases

        if not destination.family_name:
            destination.family_name = self.family_name
        if not destination.display_name:
            destination.display_name = self.display_name
        # keep sort_name if one of the contributor objects has it.
        if not destination.sort_name:
            destination.sort_name = self.sort_name
        if not destination.wikipedia_name:
            destination.wikipedia_name = self.wikipedia_name

        # merge non-name-related properties
        for k, v in self.extra.items():
            if not k in destination.extra:
                destination.extra[k] = v
        if not destination.lc:
            destination.lc = self.lc
        if not destination.viaf:
            destination.viaf = self.viaf
        if not destination.biography:
            destination.biography = self.biography

        _db = Session.object_session(self)
        for contribution in self.contributions:
            # Is the new contributor already associated with this
            # Edition in the given role (in which case we delete
            # the old contribution) or not (in which case we switch the
            # contributor ID)?
            existing_record = _db.query(Contribution).filter(
                Contribution.contributor_id==destination.id,
                Contribution.edition_id==contribution.edition.id,
                Contribution.role==contribution.role)
            if existing_record.count():
                _db.delete(contribution)
            else:
                contribution.contributor_id = destination.id
        for contribution in self.work_contributions:
            existing_record = _db.query(WorkContribution).filter(
                WorkContribution.contributor_id==destination.id,
                WorkContribution.edition_id==contribution.edition.id,
                WorkContribution.role==contribution.role)
            if existing_record.count():
                _db.delete(contribution)
            else:
                contribution.contributor_id = destination.id
            contribution.contributor_id = destination.id

        _db.commit()
        _db.delete(self)
        _db.commit()

    # Regular expressions used by default_names().
    PARENTHETICAL = re.compile("\([^)]*\)")
    ALPHABETIC = re.compile("[a-zA-z]")
    NUMBERS = re.compile("[0-9]")

    DATE_RES = [re.compile("\(?" + x + "\)?") for x in 
                "[0-9?]+-",
                "[0-9]+st cent",
                "[0-9]+nd cent",
                "[0-9]+th cent",
                "\bcirca",
                ]


    def default_names(self, default_display_name=None):
        """Attempt to derive a family name ("Twain") and a display name ("Mark
        Twain") from a catalog name ("Twain, Mark").

        This is full of pitfalls, which is why we prefer to use data
        from VIAF. But when there is no data from VIAF, the output of
        this algorithm is better than the input in pretty much every
        case.
        """
        return self._default_names(self.sort_name, default_display_name)

    @classmethod
    def _default_names(cls, name, default_display_name=None):
        original_name = name
        """Split out from default_names to make it easy to test."""
        display_name = default_display_name
        # "Little, Brown &amp; Co." => "Little, Brown & Co."
        name = name.replace("&amp;", "&")

        # "Philadelphia Broad Street Church (Philadelphia, Pa.)"
        #  => "Philadelphia Broad Street Church"
        name = cls.PARENTHETICAL.sub("", name)
        name = name.strip()

        if ', ' in name:
            # This is probably a personal name.
            parts = name.split(", ")
            if len(parts) > 2:
                # The most likely scenario is that the final part
                # of the name is a date or a set of dates. If this
                # seems true, just delete that part.
                if (cls.NUMBERS.search(parts[-1])
                    or not cls.ALPHABETIC.search(parts[-1])):
                    parts = parts[:-1]
            # The final part of the name may have a date or a set
            # of dates at the end. If so, remove it from that string.
            final = parts[-1]
            for date_re in cls.DATE_RES:
                m = date_re.search(final)
                if m:
                    new_part = final[:m.start()].strip() 
                    if new_part:
                        parts[-1] = new_part
                    else:
                        del parts[-1]
                    break
               
            family_name = parts[0]
            p = parts[-1].lower()
            if (p in ('llc', 'inc', 'inc.')
                or p.endswith("company") or p.endswith(" co.")
                or p.endswith(" co")):
                # No, this is a corporate name that contains a comma.
                # It can't be split on the comma, so don't bother.
                family_name = None
                display_name = display_name or name
            if not display_name:
                # The fateful moment. Swap the second string and the
                # first string.
                if len(parts) == 1:
                    display_name = parts[0]
                    family_name = display_name
                else:
                    display_name = parts[1] + " " + parts[0]
                if len(parts) > 2:
                    # There's a leftover bit.
                    if parts[2] in ('Mrs.', 'Mrs', 'Sir'):
                        # "Jones, Bob, Mrs."
                        #  => "Mrs. Bob Jones"
                        display_name = parts[2] + " " + display_name
                    else:
                        # "Jones, Bob, Jr."
                        #  => "Bob Jones, Jr."
                        display_name += ", " + " ".join(parts[2:])
        else:
            # Since there's no comma, this is probably a corporate name.
            family_name = None
            display_name = name

        return family_name, display_name



class Contribution(Base):
    """A contribution made by a Contributor to a Edition."""
    __tablename__ = 'contributions'
    id = Column(Integer, primary_key=True)
    edition_id = Column(Integer, ForeignKey('editions.id'), index=True,
                           nullable=False)
    contributor_id = Column(Integer, ForeignKey('contributors.id'), index=True,
                            nullable=False)
    role = Column(Unicode, index=True, nullable=False)
    __table_args__ = (
        UniqueConstraint('edition_id', 'contributor_id', 'role'),
    )


class WorkContribution(Base):
    """A contribution made by a Contributor to a Work."""
    __tablename__ = 'workcontributions'
    id = Column(Integer, primary_key=True)
    work_id = Column(Integer, ForeignKey('works.id'), index=True,
                     nullable=False)
    contributor_id = Column(Integer, ForeignKey('contributors.id'), index=True,
                            nullable=False)
    role = Column(Unicode, index=True, nullable=False)
    __table_args__ = (
        UniqueConstraint('work_id', 'contributor_id', 'role'),
    )


class Edition(Base):

    """A lightly schematized collection of metadata for a work, or an
    edition of a work, or a book, or whatever. If someone thinks of it
    as a "book" with a "title" it can go in here.
    """

    __tablename__ = 'editions'
    id = Column(Integer, primary_key=True)

    data_source_id = Column(Integer, ForeignKey('datasources.id'), index=True)

    MAX_THUMBNAIL_HEIGHT = 300
    MAX_THUMBNAIL_WIDTH = 200

    # This Edition is associated with one particular
    # identifier--the one used by its data source to identify
    # it. Through the Equivalency class, it is associated with a
    # (probably huge) number of other identifiers.
    primary_identifier_id = Column(
        Integer, ForeignKey('identifiers.id'), index=True)

    # An Edition may be the presentation edition for a single Work. If it's not
    # a presentation edition for a work, work will be None.
    work = relationship("Work", uselist=False, backref="presentation_edition")
 
    # An Edition may show up in many CustomListEntries.
    custom_list_entries = relationship("CustomListEntry", backref="edition")

    # An Edition may be the presentation edition for many LicensePools.
    is_presentation_for = relationship(
        "LicensePool", backref="presentation_edition"
    )

    title = Column(Unicode, index=True)
    sort_title = Column(Unicode, index=True)
    subtitle = Column(Unicode, index=True)
    series = Column(Unicode, index=True)
    series_position = Column(Integer)

    # This is not a foreign key per se; it's a calculated UUID-like
    # identifier for this work based on its title and author, used to
    # group together different editions of the same work.
    permanent_work_id = Column(String(36), index=True)

    # A string depiction of the authors' names.
    author = Column(Unicode, index=True)
    sort_author = Column(Unicode, index=True)

    contributions = relationship("Contribution", backref="edition")

    language = Column(Unicode, index=True)
    publisher = Column(Unicode, index=True)
    imprint = Column(Unicode, index=True)

    # `issued` is the date the ebook edition was sent to the distributor by the publisher, 
    # i.e. the date it became available for librarians to buy for their libraries
    issued = Column(Date)
    # `published is the original publication date of the text.
    # A Project Gutenberg text was likely `published` long before being `issued`.
    published = Column(Date)

    BOOK_MEDIUM = u"Book"
    PERIODICAL_MEDIUM = u"Periodical"
    AUDIO_MEDIUM = u"Audio"
    MUSIC_MEDIUM = u"Music"
    VIDEO_MEDIUM = u"Video"

    ELECTRONIC_FORMAT = u"Electronic"
    CODEX_FORMAT = u"Codex"

    medium_to_additional_type = {
        BOOK_MEDIUM : u"http://schema.org/Book",
        AUDIO_MEDIUM : u"http://schema.org/AudioObject",
        PERIODICAL_MEDIUM : u"http://schema.org/PublicationIssue",
        MUSIC_MEDIUM :  u"http://schema.org/MusicRecording",
        VIDEO_MEDIUM :  u"http://schema.org/VideoObject",
    }

    additional_type_to_medium = {}
    for k, v in medium_to_additional_type.items():
        additional_type_to_medium[v] = k

    medium = Column(
        Enum(BOOK_MEDIUM, PERIODICAL_MEDIUM, AUDIO_MEDIUM,
             MUSIC_MEDIUM, VIDEO_MEDIUM, name="medium"),
        default=BOOK_MEDIUM, index=True
    )

    cover_id = Column(
        Integer, ForeignKey(
            'resources.id', use_alter=True, name='fk_editions_summary_id'), 
        index=True)
    # These two let us avoid actually loading up the cover Resource
    # every time.
    cover_full_url = Column(Unicode)
    cover_thumbnail_url = Column(Unicode)
    
    # An OPDS entry containing all metadata about this entry that
    # would be relevant to display to a library patron.
    simple_opds_entry = Column(Unicode, default=None)

    # Information kept in here probably won't be used.
    extra = Column(MutableDict.as_mutable(JSON), default={})

    def __repr__(self):
        id_repr = repr(self.primary_identifier).decode("utf8")
        a = (u"Edition %s [%r] (%s/%s/%s)" % (
            self.id, id_repr, self.title,
            ", ".join([x.sort_name for x in self.contributors]),
            self.language))
        return a.encode("utf8")

    @property
    def language_code(self):
        return LanguageCodes.three_to_two.get(self.language, self.language)

    @property
    def contributors(self):
        return set([x.contributor for x in self.contributions])

    @property
    def author_contributors(self):
        """All distinct 'author'-type contributors, with the primary author
        first, other authors sorted by sort name.

        Basically, we're trying to figure out what would go on the
        book cover. The primary author should go first, and be
        followed by non-primary authors in alphabetical order. People
        whose role does not rise to the level of "authorship"
        (e.g. author of afterword) do not show up.

        The list as a whole should contain no duplicates. This might
        happen because someone is erroneously listed twice in the same
        role, someone is listed as both primary author and regular
        author, someone is listed as both author and translator,
        etc. However it happens, your name only shows up once on the
        front of the book.
        """
        seen_authors = set()
        primary_author = None
        other_authors = []
        acceptable_substitutes = defaultdict(list)
        if not self.contributions:
            return []

        # If there is one and only one contributor, return them, no
        # matter what their role is.
        if len(self.contributions) == 1:
            return [self.contributions[0].contributor]

        # There is more than one contributor. Try to pick out the ones
        # that rise to the level of being 'authors'.
        for x in self.contributions:
            if not primary_author and x.role == Contributor.PRIMARY_AUTHOR_ROLE:
                primary_author = x.contributor
            elif x.role in Contributor.AUTHOR_ROLES:
                other_authors.append(x.contributor)
            elif x.role.lower().startswith('author and'):
                other_authors.append(x.contributor)
            elif (x.role in Contributor.AUTHOR_SUBSTITUTE_ROLES
                  or x.role in Contributor.PERFORMER_ROLES):
                l = acceptable_substitutes[x.role]
                if x.contributor not in l:
                    l.append(x.contributor)

        def dedupe(l):
            """If an item shows up multiple times in a list, 
            keep only the first occurence.
            """
            seen = set()
            deduped = []
            for i in l:
                if i in seen:
                    continue
                deduped.append(i)
                seen.add(i)
            return deduped

        if primary_author:
            return dedupe([primary_author] + sorted(other_authors, key=lambda x: x.sort_name))

        if other_authors:
            return dedupe(other_authors)

        for role in (
                Contributor.AUTHOR_SUBSTITUTE_ROLES 
                + Contributor.PERFORMER_ROLES
        ):
            if role in acceptable_substitutes:
                contributors = acceptable_substitutes[role]
                return dedupe(sorted(contributors, key=lambda x: x.sort_name))
        else:
            # There are roles, but they're so random that we can't be
            # sure who's the 'author' or so low on the creativity
            # scale (like 'Executive producer') that we just don't
            # want to put them down as 'author'.
            return []


    @classmethod
    def for_foreign_id(cls, _db, data_source,
                       foreign_id_type, foreign_id,
                       create_if_not_exists=True):
        """Find the Edition representing the given data source's view of
        the work that it primarily identifies by foreign ID.

        e.g. for_foreign_id(_db, DataSource.OVERDRIVE,
                            Identifier.OVERDRIVE_ID, uuid)

        finds the Edition for Overdrive's view of a book identified
        by Overdrive UUID.

        This:

        for_foreign_id(_db, DataSource.OVERDRIVE, Identifier.ISBN, isbn)

        will probably return nothing, because although Overdrive knows
        that books have ISBNs, it doesn't use ISBN as a primary
        identifier.
        """
        # Look up the data source if necessary.
        if isinstance(data_source, basestring):
            data_source = DataSource.lookup(_db, data_source)

        identifier, ignore = Identifier.for_foreign_id(
            _db, foreign_id_type, foreign_id)

        # Combine the two to get/create a Edition.
        if create_if_not_exists:
            f = get_one_or_create
            kwargs = dict()
        else:
            f = get_one
            kwargs = dict()
        r = f(_db, Edition, data_source=data_source,
                 primary_identifier=identifier,
                 **kwargs)
        return r

    @property
    def license_pool(self):
        """The Edition's corresponding LicensePool, if any.
        """
        _db = Session.object_session(self)
        return get_one(_db, LicensePool,
                       data_source=self.data_source,
                       identifier=self.primary_identifier)

    def equivalent_identifiers(self, levels=3, threshold=0.5, type=None):
        """All Identifiers equivalent to this
        Edition's primary identifier, at the given level of recursion.
        """
        _db = Session.object_session(self)
        identifier_id_subquery = Identifier.recursively_equivalent_identifier_ids_query(
            self.primary_identifier.id, levels, threshold)
        q = _db.query(Identifier).filter(
            Identifier.id.in_(identifier_id_subquery))
        if type:
            if isinstance(type, list):
                q = q.filter(Identifier.type.in_(type))
            else:
                q = q.filter(Identifier.type==type)
        return q.all()

    def equivalent_editions(self, levels=5, threshold=0.5):
        """All Editions whose primary ID is equivalent to this Edition's
        primary ID, at the given level of recursion.

        Five levels is enough to go from a Gutenberg ID to an Overdrive ID
        (Gutenberg ID -> OCLC Work ID -> OCLC Number -> ISBN -> Overdrive ID)
        """
        _db = Session.object_session(self)
        identifier_id_subquery = Identifier.recursively_equivalent_identifier_ids_query(
            self.primary_identifier.id, levels, threshold)
        return _db.query(Edition).filter(
            Edition.primary_identifier_id.in_(identifier_id_subquery))

    @classmethod
    def missing_coverage_from(
            cls, _db, edition_data_sources, coverage_data_source, 
            operation=None
    ):
        """Find Editions from `edition_data_source` whose primary
        identifiers have no CoverageRecord from
        `coverage_data_source`.

        e.g.

         gutenberg = DataSource.lookup(_db, DataSource.GUTENBERG)
         oclc_classify = DataSource.lookup(_db, DataSource.OCLC)
         missing_coverage_from(_db, gutenberg, oclc_classify)

        will find Editions that came from Project Gutenberg and
        have never been used as input to the OCLC Classify web
        service.

        """
        if isinstance(edition_data_sources, DataSource):
            edition_data_sources = [edition_data_sources]
        edition_data_source_ids = [x.id for x in edition_data_sources]
        join_clause = (
            (Edition.primary_identifier_id==CoverageRecord.identifier_id) &
            (CoverageRecord.data_source_id==coverage_data_source.id) &
            (CoverageRecord.operation==operation)
        )
        
        q = _db.query(Edition).outerjoin(
            CoverageRecord, join_clause)
        if edition_data_source_ids:
            q = q.filter(Edition.data_source_id.in_(edition_data_source_ids))
        q2 = q.filter(CoverageRecord.id==None)
        return q2


    @classmethod
    def _content(cls, content, is_html=False):
        """Represent content that might be plain-text or HTML.

        e.g. a book's summary.
        """
        if not content:
            return None
        if is_html:
            type = "html"
        else:
            type = "text"
        return dict(type=type, value=content)

    def set_cover(self, resource):
        old_cover = self.cover
        old_cover_full_url = self.cover_full_url
        self.cover = resource
        self.cover_full_url = resource.representation.mirror_url

        # TODO: In theory there could be multiple scaled-down
        # versions of this representation and we need some way of
        # choosing between them. Right now we just pick the first one
        # that works.
        if (resource.representation.image_height
            and resource.representation.image_height <= self.MAX_THUMBNAIL_HEIGHT):
            # This image doesn't need a thumbnail.
            self.cover_thumbnail_url = resource.representation.mirror_url
        else:
            for scaled_down in resource.representation.thumbnails:
                if scaled_down.mirror_url and scaled_down.mirrored_at:
                    self.cover_thumbnail_url = scaled_down.mirror_url
                    break
        if old_cover != self.cover or old_cover_full_url != self.cover_full_url:
            logging.debug(
                "Setting cover for %s/%s: full=%s thumb=%s", 
                self.primary_identifier.type, self.primary_identifier.identifier,
                self.cover_full_url, self.cover_thumbnail_url
            )

    def add_contributor(self, name, roles, aliases=None, lc=None, viaf=None,
                        **kwargs):
        """Assign a contributor to this Edition."""
        _db = Session.object_session(self)
        if isinstance(roles, basestring):
            roles = [roles]            

        # First find or create the Contributor.
        if isinstance(name, Contributor):
            contributor = name
        else:
            contributor, was_new = Contributor.lookup(
                _db, name, lc, viaf, aliases)
            if isinstance(contributor, list):
                # Contributor was looked up/created by name,
                # which returns a list.
                contributor = contributor[0]

        # Then add their Contributions.
        for role in roles:
            contribution, was_new = get_one_or_create(
                _db, Contribution, edition=self, contributor=contributor,
                role=role)
        return contributor

    def similarity_to(self, other_record):
        """How likely is it that this record describes the same book as the
        given record?

        1 indicates very strong similarity, 0 indicates no similarity
        at all.

        For now we just compare the sets of words used in the titles
        and the authors' names. This should be good enough for most
        cases given that there is usually some preexisting reason to
        suppose that the two records are related (e.g. OCLC said
        they were).

        Most of the Editions are from OCLC Classify, and we expect
        to get some of them wrong (e.g. when a single OCLC work is a
        compilation of several novels by the same author). That's okay
        because those Editions aren't backed by
        LicensePools. They're purely informative. We will have some
        bad information in our database, but the clear-cut cases
        should outnumber the fuzzy cases, so we we should still group
        the Editions that really matter--the ones backed by
        LicensePools--together correctly.
        
        TODO: apply much more lenient terms if the two Editions are
        identified by the same ISBN or other unique identifier.
        """
        if other_record == self:
            # A record is always identical to itself.
            return 1

        if other_record.language == self.language:
            # The books are in the same language. Hooray!
            language_factor = 1
        else:
            if other_record.language and self.language:
                # Each record specifies a different set of languages. This
                # is an immediate disqualification.
                return 0
            else:
                # One record specifies a language and one does not. This
                # is a little tricky. We're going to apply a penalty, but
                # since the majority of records we're getting from OCLC are in
                # English, the penalty will be less if one of the
                # languages is English. It's more likely that an unlabeled
                # record is in English than that it's in some other language.
                if self.language == 'eng' or other_record.language == 'eng':
                    language_factor = 0.80
                else:
                    language_factor = 0.50
       
        title_quotient = MetadataSimilarity.title_similarity(
            self.title, other_record.title)

        author_quotient = MetadataSimilarity.author_similarity(
            self.author_contributors, other_record.author_contributors)
        if author_quotient == 0:
            # The two works have no authors in common. Immediate
            # disqualification.
            return 0

        # We weight title more heavily because it's much more likely
        # that one author wrote two different books than that two
        # books with the same title have different authors.
        return language_factor * (
            (title_quotient * 0.80) + (author_quotient * 0.20))

    def apply_similarity_threshold(self, candidates, threshold=0.5):
        """Yield the Editions from the given list that are similar 
        enough to this one.
        """
        for candidate in candidates:
            if self == candidate:
                yield candidate
            else:
                similarity = self.similarity_to(candidate)
                if similarity >= threshold:
                    yield candidate

    def best_cover_within_distance(self, distance, threshold=0.5):
        _db = Session.object_session(self)
        identifier_ids = [self.primary_identifier.id]
        if distance > 0:
            identifier_ids = Identifier.recursively_equivalent_identifier_ids(
                _db, identifier_ids, distance, threshold=threshold)

        return Identifier.best_cover_for(_db, identifier_ids)

    @property
    def title_for_permanent_work_id(self):
        title = self.title
        if self.subtitle:
            title += (": " + self.subtitle)
        return title

    @property
    def author_for_permanent_work_id(self):
        authors = self.author_contributors
        if authors:
            # Use the sort name of the primary author.
            author = authors[0].sort_name
        else:
            # This may be an Edition that represents an item on a best-seller list
            # or something like that. In this case it wouldn't have any Contributor
            # objects, just an author string. Use that.
            author = self.sort_author or self.author
        return author

    def calculate_permanent_work_id(self, debug=False):
        title = self.title_for_permanent_work_id
        if not title:
            # If a book has no title, it has no permanent work ID.
            self.permanent_work_id = None
            return

        author = self.author_for_permanent_work_id

        if self.medium == Edition.BOOK_MEDIUM:
            medium = "book"
        elif self.medium == Edition.AUDIO_MEDIUM:
            medium = "book"
        elif self.medium == Edition.MUSIC_MEDIUM:
            medium = "music"
        elif self.medium == Edition.PERIODICAL_MEDIUM:
            medium = "book"
        elif self.medium == Edition.VIDEO_MEDIUM:
            medium = "movie"

        w = WorkIDCalculator
        norm_title = w.normalize_title(title)
        norm_author = w.normalize_author(author)

        old_id = self.permanent_work_id
        self.permanent_work_id = self.calculate_permanent_work_id_for_title_and_author(
            title, author, medium)
        args = (
            "Permanent work ID for %d: %s/%s -> %s/%s/%s -> %s (was %s)",
            self.id, title, author, norm_title, norm_author, medium,
                self.permanent_work_id, old_id
        )
        if debug:
            logging.debug(*args)
        elif old_id != self.permanent_work_id:
            logging.info(*args)

    @classmethod
    def calculate_permanent_work_id_for_title_and_author(
            cls, title, author, medium):
        w = WorkIDCalculator
        norm_title = w.normalize_title(title)
        norm_author = w.normalize_author(author)

        return WorkIDCalculator.permanent_id(
            norm_title, norm_author, medium)

    UNKNOWN_AUTHOR = u"[Unknown]"



    def calculate_presentation(self, policy=None):
        """Make sure the presentation of this Edition is up-to-date."""
        _db = Session.object_session(self)
        changed = False
        if policy is None:
            policy = PresentationCalculationPolicy()

        # Gather information up front that will be used to determine
        # whether this method actually did anything.
        old_author = self.author
        old_sort_author = self.sort_author
        old_sort_title = self.sort_title
        old_work_id = self.permanent_work_id
        old_cover = self.cover
        old_cover_full_url = self.cover_full_url

        if policy.set_edition_metadata:
            self.author, self.sort_author = self.calculate_author()
            self.sort_title = TitleProcessor.sort_title_for(self.title)
            self.calculate_permanent_work_id()
            CoverageRecord.add_for(
                self, data_source=self.data_source,
                operation=CoverageRecord.SET_EDITION_METADATA_OPERATION
            )

        if policy.choose_cover:
            self.choose_cover()

        if (self.author != old_author 
            or self.sort_author != old_sort_author
            or self.sort_title != old_sort_title
            or self.permanent_work_id != old_work_id
            or self.cover != old_cover
            or self.cover_full_url != old_cover_full_url
        ):
            changed = True

        # Now that everything's calculated, log it.
        if policy.verbose:
            if changed:
                changed_status = "changed"
                level = logging.info
            else:
                changed_status = "unchanged"
                level = logging.debug

            msg = u"Presentation %s for Edition %s (by %s, pub=%s, ident=%s/%s, pwid=%s, language=%s, cover=%r)"
            args = [changed_status, self.title, self.author, self.publisher, 
                    self.primary_identifier.type, self.primary_identifier.identifier,
                    self.permanent_work_id, self.language
            ]
            if self.cover and self.cover.representation:
                args.append(self.cover.representation.mirror_url)
            else:
                args.append(None)
            level(msg, *args)
        return changed

    def calculate_author(self):
        """Turn the list of Contributors into string values for .author
        and .sort_author.
        """

        sort_names = []
        display_names = []
        for author in self.author_contributors:
            if author.sort_name and not author.display_name or not author.family_name:
                default_family, default_display = author.default_names()
            display_name = author.display_name or default_display or author.sort_name
            family_name = author.family_name or default_family or author.sort_name
            display_names.append([family_name, display_name])
            sort_names.append(author.sort_name)
        if display_names:
            author = ", ".join([x[1] for x in sorted(display_names)])
        else:
            author = self.UNKNOWN_AUTHOR
        if sort_names:
            sort_author = " ; ".join(sorted(sort_names))
        else:
            sort_author = self.UNKNOWN_AUTHOR
        return author, sort_author

    def choose_cover(self):
        """Try to find a cover that can be used for this Edition."""
        for distance in (0, 5):
            # If there's a cover directly associated with the
            # Edition's primary ID, use it. Otherwise, find the
            # best cover associated with any related identifier.
            best_cover, covers = self.best_cover_within_distance(distance)

            if best_cover:
                if not best_cover.representation:
                    logging.warn(
                        "Best cover for %r has no representation!",
                        self.primary_identifier,
                    )
                else:
                    rep = best_cover.representation
                    if not rep.mirrored_at and not rep.thumbnails:
                        logging.warn(
                            "Best cover for %r (%s) was never mirrored or thumbnailed!",
                            self.primary_identiifer, 
                            rep.url
                        )
                self.set_cover(best_cover)
                break
        else:
            # No cover has been found. If the Edition currently references
            # a cover, it has since been rejected or otherwise removed.
            # All cover details need to be removed.
            cover_info = [self.cover, self.cover_full_url, self.cover_thumbnail_url]
            if any(cover_info):
                self.cover = None
                self.cover_full_url = None
                self.cover_thumbnail_url = None

        # Whether or not we succeeded in setting the cover,
        # record the fact that we tried.
        CoverageRecord.add_for(
            self, data_source=self.data_source,
            operation=CoverageRecord.CHOOSE_COVER_OPERATION
        )

Index("ix_editions_data_source_id_identifier_id", Edition.data_source_id, Edition.primary_identifier_id, unique=True)

class WorkGenre(Base):
    """An assignment of a genre to a work."""

    __tablename__ = 'workgenres'
    id = Column(Integer, primary_key=True)
    genre_id = Column(Integer, ForeignKey('genres.id'), index=True)
    work_id = Column(Integer, ForeignKey('works.id'), index=True)
    affinity = Column(Float, index=True, default=0)

    @classmethod
    def from_genre(cls, genre):
        wg = WorkGenre()
        wg.genre = genre
        return wg

    def __repr__(self):
        return "%s (%d%%)" % (self.genre.name, self.affinity*100)


class PresentationCalculationPolicy(object):
    """Which parts of the Work or Edition's presentation
    are we actually looking to update?
    """
    def __init__(self, 
                 choose_edition=True, 
                 set_edition_metadata=True,
                 classify=True,
                 choose_summary=True, 
                 calculate_quality=True,
                 choose_cover=True,
                 regenerate_opds_entries=False, 
                 update_search_index=False,
                 verbose=True,
    ):
        self.choose_edition = choose_edition
        self.set_edition_metadata = set_edition_metadata
        self.classify = classify
        self.choose_summary=choose_summary
        self.calculate_quality=calculate_quality
        self.choose_cover = choose_cover

        # We will regenerate OPDS entries if any of the metadata
        # changes, but if regenerate_opds_entries is True we will
        # _always_ do so. This is so we can regenerate _all_ the OPDS
        # entries if the OPDS presentation algorithm changes.
        self.regenerate_opds_entries = regenerate_opds_entries

        # Similarly for update_search_index.
        self.update_search_index = update_search_index

        self.verbose = verbose

    @classmethod
    def recalculate_everything(cls):
        """A PresentationCalculationPolicy that always recalculates
        everything, even when it doesn't seem necessary.
        """
        return PresentationCalculationPolicy(
            regenerate_opds_entries=True,
            update_search_index=True,
        )

    @classmethod
    def reset_cover(cls):
        """A PresentationCalculationPolicy that only resets covers
        (including updating cached entries, if necessary) without
        impacting any other metadata.
        """
        return cls(
            choose_cover=True,
            choose_edition=False,
            set_edition_metadata=False,
            classify=False,
            choose_summary=False,
            calculate_quality=False
        )


class Work(Base):

    APPEALS_URI = "http://librarysimplified.org/terms/appeals/"

    CHARACTER_APPEAL = u"Character"
    LANGUAGE_APPEAL = u"Language"
    SETTING_APPEAL = u"Setting"
    STORY_APPEAL = u"Story"
    UNKNOWN_APPEAL = u"Unknown"
    NOT_APPLICABLE_APPEAL = u"Not Applicable"
    NO_APPEAL = u"None"

    CURRENTLY_AVAILABLE = "currently_available"
    ALL = "all"

    # If no quality data is available for a work, it will be assigned
    # a default quality based on where we got it.
    #
    # The assumption is that a librarian would not have ordered a book
    # if it didn't meet a minimum level of quality.
    #
    # For data sources where librarians tend to order big packages of
    # books instead of selecting individual titles, the default
    # quality is lower. For data sources where there is no curation at
    # all, the default quality is zero.
    #
    # If there is absolutely no way to get quality data for a curated
    # data source, each work is assigned the minimum level of quality
    # necessary to show up in featured feeds.
    default_quality_by_data_source = {
        DataSource.GUTENBERG: 0,
        DataSource.ONECLICK: 0.4,
        DataSource.OVERDRIVE: 0.4,
        DataSource.THREEM : 0.65,
        DataSource.AXIS_360: 0.65,
        DataSource.STANDARD_EBOOKS: 0.8,
        DataSource.UNGLUE_IT: 0.4,
        DataSource.PLYMPTON: 0.5,
    }

    __tablename__ = 'works'
    id = Column(Integer, primary_key=True)

    # One Work may have copies scattered across many LicensePools.
    license_pools = relationship("LicensePool", backref="work", lazy='joined')

    # A Work takes its presentation metadata from a single Edition.
    # But this Edition is a composite of provider, metadata wrangler, admin interface, etc.-derived Editions.
    presentation_edition_id = Column(Integer, ForeignKey('editions.id'), index=True)

    # One Work may have many associated WorkCoverageRecords.
    coverage_records = relationship("WorkCoverageRecord", backref="work")

    # One Work may be associated with many CustomListEntries.
    custom_list_entries = relationship('CustomListEntry', backref='work')
    
    # One Work may have multiple CachedFeeds.
    cached_feeds = relationship('CachedFeed', backref='work')

    # One Work may participate in many WorkGenre assignments.
    genres = association_proxy('work_genres', 'genre',
                               creator=WorkGenre.from_genre)
    work_genres = relationship("WorkGenre", backref="work",
                               cascade="all, delete, delete-orphan")
    audience = Column(Unicode, index=True)
    target_age = Column(INT4RANGE, index=True)
    fiction = Column(Boolean, index=True)

    summary_id = Column(
        Integer, ForeignKey(
            'resources.id', use_alter=True, name='fk_works_summary_id'), 
        index=True)
    # This gives us a convenient place to store a cleaned-up version of
    # the content of the summary Resource.
    summary_text = Column(Unicode)

    # The overall suitability of this work for unsolicited
    # presentation to a patron. This is a calculated value taking both
    # rating and popularity into account.
    quality = Column(Numeric(4,3), index=True)

    # The overall rating given to this work.
    rating = Column(Float, index=True)

    # The overall current popularity of this work.
    popularity = Column(Float, index=True)

    # A random number associated with this work, used for sampling/
    random = Column(Numeric(4,3), index=True)

    appeal_type = Enum(CHARACTER_APPEAL, LANGUAGE_APPEAL, SETTING_APPEAL,
                       STORY_APPEAL, NOT_APPLICABLE_APPEAL, NO_APPEAL,
                       UNKNOWN_APPEAL, name="appeal")

    primary_appeal = Column(appeal_type, default=None, index=True)
    secondary_appeal = Column(appeal_type, default=None, index=True)

    appeal_character = Column(Float, default=None, index=True)
    appeal_language = Column(Float, default=None, index=True)
    appeal_setting = Column(Float, default=None, index=True)
    appeal_story = Column(Float, default=None, index=True)

    # The last time the availability or metadata changed for this Work.
    last_update_time = Column(DateTime, index=True)

    # This is set to True once all metadata and availability
    # information has been obtained for this Work. Until this is True,
    # the work will not show up in feeds.
    presentation_ready = Column(Boolean, default=False, index=True)

    # This is the last time we tried to make this work presentation ready.
    presentation_ready_attempt = Column(DateTime, default=None, index=True)

    # This is the error that occured while trying to make this Work
    # presentation ready. Until this is cleared, no further attempt
    # will be made to make the Work presentation ready.
    presentation_ready_exception = Column(Unicode, default=None, index=True)

    # A precalculated OPDS entry containing all metadata about this
    # work that would be relevant to display to a library patron.
    simple_opds_entry = Column(Unicode, default=None)

    # A precalculated OPDS entry containing all metadata about this
    # work that would be relevant to display in a machine-to-machine
    # integration context.
    verbose_opds_entry = Column(Unicode, default=None)

    @property
    def title(self):
        if self.presentation_edition:
            return self.presentation_edition.title
        return None

    @property
    def sort_title(self):
        if not self.presentation_edition:
            return None
        return self.presentation_edition.sort_title or self.presentation_edition.title

    @property
    def subtitle(self):
        if not self.presentation_edition:
            return None
        return self.presentation_edition.subtitle

    @property
    def series(self):
        if not self.presentation_edition:
            return None
        return self.presentation_edition.series

    @property
    def series_position(self):
        if not self.presentation_edition:
            return None
        return self.presentation_edition.series_position

    @property
    def author(self):
        if self.presentation_edition:
            return self.presentation_edition.author
        return None

    @property
    def sort_author(self):
        if not self.presentation_edition:
            return None
        return self.presentation_edition.sort_author or self.presentation_edition.author

    @property
    def language(self):
        if self.presentation_edition:
            return self.presentation_edition.language
        return None

    @property
    def language_code(self):
        if not self.presentation_edition:
            return None
        return self.presentation_edition.language_code

    @property
    def publisher(self):
        if not self.presentation_edition:
            return None
        return self.presentation_edition.publisher

    @property
    def imprint(self):
        if not self.presentation_edition:
            return None
        return self.presentation_edition.imprint

    @property
    def cover_full_url(self):
        if not self.presentation_edition:
            return None
        return self.presentation_edition.cover_full_url

    @property
    def cover_thumbnail_url(self):
        if not self.presentation_edition:
            return None
        return self.presentation_edition.cover_thumbnail_url

    @property
    def target_age_string(self):
        if not self.target_age:
            return ""
        lower = self.target_age.lower
        upper = self.target_age.upper
        if not upper and not lower:
            return ""
        if lower and upper is None:
            return str(lower)
        if upper and lower is None:
            return str(upper)
        return "%s-%s" % (lower,upper)

    @property
    def has_open_access_license(self):
        return any(x.open_access for x in self.license_pools)

    @property
    def complaints(self):
        complaints = list()
        [complaints.extend(pool.complaints) for pool in self.license_pools]
        return complaints

    def __repr__(self):
        return (u'<Work #%s "%s" (by %s) %s lang=%s (%s lp)>' % (
                self.id, self.title, self.author, ", ".join([g.name for g in self.genres]), self.language,
                len(self.license_pools))).encode("utf8")

    @classmethod
    def missing_coverage_from(
            cls, _db, operation=None, count_as_covered=None,
            count_as_missing_before=None
    ):
        """Find Works which have no WorkCoverageRecord for the given
        `operation`.
        """

        clause = and_(Work.id==WorkCoverageRecord.work_id,
                      WorkCoverageRecord.operation==operation)
        q = _db.query(Work).outerjoin(WorkCoverageRecord, clause)

        missing = WorkCoverageRecord.not_covered(
            count_as_covered, count_as_missing_before
        )
        q2 = q.filter(missing)
        return q2

    @classmethod
    def open_access_for_permanent_work_id(cls, _db, pwid, medium):
        """Find or create the Work encompassing all open-access LicensePools
        whose presentation Editions have the given permanent work ID and
        the given medium.

        This may result in the consolidation or splitting of Works, if
        a book's permanent work ID has changed without
        calculate_work() being called, or if the data is in an
        inconsistent state for any other reason.
        """
        is_new = False

        # Find all open-access LicensePools whose presentation
        # Editions have the given permanent work ID and medium.
        qu = _db.query(LicensePool).join(
            LicensePool.presentation_edition).filter(
                Edition.permanent_work_id==pwid
            ).filter(
                LicensePool.open_access==True
            ).filter(
                Edition.medium==medium
            )

        licensepools = qu.all()
        if not licensepools:
            # There are no LicensePools for this PWID. Do nothing.
            return None, is_new

        # Tally up how many LicensePools are associated with each
        # Work.
        licensepools_for_work = Counter()
        for lp in qu:
            if lp.work and not licensepools_for_work[lp.work]:
                licensepools_for_work[lp.work] = len(lp.work.license_pools)

        work = None
        if len(licensepools_for_work) == 0:
            # None of these LicensePools have a Work. Create a new one.
            work = Work()
            is_new = True
        else:
            # Pick the Work with the most LicensePools.
            work, count = licensepools_for_work.most_common(1)[0]

            # In the simple case, there will only be the one Work.
            if len(licensepools_for_work) > 1:
                # But in this case, for whatever reason (probably bad
                # data caused by a bug) there's more than one
                # Work. Merge the other Works into the one we chose
                # earlier.  (This is why we chose the work with the
                # most LicensePools--it minimizes the disruption
                # here.)

                # First, make sure this Work is the exclusive
                # open-access work for its permanent work ID. 
                # Otherwise the merge may fail.
                work.make_exclusive_open_access_for_permanent_work_id(
                    pwid, medium
                )
                for needs_merge in licensepools_for_work.keys():
                    if needs_merge != work:

                        # Make sure that Work we're about to merge has
                        # nothing but LicensePools whose permanent
                        # work ID matches the permanent work ID of the
                        # Work we're about to merge into.
                        needs_merge.make_exclusive_open_access_for_permanent_work_id(pwid, medium)
                        needs_merge.merge_into(work)
            
        # At this point we have one, and only one, Work for this
        # permanent work ID. Assign it to every LicensePool whose
        # presentation Edition has that permanent work ID.
        for lp in licensepools:
            lp.work = work
        return work, is_new

    def make_exclusive_open_access_for_permanent_work_id(self, pwid, medium):
        """Ensure that every open-access LicensePool associated with this Work
        has the given PWID and medium. Any non-open-access
        LicensePool, and any LicensePool with a different PWID or a
        different medium, is kicked out and assigned to a different
        Work. LicensePools with no presentation edition or no PWID
        are kicked out.

        In most cases this Work will be the _only_ work for this PWID,
        but inside open_access_for_permanent_work_id this is called as
        a preparatory step for merging two Works, and after the call
        (but before the merge) there may be two Works for a given PWID.
        """
        _db = Session.object_session(self)
        for pool in list(self.license_pools):
            other_work = is_new = None
            if not pool.open_access:
                # This needs to have its own Work--we don't mix
                # open-access and commercial versions of the same book.
                pool.work = None
                pool.presentation_edition.work = None
                other_work, is_new = pool.calculate_work()
            elif not pool.presentation_edition:
                # A LicensePool with no presentation edition
                # cannot have an associated Work.
                logging.warn(
                    "LicensePool %r has no presentation edition, setting .work to None.",
                    pool
                )
                pool.work = None
            else:
                e = pool.presentation_edition
                this_pwid = e.permanent_work_id
                if not this_pwid:
                    # A LicensePool with no permanent work ID
                    # cannot have an associated Work.
                    logging.warn(
                        "Presentation edition for LicensePool %r has no PWID, setting .work to None.",
                        pool
                    )
                    e.work = None
                    pool.work = None
                    continue
                if this_pwid != pwid or e.medium != medium:
                    # This LicensePool should not belong to this Work.
                    # Make sure it gets its own Work, creating a new one
                    # if necessary.
                    pool.work = None
                    pool.presentation_edition.work = None
                    other_work, is_new = Work.open_access_for_permanent_work_id(
                        _db, this_pwid, pool.presentation_edition.medium
                    )
            if other_work and is_new:
                other_work.calculate_presentation()

    @property
    def pwids(self):
        """Return the set of permanent work IDs associated with this Work.

        There should only be one permanent work ID associated with a
        given work, but if there is more than one, this will find all
        of them.
        """
        pwids = set()
        for pool in self.license_pools:
            if pool.presentation_edition and pool.presentation_edition.permanent_work_id:
                pwids.add(pool.presentation_edition.permanent_work_id)
        return pwids

    def merge_into(self, other_work):
        """Merge this Work into another Work and delete it."""

        # Neither the source nor the destination work may have any
        # non-open-access LicensePools.
        for w in self, other_work:
            for pool in w.license_pools:
                if not pool.open_access:
                    raise ValueError(

                        "Refusing to merge %r into %r because it would put an open-access LicensePool into the same work as a non-open-access LicensePool." %
                        (self, other_work)
                        )

        my_pwids = self.pwids
        other_pwids = other_work.pwids
        if not my_pwids == other_pwids:
            raise ValueError(
                "Refusing to merge %r into %r because permanent work IDs don't match: %s vs. %s" % (
                    self, other_work, ",".join(sorted(my_pwids)),
                    ",".join(sorted(other_pwids))
                )
            )

        # Every LicensePool associated with this work becomes
        # associated instead with the other work.
        for pool in self.license_pools:            
            other_work.license_pools.append(pool)

        # All WorkGenres and WorkCoverageRecords for this Work are
        # deleted. (WorkGenres are deleted via cascade.)
        _db = Session.object_session(self)
        for cr in self.coverage_records:
            _db.delete(cr)
        _db.delete(self)

        other_work.calculate_presentation()

    def set_summary(self, resource):
        self.summary = resource
        # TODO: clean up the content
        if resource and resource.representation:
            self.summary_text = resource.representation.unicode_content
        else:
            self.summary_text = ""
        WorkCoverageRecord.add_for(
            self, operation=WorkCoverageRecord.SUMMARY_OPERATION
        )

    @classmethod
    def with_genre(cls, _db, genre):
        """Find all Works classified under the given genre."""
        if isinstance(genre, basestring):
            genre, ignore = Genre.lookup(_db, genre)
        return _db.query(Work).join(WorkGenre).filter(WorkGenre.genre==genre)

    @classmethod
    def with_no_genres(self, q):
        """Modify a query so it finds only Works that are not classified under
        any genre."""
        q = q.outerjoin(Work.work_genres)
        q = q.options(contains_eager(Work.work_genres))
        q = q.filter(WorkGenre.genre==None)
        return q

    @classmethod
    def from_identifiers(cls, _db, identifiers, base_query=None):
        """Returns all of the works that have one or more license_pools
        associated with either an identifier in the given list or an
        identifier considered equivalent to one of those listed
        """
        identifier_ids = [identifier.id for identifier in identifiers]
        if not identifier_ids:
            return None

        if not base_query:
            # A raw base query that makes no accommodations for works that are
            # suppressed or otherwise undeliverable.
            base_query = _db.query(Work).join(Work.license_pools).\
                join(LicensePool.identifier)

        identifier_ids_subquery = Identifier.recursively_equivalent_identifier_ids_query(
            Identifier.id, levels=1, threshold=0.999)
        identifier_ids_subquery = identifier_ids_subquery.where(Identifier.id.in_(identifier_ids))

        query = base_query.filter(Identifier.id.in_(identifier_ids_subquery))
        return query

    @classmethod
    def reject_covers(cls, _db, works_or_identifiers,
                        search_index_client=None):
        """Suppresses the currently visible covers of a number of Works"""

        works = list(set(works_or_identifiers))
        if not isinstance(works[0], cls):
            # This assumes that everything in the provided list is the
            # same class: either Work or Identifier.
            works = cls.from_identifiers(_db, works_or_identifiers).all()
        work_ids = [w.id for w in works]

        if len(works) == 1:
            logging.info("Suppressing cover for %r", works[0])
        else:
            logging.info("Supressing covers for %i Works", len(works))

        cover_urls = list()
        for work in works:
            # Create a list of the URLs of the works' active cover images.
            edition = work.presentation_edition
            if edition:
                if edition.cover_full_url:
                    cover_urls.append(edition.cover_full_url)
                if edition.cover_thumbnail_url:
                    cover_urls.append(edition.cover_thumbnail_url)

        if not cover_urls:
            # All of the target Works have already had their
            # covers suppressed. Nothing to see here.
            return

        covers = _db.query(Resource).join(Hyperlink.identifier).\
            join(Identifier.licensed_through).filter(
                Resource.url.in_(cover_urls),
                LicensePool.work_id.in_(work_ids)
            )

        editions = list()
        for cover in covers:
            # Record a downvote that will dismiss the Resource.
            cover.reject()
            if len(cover.cover_editions) > 1:
                editions += cover.cover_editions
        _db.flush()

        editions = list(set(editions))
        if editions:
            # More Editions and Works have been impacted by this cover
            # suppression.
            works += [ed.work for ed in editions if ed.work]
            editions = [ed for ed in editions if not ed.work]

        # Remove the cover from the Work and its Edition and reset
        # cached OPDS entries.
        policy = PresentationCalculationPolicy.reset_cover()
        for work in works:
            work.calculate_presentation(
                policy=policy, search_index_client=search_index_client
            )
        for edition in editions:
            edition.calculate_presentation(policy=policy)
        _db.commit()

    def reject_cover(self, search_index_client=None):
        """Suppresses the current cover of the Work"""
        _db = Session.object_session(self)
        self.suppress_covers(
            _db, [self], search_index_client=search_index_client
        )

    def all_editions(self, recursion_level=5):
        """All Editions identified by an Identifier equivalent to 
        the identifiers of this Work's license pools.

        `recursion_level` controls how far to go when looking for equivalent
        Identifiers.
        """
        _db = Session.object_session(self)
        identifier_ids_subquery = Identifier.recursively_equivalent_identifier_ids_query(
            LicensePool.identifier_id, levels=recursion_level)
        identifier_ids_subquery = identifier_ids_subquery.where(LicensePool.work_id==self.id)

        q = _db.query(Edition).filter(
            Edition.primary_identifier_id.in_(identifier_ids_subquery)
        )
        return q

    def all_identifier_ids(self, recursion_level=5):
        _db = Session.object_session(self)
        primary_identifier_ids = [
            lp.identifier.id for lp in self.license_pools
            if lp.identifier
        ]
        # Get a dict that maps identifier ids to lists of their equivalents.
        equivalent_lists = Identifier.recursively_equivalent_identifier_ids(
            _db, primary_identifier_ids, recursion_level)

        identifier_ids = set()
        for equivs in equivalent_lists.values():
            identifier_ids.update(equivs)
        return identifier_ids

    @property
    def language_code(self):
        """A single 2-letter language code for display purposes."""
        if not self.language:
            return None
        language = self.language
        if language in LanguageCodes.three_to_two:
            language = LanguageCodes.three_to_two[language]
        return language

    def all_cover_images(self):
        identifier_ids = self.all_identifier_ids()
        return Identifier.resources_for_identifier_ids(
            _db, identifier_ids, Hyperlink.IMAGE).join(
            Resource.representation).filter(
                Representation.mirrored_at!=None).filter(
                Representation.scaled_at!=None).order_by(
                Resource.quality.desc())

    def all_descriptions(self):
        identifier_ids = self.all_identifier_ids()
        return Identifier.resources_for_identifier_ids(
            _db, identifier_ids, Hyperlink.DESCRIPTION).filter(
                Resource.content != None).order_by(
                Resource.quality.desc())


    def set_presentation_edition(self, new_presentation_edition):
        """ Sets presentation edition and lets owned pools and editions know.
            Raises exception if edition to set to is None.
        """
        # only bother if something changed, or if were explicitly told to 
        # set (useful for setting to None)
        if not new_presentation_edition:
            error_message = "Trying to set presentation_edition to None on Work [%s]" % self.id
            raise ValueError(error_message)

        self.presentation_edition = new_presentation_edition

        # if the edition is the presentation edition for any license
        # pools, let them know they have a Work.
        for pool in self.presentation_edition.is_presentation_for:
            pool.work = self

    def calculate_presentation_edition(self, policy=None):
        """ Which of this Work's Editions should be used as the default?

        First, every LicensePool associated with this work must have
        its presentation edition set.

        Then, we go through the pools, see which has the best presentation edition, 
        and make it our presentation edition.
        """
        changed = False
        policy = policy or PresentationCalculationPolicy()
        if not policy.choose_edition:
            return changed

        # For each owned edition, see if its LicensePool was superceded or suppressed
        # if yes, the edition is unlikely to be the best.
        # An open access pool may be "superceded", if there's a better-quality 
        # open-access pool available.
        self.mark_licensepools_as_superceded()
        edition_metadata_changed = False
        old_presentation_edition = self.presentation_edition
        new_presentation_edition = None

        for pool in self.license_pools:
            # a superceded pool's composite edition is not good enough
            # Note:  making the assumption here that we won't have a situation 
            # where we marked all of the work's pools as superceded or suppressed. 
            if pool.superceded or pool.suppressed:
                continue

            # make sure the pool has most up-to-date idea of its presentation edition, 
            # and then ask what it is.
            pool_edition_changed = pool.set_presentation_edition()
            edition_metadata_changed = (
                edition_metadata_changed or
                pool_edition_changed   
            )
            potential_presentation_edition = pool.presentation_edition

            # We currently have no real way to choose between
            # competing presentation editions. But it doesn't matter much
            # because in the current system there should never be more
            # than one non-superceded license pool per Work.
            #
            # So basically we pick the first available edition and
            # make it the presentation edition.
            if (not new_presentation_edition
                or (potential_presentation_edition is old_presentation_edition and old_presentation_edition)):
                # We would prefer not to change the Work's presentation
                # edition unnecessarily, so if the current presentation
                # edition is still an option, choose it.
                new_presentation_edition = potential_presentation_edition

        if ((self.presentation_edition != new_presentation_edition) and new_presentation_edition != None):
            # did we find a pool whose presentation edition was better than the work's?
            self.set_presentation_edition(new_presentation_edition)

        # tell everyone else we tried to set work's presentation edition
        WorkCoverageRecord.add_for(
            self, operation=WorkCoverageRecord.CHOOSE_EDITION_OPERATION
        )

        changed = (
            edition_metadata_changed or
            old_presentation_edition != self.presentation_edition
        )
        return changed


    def calculate_presentation(self, policy=None, search_index_client=None):
        """Make a Work ready to show to patrons.

        Call calculate_presentation_edition() to find the best-quality presentation edition 
        that could represent this work.

        Then determine the following information, global to the work:

        * Subject-matter classifications for the work.
        * Whether or not the work is fiction.
        * The intended audience for the work.
        * The best available summary for the work.
        * The overall popularity of the work.
        """
        
        # Gather information up front so we can see if anything
        # actually changed.
        changed = False
        edition_changed = False
        classification_changed = False

        policy = policy or PresentationCalculationPolicy()

        edition_changed = self.calculate_presentation_edition(policy)

        if policy.choose_cover:
            cover_changed = self.presentation_edition.calculate_presentation(policy)
            edition_changed = edition_changed or cover_changed

        summary = self.summary
        summary_text = self.summary_text
        quality = self.quality

        # If we find a cover or description that comes direct from a
        # license source, it may short-circuit the process of finding
        # a good cover or description.
        licensed_data_sources = set()
        for pool in self.license_pools:
            # Descriptions from Gutenberg are useless, so we
            # specifically exclude it from being a privileged data
            # source.
            if pool.data_source.name != DataSource.GUTENBERG:
                licensed_data_sources.add(pool.data_source)

        if policy.classify or policy.choose_summary or policy.calculate_quality:
            # Find all related IDs that might have associated descriptions,
            # classifications, or measurements.
            _db = Session.object_session(self)

            identifier_ids = self.all_identifier_ids()
        else:
            identifier_ids = []

        if policy.classify:
            classification_changed = self.assign_genres(identifier_ids)
            WorkCoverageRecord.add_for(
                self, operation=WorkCoverageRecord.CLASSIFY_OPERATION
            )

        if policy.choose_summary:
            staff_data_source = DataSource.lookup(_db, DataSource.LIBRARY_STAFF)
            summary, summaries = Identifier.evaluate_summary_quality(
                _db, identifier_ids, [staff_data_source, licensed_data_sources]
            )
            # TODO: clean up the content
            self.set_summary(summary)      

        if policy.calculate_quality:
            # In the absense of other data, we will make a rough
            # judgement as to the quality of a book based on the
            # license source. Commercial data sources have higher
            # default quality, because it's presumed that a librarian
            # put some work into deciding which books to buy.
            default_quality = None
            for source in licensed_data_sources:
                q = self.default_quality_by_data_source.get(
                    source.name, None
                )
                if q is None:
                    continue
                if default_quality is None or q > default_quality:
                    default_quality = q                    

            if not default_quality:
                # if we still haven't found anything of a quality measurement, 
                # then at least make it an integer zero, not none.
                default_quality = 0
            self.calculate_quality(identifier_ids, default_quality)

        if self.summary_text:
            if isinstance(self.summary_text, unicode):
                new_summary_text = self.summary_text
            else:
                new_summary_text = self.summary_text.decode("utf8")
        else:
            new_summary_text = self.summary_text

        changed = (
            edition_changed or
            classification_changed or
            summary != self.summary or
            summary_text != new_summary_text or
            float(quality) != float(self.quality)
        )

        if changed:
            # last_update_time tracks the last time the data actually
            # changed, not the last time we checked whether or not to
            # change it.
            self.last_update_time = datetime.datetime.utcnow()

        if changed or policy.regenerate_opds_entries:
            self.calculate_opds_entries()

        if changed or policy.update_search_index:
            # Ensure new changes are reflected in database queries
            _db = Session.object_session(self)
            _db.flush()
            self.update_external_index(search_index_client)

        # Now that everything's calculated, print it out.
        if policy.verbose:            
            if changed:
                changed = "changed"
                representation = self.detailed_representation
            else:
                # TODO: maybe change changed to a boolean, and return it as method result
                changed = "unchanged"
                representation = repr(self)                
            logging.info("Presentation %s for work: %s", changed, representation)

    @property
    def detailed_representation(self):
        """A description of this work more detailed than repr()"""
        l = ["%s (by %s)" % (self.title, self.author)]
        l.append(" language=%s" % self.language)
        l.append(" quality=%s" % self.quality)

        if self.presentation_edition and self.presentation_edition.primary_identifier:
            primary_identifier = self.presentation_edition.primary_identifier
        else:
            primary_identifier=None
        l.append(" primary id=%s" % primary_identifier)
        if self.fiction:
            fiction = "Fiction"
        elif self.fiction == False:
            fiction = "Nonfiction"
        else:
            fiction = "???"
        if self.target_age and (self.target_age.upper or self.target_age.lower):
            target_age = " age=" + self.target_age_string
        else:
            target_age = ""
        l.append(" %(fiction)s a=%(audience)s%(target_age)r" % (
                dict(fiction=fiction,
                     audience=self.audience, target_age=target_age)))
        l.append(" " + ", ".join(repr(wg) for wg in self.work_genres))

        if self.cover_full_url:
            l.append(" Full cover: %s" % self.cover_full_url)
        else:
            l.append(" No full cover.")

        if self.cover_thumbnail_url:
            l.append(" Cover thumbnail: %s" % self.cover_full_url)
        else:
            l.append(" No thumbnail cover.")

        downloads = []
        expect_downloads = False
        for pool in self.license_pools:
            if pool.superceded:
                continue
            if pool.open_access:
                expect_downloads = True
            for lpdm in pool.delivery_mechanisms:
                if lpdm.resource and lpdm.resource.final_url:
                    downloads.append(lpdm.resource)

        if downloads:
            l.append(" Open-access downloads:")
            for r in downloads:
                l.append("  " + r.final_url)
        elif expect_downloads:
            l.append(" Expected open-access downloads but found none.")
        def _ensure(s):
            if not s:
                return ""
            elif isinstance(s, unicode):
                return s
            else:
                return s.decode("utf8", "replace")

        if self.summary and self.summary.representation:
            snippet = _ensure(self.summary.representation.content)[:100]
            d = " Description (%.2f) %s" % (self.summary.quality, snippet)
            l.append(d)

        l = [_ensure(s) for s in l]
        return u"\n".join(l)

    def calculate_opds_entries(self, verbose=True):
        from opds import (
            AcquisitionFeed,
            Annotator,
            VerboseAnnotator,
        )
        _db = Session.object_session(self)
        simple = AcquisitionFeed.single_entry(_db, self, Annotator,
                                              force_create=True)
        if simple is not None:
            self.simple_opds_entry = unicode(etree.tostring(simple))
        verbose = AcquisitionFeed.single_entry(_db, self, VerboseAnnotator, 
                                               force_create=True)
        if verbose is not None:
            self.verbose_opds_entry = unicode(etree.tostring(verbose))
        WorkCoverageRecord.add_for(
            self, operation=WorkCoverageRecord.GENERATE_OPDS_OPERATION
        )


    def update_external_index(self, client, add_coverage_record=True):
        client = client or ExternalSearchIndex()
        args = dict(index=client.works_index,
                    doc_type=client.work_document_type,
                    id=self.id)
        if not client.works_index:
            # There is no index set up on this instance.
            return
        present_in_index = False
        if self.presentation_ready:
            doc = self.to_search_document()
            if doc:
                args['body'] = doc
                if logging.getLogger().level == logging.DEBUG:
                    logging.debug(
                        "Indexed work %d (%s): %r", self.id, self.title, doc
                    )
                else:
                    logging.info("Indexed work %d (%s)", self.id, self.title)
                client.index(**args)
                present_in_index = True
            else:
                logging.warn(
                    "Could not generate a search document for allegedly presentation-ready work %d (%s).",
                    self.id, self.title
                )
        else:
            if client.exists(**args):
                client.delete(**args)
        if add_coverage_record and present_in_index:
            WorkCoverageRecord.add_for(
                self, operation=(WorkCoverageRecord.UPDATE_SEARCH_INDEX_OPERATION + "-" + client.works_index)
            )
        return present_in_index

    def set_presentation_ready(self, as_of=None, search_index_client=None):
        as_of = as_of or datetime.datetime.utcnow()
        self.presentation_ready = True
        self.presentation_ready_exception = None
        self.presentation_ready_attempt = as_of
        self.random = random.random()
        self.update_external_index(search_index_client)

    def set_presentation_ready_based_on_content(self, search_index_client=None):
        """Set this work as presentation ready, if it appears to
        be ready based on its data.

        Presentation ready means the book is ready to be shown to
        patrons and (pending availability) checked out. It doesn't
        necessarily mean the presentation is complete.

        The absolute minimum data necessary is a title, a language,
        and a fiction/nonfiction status. We don't need a cover or an
        author -- we can fill in that info later if it exists.
        """

        if (not self.presentation_edition
            or not self.license_pools
            or not self.title
            or not self.language
            or self.fiction is None
        ):
            self.presentation_ready = False
            # This will remove the work from the search index.
            self.update_external_index(search_index_client)
        else:
            self.set_presentation_ready(search_index_client=search_index_client)

    def calculate_quality(self, identifier_ids, default_quality=0):
        _db = Session.object_session(self)
        quantities = [Measurement.POPULARITY, Measurement.RATING,
                      Measurement.DOWNLOADS, Measurement.QUALITY]
        measurements = _db.query(Measurement).filter(
            Measurement.identifier_id.in_(identifier_ids)).filter(
                Measurement.is_most_recent==True).filter(
                    Measurement.quantity_measured.in_(quantities)).all()

        self.quality = Measurement.overall_quality(
            measurements, default_value=default_quality)
        WorkCoverageRecord.add_for(
            self, operation=WorkCoverageRecord.QUALITY_OPERATION
        )

    def assign_genres(self, identifier_ids):
        """Set classification information for this work based on the
        subquery to get equivalent identifiers.

        :return: A boolean explaining whether or not any data actually
        changed.
        """
        classifier = WorkClassifier(self)

        old_fiction = self.fiction
        old_audience = self.audience
        old_target_age = self.target_age

        _db = Session.object_session(self)
        classifications = Identifier.classifications_for_identifier_ids(
            _db, identifier_ids
        )
        for classification in classifications:
            classifier.add(classification)

        (genre_weights, self.fiction, self.audience, 
         target_age) = classifier.classify
        self.target_age = tuple_to_numericrange(target_age)

        workgenres, workgenres_changed = self.assign_genres_from_weights(
            genre_weights
        )

        classification_changed = (
            workgenres_changed or 
            old_fiction != self.fiction or
            old_audience != self.audience or
            numericrange_to_tuple(old_target_age) != target_age
        )

        return classification_changed

    def assign_genres_from_weights(self, genre_weights):
        # Assign WorkGenre objects to the remainder.
        changed = False
        _db = Session.object_session(self)
        total_genre_weight = float(sum(genre_weights.values()))
        workgenres = []
        current_workgenres = _db.query(WorkGenre).filter(WorkGenre.work==self)
        by_genre = dict()
        for wg in current_workgenres:
            by_genre[wg.genre] = wg
        for g, score in genre_weights.items():
            affinity = score / total_genre_weight
            if not isinstance(g, Genre):
                g, ignore = Genre.lookup(_db, g.name)
            if g in by_genre:
                wg = by_genre[g]
                is_new = False
                del by_genre[g]
            else:
                wg, is_new = get_one_or_create(
                    _db, WorkGenre, work=self, genre=g)
            if is_new or round(wg.affinity,2) != round(affinity, 2):
                changed = True
            wg.affinity = affinity
            workgenres.append(wg)

        # Any WorkGenre objects left over represent genres the Work
        # was once classified under, but is no longer. Delete them.
        for wg in by_genre.values():
            _db.delete(wg)
            changed = True

        # ensure that work_genres is up to date without having to read from database again
        self.work_genres = workgenres

        return workgenres, changed


    def assign_appeals(self, character, language, setting, story,
                       cutoff=0.20):
        """Assign the given appeals to the corresponding database fields,
        as well as calculating the primary and secondary appeal.
        """
        self.appeal_character = character
        self.appeal_language = language
        self.appeal_setting = setting
        self.appeal_story = story

        c = Counter()
        c[self.CHARACTER_APPEAL] = character
        c[self.LANGUAGE_APPEAL] = language
        c[self.SETTING_APPEAL] = setting
        c[self.STORY_APPEAL] = story
        primary, secondary = c.most_common(2)
        if primary[1] > cutoff:
            self.primary_appeal = primary[0]
        else:
            self.primary_appeal = self.UNKNOWN_APPEAL

        if secondary[1] > cutoff:
            self.secondary_appeal = secondary[0]
        else:
            self.secondary_appeal = self.NO_APPEAL

    @classmethod
    def to_search_documents(cls, works):
        """Generate search documents for these Works.
        
        This is done by constructing an extremely complicated
        SQL query. The code is ugly, but it's about 100 times
        faster than using python to create documents for
        each work individually. When working on the search
        index, it's very important for this to be fast.
        """

        if not works:
            return []

        _db = Session.object_session(works[0])

        # If this is a batch of search documents, postgres needs extra working
        # memory to process the query quickly.
        if len(works) > 50:
            _db.execute("set work_mem='200MB'")

        # This query gets relevant columns from Work and Edition for the Works we're
        # interested in. The work_id, edition_id, and identifier_id columns are used
        # by other subqueries to filter, and the remaining columns are used directly
        # to create the json document.
        works_alias = select(
            [Work.id.label('work_id'),
             Edition.id.label('edition_id'),
             Edition.primary_identifier_id.label('identifier_id'),
             Edition.title,
             Edition.subtitle,
             Edition.series,
             Edition.language,
             Edition.sort_title,
             Edition.author,
             Edition.sort_author,
             Edition.medium,
             Edition.publisher,
             Edition.imprint,
             Edition.permanent_work_id,
             Work.fiction,
             Work.audience,
             Work.summary_text,
             Work.quality,
             Work.rating,
             Work.popularity,
            ],
            Work.id.in_((w.id for w in works))
        ).select_from(
            join(
                Work, Edition,
                Work.presentation_edition_id==Edition.id
            )
        ).alias('works_alias')


        # This subquery gets Contributors, filtered on edition_id.
        contributors = select(
            [Contributor.sort_name,
             Contributor.family_name,
             Contribution.role,
            ]
        ).where(
            Contribution.edition_id==literal_column(works_alias.name + "." + works_alias.c.edition_id.name)
        ).select_from(
            join(
                Contributor, Contribution,
                Contributor.id==Contribution.contributor_id
            )
        ).alias("contributors_subquery")

        # Create a json array from the set of Contributors.
        contributors_json = select(
            [func.array_to_json(
                    func.array_agg(
                        func.row_to_json(
                            literal_column(contributors.name)
                        )))]
        ).select_from(contributors)


        # For Classifications, use a subquery to get recursively equivalent Identifiers
        # for the Edition's primary_identifier_id.
        identifiers = Identifier.recursively_equivalent_identifier_ids_query(
            literal_column(works_alias.name + "." + works_alias.c.identifier_id.name),
            levels=5, threshold=0.5)

        # Map our constants for Subject type to their URIs. 
        scheme_column = case(
            [(Subject.type==key, literal_column("'%s'" % val)) for key, val in Subject.uri_lookup.items()]
        )

        # If the Subject has a name, use that, otherwise use the Subject's identifier.
        # Also, 3M's classifications have slashes, e.g. "FICTION/Adventure". Make sure
        # we get separated words for search.
        term_column = func.replace(case([(Subject.name != None, Subject.name)], else_=Subject.identifier), "/", " ")

        # Normalize by dividing each weight by the sum of the weights for that Identifier's Classifications.
        weight_column = func.sum(Classification.weight) / func.sum(func.sum(Classification.weight)).over()

        # The subquery for Subjects, with those three columns. The labels will become keys in json objects.
        subjects = select(
            [scheme_column.label('scheme'),
             term_column.label('term'),
             weight_column.label('weight'),
            ],
            # Only include Subjects with terms that are useful for search.
            and_(Subject.type.in_(Subject.TYPES_FOR_SEARCH),
                 term_column != None)
        ).group_by(
            scheme_column, term_column
        ).where(
            Classification.identifier_id.in_(identifiers)
        ).select_from(
            join(Classification, Subject, Classification.subject_id==Subject.id)
        ).alias("subjects_subquery")

        # Create a json array for the set of Subjects.
        subjects_json = select(
            [func.array_to_json(
                    func.array_agg(
                        func.row_to_json(
                            literal_column(subjects.name)
                        )))]
        ).select_from(subjects)


        # Subquery for genres.
        genres = select(
            # All Genres have the same scheme - the simplified genre URI.
            [literal_column("'%s'" % Subject.SIMPLIFIED_GENRE).label('scheme'),
             Genre.name,
             Genre.id.label('term'),
             WorkGenre.affinity.label('weight'),
            ]
        ).where(
            WorkGenre.work_id==literal_column(works_alias.name + "." + works_alias.c.work_id.name)
        ).select_from(
            join(WorkGenre, Genre, WorkGenre.genre_id==Genre.id)
        ).alias("genres_subquery")

        # Create a json array for the set of Genres.
        genres_json = select(
            [func.array_to_json(
                    func.array_agg(
                        func.row_to_json(
                            literal_column(genres.name)
                        )))]
        ).select_from(genres)


        # When we set an inclusive target age range, the upper bound is converted to
        # exclusive and is 1 + our original upper bound, so we need to subtract 1.
        upper_column = func.upper(Work.target_age) - 1

        # Subquery for target age. This has to be a subquery so it can become a
        # nested object in the final json.
        target_age = select(
            [func.lower(Work.target_age).label('lower'),
             upper_column.label('upper'),
            ]
        ).where(
            Work.id==literal_column(works_alias.name + "." + works_alias.c.work_id.name)
        ).alias('target_age_subquery')
        # Create the target age json object.
        target_age_json = select(
            [func.row_to_json(literal_column(target_age.name))]
        ).select_from(target_age)


        # Now, create a query that brings together everything we need for the final
        # search document.
        search_data = select(
            [works_alias.c.work_id.label("_id"),
             works_alias.c.title,
             works_alias.c.subtitle,
             works_alias.c.series,
             works_alias.c.language,
             works_alias.c.sort_title,
             works_alias.c.author,
             works_alias.c.sort_author,
             works_alias.c.medium,
             works_alias.c.publisher,
             works_alias.c.imprint,
             works_alias.c.permanent_work_id,

             # Convert true/false to "Fiction"/"Nonfiction".
             case(
                    [(works_alias.c.fiction==True, literal_column("'Fiction'"))],
                    else_=literal_column("'Nonfiction'")
                    ).label("fiction"),

             # Replace "Young Adult" with "YoungAdult" and "Adults Only" with "AdultsOnly".
             func.replace(works_alias.c.audience, " ", "").label('audience'),

             works_alias.c.summary_text.label('summary'),
             works_alias.c.quality,
             works_alias.c.rating,
             works_alias.c.popularity,

             # Here are all the subqueries.
             contributors_json.label("contributors"),
             subjects_json.label("classifications"),
             genres_json.label('genres'),
             target_age_json.label('target_age'),
            ]
        ).select_from(
            works_alias
        ).alias("search_data_subquery")
        
        # Finally, convert everything to json.
        search_json = select(
            [func.row_to_json(
                    literal_column(search_data.name)
                )]
        ).select_from(search_data)

        result = _db.execute(search_json)
        if result:
            return [r[0] for r in result]

    def to_search_document(self):
        """Generate a search document for this Work."""
        return Work.to_search_documents([self])[0]

    def mark_licensepools_as_superceded(self):
        """Make sure that all but the single best open-access LicensePool for
        this Work are superceded. A non-open-access LicensePool should
        never be superceded, and this method will mark them as
        un-superceded.
        """
        champion_open_access_license_pool = None
        for pool in self.license_pools:
            if not pool.open_access:
                pool.superceded = False
                continue
            if pool.better_open_access_pool_than(champion_open_access_license_pool):
                if champion_open_access_license_pool:
                    champion_open_access_license_pool.superceded = True
                champion_open_access_license_pool = pool
                pool.superceded = False
            else:
                pool.superceded = True
    
    @classmethod
    def restrict_to_custom_lists_from_data_source(
            cls, _db, base_query, data_source, on_list_as_of=None):
        """Annotate a query that joins Work against Edition to match only
        Works that are on a custom list from the given data source."""

        condition = CustomList.data_source==data_source
        return cls._restrict_to_customlist_subquery_condition(
            _db, base_query, condition, on_list_as_of)

    @classmethod
    def restrict_to_custom_lists(
            cls, _db, base_query, custom_lists, on_list_as_of=None):
        """Annotate a query that joins Work against Edition to match only
        Works that are on one of the given custom lists."""
        condition = CustomList.id.in_([x.id for x in custom_lists])
        return cls._restrict_to_customlist_subquery_condition(
            _db, base_query, condition, on_list_as_of)

    @classmethod
    def _restrict_to_customlist_subquery_condition(
            cls, _db, base_query, condition, on_list_as_of=None):
        """Annotate a query that joins Work against Edition to match only
        Works that are on a custom list from the given data source."""
        # Find works that are on a list that meets the given condition.
        qu = base_query.join(LicensePool.custom_list_entries).join(
            CustomListEntry.customlist)
        if on_list_as_of:
            qu = qu.filter(
                CustomListEntry.most_recent_appearance >= on_list_as_of)
        qu = qu.filter(condition)
        return qu

    def classifications_with_genre(self):
        _db = Session.object_session(self)
        identifier = self.presentation_edition.primary_identifier
        return _db.query(Classification) \
            .join(Subject) \
            .filter(Classification.identifier_id == identifier.id) \
            .filter(Subject.genre_id != None) \
            .order_by(Classification.weight.desc())

    def top_genre(self):
        _db = Session.object_session(self)
        genre = _db.query(Genre) \
            .join(WorkGenre) \
            .filter(WorkGenre.work_id == self.id) \
            .order_by(WorkGenre.affinity.desc()) \
            .first()
        return genre.name if genre else None


# Used for quality filter queries.
Index("ix_works_audience_target_age_quality_random", Work.audience, Work.target_age, Work.quality, Work.random)
Index("ix_works_audience_fiction_quality_random", Work.audience, Work.fiction, Work.quality, Work.random)

class Measurement(Base):
    """A  measurement of some numeric quantity associated with a
    Identifier.
    """
    __tablename__ = 'measurements'

    # Some common measurement types
    POPULARITY = u"http://librarysimplified.org/terms/rel/popularity"
    QUALITY = u"http://librarysimplified.org/terms/rel/quality"
    PUBLISHED_EDITIONS = u"http://librarysimplified.org/terms/rel/editions"
    HOLDINGS = u"http://librarysimplified.org/terms/rel/holdings"
    RATING = u"http://schema.org/ratingValue"
    DOWNLOADS = u"https://schema.org/UserDownloads"
    PAGE_COUNT = u"https://schema.org/numberOfPages"
    AWARDS = u"http://librarysimplified.org/terms/rel/awards"

    GUTENBERG_FAVORITE = u"http://librarysimplified.org/terms/rel/lists/gutenberg-favorite"

    # If a book's popularity measurement is found between index n and
    # index n+1 on this list, it is in the nth percentile for
    # popularity and its 'popularity' value should be n * 0.01.
    # 
    # These values are empirically determined and may change over
    # time.
    POPULARITY_PERCENTILES = {
        DataSource.OVERDRIVE : [1, 1, 1, 2, 2, 2, 3, 3, 4, 4, 5, 5, 6, 6, 7, 7, 8, 9, 9, 10, 10, 11, 12, 13, 14, 15, 15, 16, 18, 19, 20, 21, 22, 24, 25, 26, 28, 30, 31, 33, 35, 37, 39, 41, 43, 46, 48, 51, 53, 56, 59, 63, 66, 70, 74, 78, 82, 87, 92, 97, 102, 108, 115, 121, 128, 135, 142, 150, 159, 168, 179, 190, 202, 216, 230, 245, 260, 277, 297, 319, 346, 372, 402, 436, 478, 521, 575, 632, 702, 777, 861, 965, 1100, 1248, 1428, 1665, 2020, 2560, 3535, 5805],
        DataSource.AMAZON : [14937330, 1974074, 1702163, 1553600, 1432635, 1327323, 1251089, 1184878, 1131998, 1075720, 1024272, 978514, 937726, 898606, 868506, 837523, 799879, 770211, 743194, 718052, 693932, 668030, 647121, 627642, 609399, 591843, 575970, 559942, 540713, 524397, 511183, 497576, 483884, 470850, 458438, 444475, 432528, 420088, 408785, 398420, 387895, 377244, 366837, 355406, 344288, 333747, 324280, 315002, 305918, 296420, 288522, 279185, 270824, 262801, 253865, 246224, 238239, 230537, 222611, 215989, 208641, 202597, 195817, 188939, 181095, 173967, 166058, 160032, 153526, 146706, 139981, 133348, 126689, 119201, 112447, 106795, 101250, 96534, 91052, 85837, 80619, 75292, 69957, 65075, 59901, 55616, 51624, 47598, 43645, 39403, 35645, 31795, 27990, 24496, 20780, 17740, 14102, 10498, 7090, 3861],

        # This is as measured by the criteria defined in
        # ContentCafeSOAPClient.estimate_popularity(), in which
        # popularity is the maximum of a) the largest number of books
        # ordered in a single month within the last year, or b)
        # one-half the largest number of books ever ordered in a
        # single month.
        DataSource.CONTENT_CAFE : [0, 1, 1, 1, 1, 1, 1, 1, 1, 1, 1, 1, 1, 1, 1, 1, 1, 1, 1, 1, 1, 1, 1, 1, 1, 1, 1, 1, 1, 1, 1, 1, 1, 1, 1, 1, 1, 1, 1, 1, 1, 1, 1, 1, 1, 1, 1, 1, 2, 2, 2, 2, 2, 2, 2, 2, 2, 2, 2, 2, 2, 2, 2, 2, 2, 2, 2, 2, 3, 3, 3, 3, 3, 3, 3, 3, 3, 4, 4, 4, 4, 4, 4, 5, 5, 5, 5, 6, 6, 7, 8, 9, 10, 11, 14, 18, 25, 41, 125, 387]

        # This is a percentile list of OCLC Work IDs and OCLC Numbers
        # associated with Project Gutenberg texts via OCLC Linked
        # Data.
        #
        # TODO: Calculate a separate distribution for more modern works.
        # DataSource.OCLC_LINKED_DATA : [1, 1, 1, 1, 1, 1, 1, 1, 1, 1, 1, 1, 1, 1, 1, 1, 1, 1, 1, 1, 1, 1, 1, 1, 1, 1, 1, 1, 1, 1, 1, 1, 1, 1, 1, 1, 1, 1, 1, 1, 1, 1, 1, 1, 1, 1, 1, 1, 1, 2, 2, 2, 2, 2, 2, 2, 2, 2, 2, 2, 2, 2, 2, 2, 2, 2, 2, 3, 3, 3, 3, 3, 3, 3, 3, 4, 4, 4, 4, 5, 5, 5, 5, 6, 6, 7, 7, 8, 8, 9, 10, 11, 12, 14, 15, 18, 21, 29, 41, 81],
    }

    DOWNLOAD_PERCENTILES = {
        DataSource.GUTENBERG : [0, 1, 2, 3, 4, 5, 5, 6, 7, 7, 8, 8, 9, 9, 10, 10, 11, 12, 12, 12, 13, 14, 14, 15, 15, 16, 16, 17, 18, 18, 19, 19, 20, 21, 21, 22, 23, 23, 24, 25, 26, 27, 28, 28, 29, 30, 32, 33, 34, 35, 36, 37, 38, 40, 41, 43, 45, 46, 48, 50, 52, 55, 57, 60, 62, 65, 69, 72, 76, 79, 83, 87, 93, 99, 106, 114, 122, 130, 140, 152, 163, 179, 197, 220, 251, 281, 317, 367, 432, 501, 597, 658, 718, 801, 939, 1065, 1286, 1668, 2291, 4139]
    }

    RATING_SCALES = {
        DataSource.OVERDRIVE : [1, 5],
        DataSource.AMAZON : [1, 5],
        DataSource.UNGLUE_IT: [1, 5],
        DataSource.NOVELIST: [0, 5]
    }

    id = Column(Integer, primary_key=True)

    # A Measurement is always associated with some Identifier.
    identifier_id = Column(
        Integer, ForeignKey('identifiers.id'), index=True)

    # A Measurement always comes from some DataSource.
    data_source_id = Column(
        Integer, ForeignKey('datasources.id'), index=True)

    # The quantity being measured.
    quantity_measured = Column(Unicode, index=True)

    # The measurement itself.
    value = Column(Float)

    # The measurement normalized to a 0...1 scale.
    _normalized_value = Column(Float, name="normalized_value")

    # How much weight should be assigned this measurement, relative to
    # other measurements of the same quantity from the same source.
    weight = Column(Float, default=1)

    # When the measurement was taken
    taken_at = Column(DateTime, index=True)
    
    # True if this is the most recent measurement of this quantity for
    # this Identifier.
    #
    is_most_recent = Column(Boolean, index=True)

    def __repr__(self):
        return "%s(%r)=%s (norm=%.2f)" % (
            self.quantity_measured, self.identifier, self.value,
            self.normalized_value or 0)

    @classmethod
    def overall_quality(cls, measurements, popularity_weight=0.3,
                        rating_weight=0.7, default_value=0):
        """Turn a bunch of measurements into an overall measure of quality."""
        if popularity_weight + rating_weight != 1.0:
            raise ValueError(
                "Popularity weight and rating weight must sum to 1! (%.2f + %.2f)" % (
                    popularity_weight, rating_weight)
        )
        popularities = []
        ratings = []
        qualities = []
        for m in measurements:
            l = None
            if m.quantity_measured in (cls.POPULARITY, cls.DOWNLOADS):
                l = popularities
            elif m.quantity_measured == cls.RATING:
                l = ratings
            elif m.quantity_measured == cls.QUALITY:
                l = qualities
            if l is not None:
                l.append(m)
        popularity = cls._average_normalized_value(popularities)
        rating = cls._average_normalized_value(ratings)
        quality = cls._average_normalized_value(qualities)
        if popularity is None and rating is None and quality is None:
            # We have absolutely no idea about the quality of this work.
            return default_value
        if popularity is not None and rating is None and quality is None:
            # Our idea of the quality depends entirely on the work's popularity.
            return popularity
        if rating is not None and popularity is None and quality is None:
            # Our idea of the quality depends entirely on the work's rating.
            return rating
        if quality is not None and rating is None and popularity is None:
            # Our idea of the quality depends entirely on the work's quality scores.
            return quality

        # We have at least two of the three... but which two?
        if popularity is None:
            # We have rating and quality but not popularity.
            final = rating
        elif rating is None:
            # We have quality and popularity but not rating.
            final = popularity
        else:
            # We have popularity and rating but not quality.
            final = (popularity * popularity_weight) + (rating * rating_weight)
            logging.debug(
                "(%.2f * %.2f) + (%.2f * %.2f) = %.2f", 
                popularity, popularity_weight, rating, rating_weight, final
            )
        if quality:
            logging.debug("Popularity+Rating: %.2f, Quality: %.2f" % (final, quality))
            final = (final / 2) + (quality / 2)
            logging.debug("Final value: %.2f" % final)
        return final

    @classmethod
    def _average_normalized_value(cls, measurements):
        num_measurements = 0
        measurement_total = 0
        for m in measurements:
            v = m.normalized_value
            if v is None:
                continue
            num_measurements += m.weight
            measurement_total += (v * m.weight)
        if num_measurements:
            return measurement_total / num_measurements
        else:
            return None

    @property
    def normalized_value(self):
        if self._normalized_value:
            pass
        elif not self.value:
            return None
        elif (self.quantity_measured == self.POPULARITY
              and self.data_source.name in self.POPULARITY_PERCENTILES):
            d = self.POPULARITY_PERCENTILES[self.data_source.name]
            position = bisect.bisect_left(d, self.value)
            self._normalized_value = position * 0.01            
        elif (self.quantity_measured == self.DOWNLOADS
              and self.data_source.name in self.DOWNLOAD_PERCENTILES):
            d = self.DOWNLOAD_PERCENTILES[self.data_source.name]
            position = bisect.bisect_left(d, self.value)
            self._normalized_value = position * 0.01            
        elif (self.quantity_measured == self.RATING
              and self.data_source.name in self.RATING_SCALES):
            scale_min, scale_max = self.RATING_SCALES[self.data_source.name]
            width = float(scale_max-scale_min)
            value = self.value-scale_min
            self._normalized_value = value / width
        elif self.data_source.name == DataSource.METADATA_WRANGLER:
            # Data from the metadata wrangler comes in pre-normalized.
            self._normalized_value = self.value
            
        return self._normalized_value


class LicensePoolDeliveryMechanism(Base):
    """A mechanism for delivering a specific book from a specific
    distributor.

    It's presumed that all LicensePools for a given DataSource and
    Identifier have the same set of LicensePoolDeliveryMechanisms.

    This is mostly an association class between DataSource, Identifier and
    DeliveryMechanism, but it also may incorporate a specific Resource
    (i.e. a static link to a downloadable file) which explains exactly
    where to go for delivery.
    """
    __tablename__ = 'licensepooldeliveries'

    id = Column(Integer, primary_key=True)

    data_source_id = Column(
        Integer, ForeignKey('datasources.id'), index=True, nullable=False
    )

    identifier_id = Column(
        Integer, ForeignKey('identifiers.id'), index=True, nullable=False
    )
    
    delivery_mechanism_id = Column(
        Integer, ForeignKey('deliverymechanisms.id'), 
        index=True,
        nullable=False
    )

    resource_id = Column(Integer, ForeignKey('resources.id'), nullable=True)

    # One LicensePoolDeliveryMechanism may fulfill many Loans.
    fulfills = relationship("Loan", backref="fulfillment")

    # One LicensePoolDeliveryMechanism may be associated with one RightsStatus.
    rightsstatus_id = Column(
        Integer, ForeignKey('rightsstatus.id'), index=True)

    @classmethod
    def set(cls, data_source, identifier, content_type, drm_scheme, rights_uri,
            resource=None):
        """Register the fact that a distributor makes a title available in a
        certain format.

        :param data_source: A DataSource identifying the distributor.
        :param identifier: An Identifier identifying the title.
        :param content_type: The title is available in this media type.
        :param drm_scheme: Access to the title is confounded by this
            DRM scheme.
        :param rights_uri: A URI representing the public's rights to the
            title.
        :param resource: A Resource representing the book itself in
            a freely redistributable form.
        """
        _db = Session.object_session(data_source)
        delivery_mechanism, ignore = DeliveryMechanism.lookup(
            _db, content_type, drm_scheme
        )
        rights_status = RightsStatus.lookup(_db, rights_uri)
        lpdm, ignore = get_one_or_create(
            _db, LicensePoolDeliveryMechanism,
            identifier=identifier,
            data_source=data_source,
            delivery_mechanism=delivery_mechanism,
            resource=resource
        )
        lpdm.rights_status = rights_status

        # Creating or modifying a LPDM might change the open-access status
        # of all LicensePools for that DataSource/Identifier.
        for pool in lpdm.license_pools:
            pool.set_open_access_status()
        return lpdm

    @property
    def is_open_access(self):
        """Is this an open-access delivery mechanism?"""
        return (self.rights_status
                and self.rights_status.uri in RightsStatus.OPEN_ACCESS)
    
    def delete(self):
        """Delete a LicensePoolDeliveryMechanism."""
        _db = Session.object_session(self)
        pools = list(self.license_pools)
        _db.delete(self)        
        # The deletion of a LicensePoolDeliveryMechanism might affect
        # the open-access status of its associated LicensePools.
        for pool in pools:
            pool.set_open_access_status()
        
    def set_rights_status(self, uri):
        _db = Session.object_session(self)
        status = RightsStatus.lookup(_db, uri)
        self.rights_status = status
        # A change to a LicensePoolDeliveryMechanism's rights status
        # might affect the open-access status of its associated
        # LicensePools.
        for pool in self.license_pools:
            pool.set_open_access_status()
        return status

    @property
    def license_pools(self):
        """Find all LicensePools for this LicensePoolDeliveryMechanism.
        """
        _db = Session.object_session(self)
        return _db.query(LicensePool).filter(
            LicensePool.data_source==self.data_source).filter(
                LicensePool.identifier==self.identifier)
    
    def __repr__(self):
        return "<LicensePoolDeliveryMechanism: data_source=%s, identifier=%r, mechanism=%r>" % (self.data_source, self.identifier, self.delivery_mechanism)

    __table_args__ = (
        UniqueConstraint('data_source_id', 'identifier_id',
                         'delivery_mechanism_id', 'resource_id'),
    )

Index(
    "ix_licensepooldeliveries_datasource_identifier_mechanism",
    LicensePoolDeliveryMechanism.data_source_id,
    LicensePoolDeliveryMechanism.identifier_id,
    LicensePoolDeliveryMechanism.delivery_mechanism_id,
    LicensePoolDeliveryMechanism.resource_id,
)

    
class Hyperlink(Base):
    """A link between an Identifier and a Resource."""

    __tablename__ = 'hyperlinks'

    # Some common link relations.
    CANONICAL = u"canonical"
    GENERIC_OPDS_ACQUISITION = u"http://opds-spec.org/acquisition"
    OPEN_ACCESS_DOWNLOAD = u"http://opds-spec.org/acquisition/open-access"
    IMAGE = u"http://opds-spec.org/image"
    THUMBNAIL_IMAGE = u"http://opds-spec.org/image/thumbnail"
    SAMPLE = u"http://opds-spec.org/acquisition/sample"
    ILLUSTRATION = u"http://librarysimplified.org/terms/rel/illustration"
    REVIEW = u"http://schema.org/Review"
    DESCRIPTION = u"http://schema.org/description"
    SHORT_DESCRIPTION = u"http://librarysimplified.org/terms/rel/short-description"
    AUTHOR = u"http://schema.org/author"
    ALTERNATE = u"alternate"

    # TODO: Is this the appropriate relation?
    DRM_ENCRYPTED_DOWNLOAD = u"http://opds-spec.org/acquisition/"

    CIRCULATION_ALLOWED = [OPEN_ACCESS_DOWNLOAD, DRM_ENCRYPTED_DOWNLOAD]
    METADATA_ALLOWED = [CANONICAL, IMAGE, THUMBNAIL_IMAGE, ILLUSTRATION, REVIEW, 
        DESCRIPTION, SHORT_DESCRIPTION, AUTHOR, ALTERNATE, SAMPLE]
    MIRRORED = [OPEN_ACCESS_DOWNLOAD, IMAGE]

    id = Column(Integer, primary_key=True)

    # A Hyperlink is always associated with some Identifier.
    identifier_id = Column(
        Integer, ForeignKey('identifiers.id'), index=True, nullable=False)

    # The DataSource through which this link was discovered.
    data_source_id = Column(
        Integer, ForeignKey('datasources.id'), index=True, nullable=False)

    # The link relation between the Identifier and the Resource.
    rel = Column(Unicode, index=True, nullable=False)

    # The Resource on the other end of the link.
    resource_id = Column(
        Integer, ForeignKey('resources.id'), index=True, nullable=False)

    @classmethod
    def generic_uri(cls, data_source, identifier, rel, content=None):
        """Create a generic URI for the other end of this hyperlink.

        This is useful for resources that are obtained through means
        other than fetching a single URL via HTTP. It lets us get a
        URI that's most likely unique, so we can create a Resource
        object without violating the uniqueness constraint.

        If the output of this method isn't unique in your situation
        (because the data source provides more than one link with a
        given link relation for a given identifier), you'll need some
        other way of coming up with generic URIs.

        """
        l = [identifier.urn, urllib.quote(data_source.name), urllib.quote(rel)]
        if content:
            m = md5.new()
            if isinstance(content, unicode):
                content = content.encode("utf8")
            m.update(content)
            l.append(m.hexdigest())
        return ":".join(l)

    @classmethod
    def _default_filename(self, rel):
        if rel == self.OPEN_ACCESS_DOWNLOAD:
            return 'content'
        elif rel == self.IMAGE:
            return 'cover'
        elif rel == self.THUMBNAIL_IMAGE:
            return 'cover-thumbnail'

    @property
    def default_filename(self):
        return self._default_filename(self.rel)


class Resource(Base):
    """An external resource that may be mirrored locally.
    E.g: a cover image, an epub, a description.
    """

    __tablename__ = 'resources'

    # How many votes is the initial quality estimate worth?
    ESTIMATED_QUALITY_WEIGHT = 5

    # The point at which a generic geometric image is better
    # than a lousy cover we got from the Internet.
    MINIMUM_IMAGE_QUALITY = 0.25

    id = Column(Integer, primary_key=True)

    # A URI that uniquely identifies this resource. Most of the time
    # this will be an HTTP URL, which is why we're calling it 'url',
    # but it may also be a made-up URI.
    url = Column(Unicode, index=True)

    # Many Editions may choose this resource (as opposed to other
    # resources linked to them with rel="image") as their cover image.
    cover_editions = relationship("Edition", backref="cover", foreign_keys=[Edition.cover_id])

    # Many Works may use this resource (as opposed to other resources
    # linked to them with rel="description") as their summary.
    summary_works = relationship("Work", backref="summary", foreign_keys=[Work.summary_id])

    # Many LicensePools (but probably one at most) may use this
    # resource in a delivery mechanism.
    licensepooldeliverymechanisms = relationship(
        "LicensePoolDeliveryMechanism", backref="resource",
        foreign_keys=[LicensePoolDeliveryMechanism.resource_id]
    )

    links = relationship("Hyperlink", backref="resource")

    # The DataSource that is the controlling authority for this Resource.
    data_source_id = Column(Integer, ForeignKey('datasources.id'), index=True)

    # An archived Representation of this Resource.
    representation_id = Column(
        Integer, ForeignKey('representations.id'), index=True)

    # A calculated value for the quality of this resource, based on an
    # algorithmic treatment of its content.
    estimated_quality = Column(Float)

    # The average of human-entered values for the quality of this
    # resource.
    voted_quality = Column(Float, default=float(0))

    # How many votes contributed to the voted_quality value. This lets
    # us scale new votes proportionately while keeping only two pieces
    # of information.
    votes_for_quality = Column(Integer, default=0)

    # A combination of the calculated quality value and the
    # human-entered quality value.
    quality = Column(Float, index=True)

    # URL must be unique.
    __table_args__ = (
        UniqueConstraint('url'),
    )

    @property
    def final_url(self):        
        """URL to the final, mirrored version of this resource, suitable
        for serving to the client.

        :return: A URL, or None if the resource has no mirrored
        representation.
        """
        if not self.representation:
            return None
        if not self.representation.mirror_url:
            return None
        return self.representation.mirror_url

    def set_mirrored_elsewhere(self, media_type):
        """We don't need our own copy of this resource's representation--
        a copy of it has been mirrored already.
        """
        _db = Session.object_session(self)
        if not self.representation:
            self.representation, is_new = get_one_or_create(
                _db, Representation, url=self.url, media_type=media_type)
        self.representation.mirror_url = self.url
        self.representation.set_as_mirrored()

    def set_fetched_content(self, media_type, content, content_path):
        """Simulate a successful HTTP request for a representation
        of this resource.

        This is used when the content of the representation is obtained
        through some other means.
        """
        _db = Session.object_session(self)

        if not (content or content_path):
            raise ValueError(
                "One of content and content_path must be specified.")
        if content and content_path:
            raise ValueError(
                "Only one of content and content_path may be specified.")
        representation, is_new = get_one_or_create(
            _db, Representation, url=self.url, media_type=media_type)
        self.representation = representation
        representation.set_fetched_content(content, content_path)

    def set_estimated_quality(self, estimated_quality):
        """Update the estimated quality."""
        self.estimated_quality = estimated_quality
        self.update_quality()

    def add_quality_votes(self, quality, weight=1):
        """Record someone's vote as to the quality of this resource."""
        self.voted_quality = self.voted_quality or 0
        self.votes_for_quality = self.votes_for_quality or 0

        total_quality = self.voted_quality * self.votes_for_quality
        total_quality += (quality * weight)
        self.votes_for_quality += weight
        self.voted_quality = total_quality / float(self.votes_for_quality)
        self.update_quality()

    def reject(self):
        """Reject a Resource by making its voted_quality negative.

        If the Resource is a cover, this rejection will render it unusable to
        all Editions and Identifiers. Even if the cover is later `approved`
        a rejection impacts the overall weight of the `vote_quality`.
        """
        if not self.voted_quality:
            self.add_quality_votes(-1)
            return

        if self.voted_quality < 0:
            # This Resource has already been rejected.
            return

        # Humans have voted positively on this Resource, and now it's
        # being rejected regardless.
        logging.warn("Rejecting Resource with positive votes: %r", self)

        # Make the voted_quality negative without impacting the weight
        # of existing votes so the value can be restored relatively
        # painlessly if necessary.
        self.voted_quality = -self.voted_quality

        # However, because `votes_for_quality` is incremented, a
        # rejection will impact the weight of all `voted_quality` votes
        # even if the Resource is later approved.
        self.votes_for_quality += 1
        self.update_quality()

    def approve(self):
        """Approve a rejected Resource by making its human-generated
        voted_quality positive while taking its rejection into account.
        """
        if self.voted_quality < 0:
            # This Resource has been rejected. Reset its value to be
            # positive.
            if self.voted_quality == -1 and self.votes_for_quality == 1:
                # We're undoing a single rejection.
                self.voted_quality = 0
            else:
                # An existing positive voted_quality was made negative.
                self.voted_quality = abs(self.voted_quality)
            self.votes_for_quality += 1
            self.update_quality()
            return

        self.add_quality_votes(1)

    def update_quality(self):
        """Combine computer-generated `estimated_quality` with
        human-generated `voted_quality` to form overall `quality`.
        """
        estimated_weight = self.ESTIMATED_QUALITY_WEIGHT
        votes_for_quality = self.votes_for_quality or 0
        total_weight = estimated_weight + votes_for_quality

        voted_quality = (self.voted_quality or 0) * votes_for_quality
        total_quality = (((self.estimated_quality or 0) * self.ESTIMATED_QUALITY_WEIGHT) +
                         voted_quality)

        if voted_quality < 0 and total_quality > 0:
            # If `voted_quality` is negative, the Resource has been
            # rejected by a human and should no longer be available.
            #
            # This human-generated negativity must be passed to the final
            # Resource.quality value.
            total_quality = -(total_quality)
        self.quality = total_quality / float(total_weight)

    @classmethod
    def image_type_priority(cls, media_type):
        """Where does the given image media type rank on our list of
        preferences?

        :return: A lower number is better. None means it's not an
        image type or we don't care about it at all.
        """
        if media_type in Representation.IMAGE_MEDIA_TYPES: 
            return Representation.IMAGE_MEDIA_TYPES.index(media_type)
        return None
        
    @classmethod
    def best_covers_among(cls, resources):

        """Choose the best covers from a list of Resources."""
        champions = []
        champion_score = None
        champion_media_type_score = None

        for r in resources:
            rep = r.representation
            if not rep:
                # A Resource with no Representation is not usable, period
                continue
            media_priority = cls.image_type_priority(rep.media_type)

            # This method will set the quality if it hasn't been set before.
            r.quality_as_thumbnail_image
            # Now we can use it.
            quality = r.quality
            if not quality >= cls.MINIMUM_IMAGE_QUALITY:
                # A Resource below the minimum quality threshold is not
                # usable, period.
                continue
            if not champions or quality > champion_score:
                champions = [r]
                champion_score = r.quality
                champion_media_type_priority = media_priority
            elif quality == champion_score:
                # We have two images with the same score. One might be
                # in a format we prefer.
                if (champion_media_type_priority is None
                    or (media_priority is not None
                        and media_priority < champion_media_type_priority)):
                    champions = [r]
                    champion_score = r.quality
                    champion_media_type_priority = media_priority
                elif media_priority == champion_media_type_priority:
                    # Same score, same format. We have two champions.
                    champions.append(r)

        return champions

    @property
    def quality_as_thumbnail_image(self):
        """Determine this image's suitability for use as a thumbnail image.
        """
        rep = self.representation
        if not rep:
            return 0

        quality = 1
        # If the size of the image is known, that might affect
        # the quality.
        quality = quality * rep.thumbnail_size_quality_penalty

        # Scale the estimated quality by the source of the image.
        source_name = self.data_source.name
        if source_name==DataSource.GUTENBERG_COVER_GENERATOR:
            quality = quality * 0.60
        elif source_name==DataSource.GUTENBERG:
            quality = quality * 0.50
        elif source_name==DataSource.OPEN_LIBRARY:
            quality = quality * 0.25
        elif source_name in DataSource.PRESENTATION_EDITION_PRIORITY:
            # Covers from the data sources listed in
            # PRESENTATION_EDITION_PRIORITY (e.g. the metadata wrangler 
            # and the administrative interface) are given priority
            # over all others, relative to their position in 
            # PRESENTATION_EDITION_PRIORITY.
            i = DataSource.PRESENTATION_EDITION_PRIORITY.index(source_name)
            quality = quality * (i+2)
        self.set_estimated_quality(quality)
        return quality


class Genre(Base):
    """A subject-matter classification for a book.

    Much, much more general than Classification.
    """
    __tablename__ = 'genres'
    id = Column(Integer, primary_key=True)
    name = Column(Unicode)

    # One Genre may have affinity with many Subjects.
    subjects = relationship("Subject", backref="genre")

    # One Genre may participate in many WorkGenre assignments.
    works = association_proxy('work_genres', 'work')

    work_genres = relationship("WorkGenre", backref="genre", 
                               cascade="all, delete, delete-orphan")

    def __repr__(self):
        if classifier.genres.get(self.name):
            length = len(classifier.genres[self.name].subgenres)
        else:
            length = 0
        return "<Genre %s (%d subjects, %d works, %d subcategories)>" % (
            self.name, len(self.subjects), len(self.works), length)

    @classmethod
    def lookup(cls, _db, name, autocreate=False):
        if isinstance(name, GenreData):
            name = name.name
        args = (_db, Genre)
        if autocreate:
            result, new = get_one_or_create(*args, name=name)
        else:
            result = get_one(*args, name=name)
            new = False
        if result is None:
            logging.getLogger().error('"%s" is not a recognized genre.', name)
        return result, new

    @property
    def genredata(self):
        if classifier.genres.get(self.name):
            return classifier.genres[self.name]
        else:
            return GenreData(self.name, False)

    @property
    def subgenres(self):
        for genre in self.self_and_subgenres:
            if genre != self:
                yield genre

    @property
    def self_and_subgenres(self):
        _db = Session.object_session(self)
        genres = []
        for genre_data in self.genredata.self_and_subgenres:
            genres.append(self.lookup(_db, genre_data.name)[0])
        return genres

    @property
    def default_fiction(self):
        if self.name not in classifier.genres:
            return None
        return classifier.genres[self.name].is_fiction


class Subject(Base):
    """A subject under which books might be classified."""

    # Types of subjects.
    LCC = Classifier.LCC              # Library of Congress Classification
    LCSH = Classifier.LCSH            # Library of Congress Subject Headings
    FAST = Classifier.FAST
    DDC = Classifier.DDC              # Dewey Decimal Classification
    OVERDRIVE = Classifier.OVERDRIVE  # Overdrive's classification system
    ONECLICK = Classifier.ONECLICK    # OneClick's genre system
    THREEM = Classifier.THREEM        # 3M's classification system
    BISAC = Classifier.BISAC
    BIC = Classifier.BIC              # BIC Subject Categories
    TAG = Classifier.TAG              # Folksonomic tags.
    FREEFORM_AUDIENCE = Classifier.FREEFORM_AUDIENCE
    NYPL_APPEAL = Classifier.NYPL_APPEAL

    # Types with terms that are suitable for search.
    TYPES_FOR_SEARCH = [
        FAST, OVERDRIVE, THREEM, BISAC, TAG
    ]

    AXIS_360_AUDIENCE = Classifier.AXIS_360_AUDIENCE
    ONECLICK_AUDIENCE = Classifier.ONECLICK_AUDIENCE
    GRADE_LEVEL = Classifier.GRADE_LEVEL
    AGE_RANGE = Classifier.AGE_RANGE
    LEXILE_SCORE = Classifier.LEXILE_SCORE
    ATOS_SCORE = Classifier.ATOS_SCORE
    INTEREST_LEVEL = Classifier.INTEREST_LEVEL

    GUTENBERG_BOOKSHELF = Classifier.GUTENBERG_BOOKSHELF
    TOPIC = Classifier.TOPIC
    PLACE = Classifier.PLACE
    PERSON = Classifier.PERSON
    ORGANIZATION = Classifier.ORGANIZATION
    SIMPLIFIED_GENRE = Classifier.SIMPLIFIED_GENRE
    SIMPLIFIED_FICTION_STATUS = Classifier.SIMPLIFIED_FICTION_STATUS

    by_uri = {
        SIMPLIFIED_GENRE : SIMPLIFIED_GENRE,
        SIMPLIFIED_FICTION_STATUS : SIMPLIFIED_FICTION_STATUS,
        "http://librarysimplified.org/terms/genres/Overdrive/" : OVERDRIVE,
        "http://librarysimplified.org/terms/genres/3M/" : THREEM,
        "http://id.worldcat.org/fast/" : FAST, # I don't think this is official.
        "http://purl.org/dc/terms/LCC" : LCC,
        "http://purl.org/dc/terms/LCSH" : LCSH,
        "http://purl.org/dc/terms/DDC" : DDC,
        "http://schema.org/typicalAgeRange" : AGE_RANGE,
        "http://schema.org/audience" : FREEFORM_AUDIENCE,
    }

    uri_lookup = dict()
    for k, v in by_uri.items():
        uri_lookup[v] = k

    __tablename__ = 'subjects'
    id = Column(Integer, primary_key=True)
    # Type should be one of the constants in this class.
    type = Column(Unicode, index=True)

    # Formal identifier for the subject (e.g. "300" for Dewey Decimal
    # System's Social Sciences subject.)
    identifier = Column(Unicode, index=True)

    # Human-readable name, if different from the
    # identifier. (e.g. "Social Sciences" for DDC 300)
    name = Column(Unicode, default=None, index=True)

    # Whether classification under this subject implies anything about
    # the fiction/nonfiction status of a book.
    fiction = Column(Boolean, default=None)

    # Whether classification under this subject implies anything about
    # the book's audience.
    audience = Column(
        Enum("Adult", "Young Adult", "Children", "Adults Only", 
             name="audience"),
        default=None, index=True)

    # For children's books, the target age implied by this subject.
    target_age = Column(INT4RANGE, default=None, index=True)

    # Each Subject may claim affinity with one Genre.
    genre_id = Column(Integer, ForeignKey('genres.id'), index=True)

    # A locked Subject has been reviewed by a human and software will
    # not mess with it without permission.
    locked = Column(Boolean, default=False, index=True)

    # A checked Subject has been reviewed by software and will
    # not be checked again unless forced.
    checked = Column(Boolean, default=False, index=True)

    # One Subject may participate in many Classifications.
    classifications = relationship(
        "Classification", backref="subject"
    )

    # Type + identifier must be unique.
    __table_args__ = (
        UniqueConstraint('type', 'identifier'),
    )

    def __repr__(self):
        if self.name:
            name = u' ("%s")' % self.name
        else:
            name = u""
        if self.audience:
            audience = " audience=%s" % self.audience
        else:
            audience = ""
        if self.fiction:
            fiction = " (Fiction)"
        elif self.fiction == False:
            fiction = " (Nonfiction)"
        else:
            fiction = ""
        if self.genre:
            genre = ' genre="%s"' % self.genre.name
        else:
            genre = ""
        if (self.target_age is not None
            and (self.target_age.lower or self.target_age.upper)
        ):
            age_range= " " + self.target_age_string
        else:
            age_range = ""
        a = u'[%s:%s%s%s%s%s%s]' % (
            self.type, self.identifier, name, fiction, audience, genre, age_range)
        return a.encode("utf8")

    @property
    def target_age_string(self):
        lower = self.target_age.lower
        upper = self.target_age.upper
        if lower and upper is None:
            return str(lower)
        if upper and lower is None:
            return str(upper)
        if not self.target_age.upper_inc:
            upper -= 1
        if not self.target_age.lower_inc:
            lower += 1
        return "%s-%s" % (lower,upper)

    @property
    def describes_format(self):
        """Does this Subject describe a format of book rather than
        subject matter, audience, etc?

        If so, there are limitations on when we believe this Subject
        actually applies to a given book--it may describe a very
        different adaptation of the same underlying work.

        TODO: See note in assign_genres about the hacky way this is used.
        """
        if self.genre and self.genre.name==COMICS_AND_GRAPHIC_NOVELS:
            return True
        return False

    @classmethod
    def lookup(cls, _db, type, identifier, name, autocreate=True):
        """Turn a subject type and identifier into a Subject."""
        classifier = Classifier.lookup(type)
        if autocreate:
            subject, new = get_one_or_create(
                _db, Subject, type=type,
                identifier=identifier,
                create_method_kwargs=dict(name=name)
            )
        else:
            new = False
            subject = get_one(_db, Subject, type=type, identifier=identifier)
        if name and not subject.name:
            # We just discovered the name of a subject that previously
            # had only an ID.
            subject.name = name
        return subject, new

    @classmethod
    def common_but_not_assigned_to_genre(cls, _db, min_occurances=1000, 
                                         type_restriction=None):
        q = _db.query(Subject).join(Classification).filter(Subject.genre==None)

        if type_restriction:
            q = q.filter(Subject.type==type_restriction)
        q = q.group_by(Subject.id).having(
            func.count(Subject.id) > min_occurances).order_by(
            func.count(Classification.id).desc())
        return q

    @classmethod
    def assign_to_genres(cls, _db, type_restriction=None, force=False,
                         batch_size=1000):
        """Find subjects that have not been checked yet, assign each a
        genre/audience/fiction status if possible, and mark each as
        checked.

        :param type_restriction: Only consider subjects of the given type.
        :param force: Assign a genre to all subjects not just the ones that
                      have been checked.
        :param batch_size: Perform a database commit every time this many
                           subjects have been checked.
        """
        q = _db.query(Subject).filter(Subject.locked==False)

        if type_restriction:
            q = q.filter(Subject.type==type_restriction)

        if not force:
            q = q.filter(Subject.checked==False)

        counter = 0
        for subject in q:
            subject.assign_to_genre()
            counter += 1
            if not counter % batch_size:
                _db.commit()
        _db.commit()

    def assign_to_genre(self):
        """Assign this subject to a genre."""
        classifier = Classifier.classifiers.get(self.type, None)
        if not classifier:
            return
        self.checked = True
        log = logging.getLogger("Subject-genre assignment")

        genredata, audience, target_age, fiction = classifier.classify(self)
        # If the genre is erotica, the audience will always be ADULTS_ONLY,
        # no matter what the classifier says.
        if genredata == Erotica:
            audience = Classifier.AUDIENCE_ADULTS_ONLY

        if audience in Classifier.AUDIENCES_ADULT:
            target_age = Classifier.default_target_age_for_audience(audience)
        if not audience:
            # We have no audience but some target age information.
            # Try to determine an audience based on that.
            audience = Classifier.default_audience_for_target_age(target_age)

        if genredata:
            _db = Session.object_session(self)
            genre, was_new = Genre.lookup(_db, genredata.name, True)
        else:
            genre = None
        if genre != self.genre:
            log.info(
                "%s:%s genre %r=>%r", self.type, self.identifier,
                self.genre, genre
            )
        self.genre = genre

        if audience:
            if self.audience != audience:
                log.info(
                    "%s:%s audience %s=>%s", self.type, self.identifier,
                    self.audience, audience
                )
        self.audience = audience

        if fiction is not None:
            if self.fiction != fiction:
                log.info(
                    "%s:%s fiction %s=>%s", self.type, self.identifier,
                    self.fiction, fiction
                )
        self.fiction = fiction

        if numericrange_to_tuple(self.target_age) != target_age:
            log.info(
                "%s:%s target_age %r=>%r", self.type, self.identifier,
                self.target_age, tuple_to_numericrange(target_age)
            )        
        self.target_age = tuple_to_numericrange(target_age)


class Classification(Base):
    """The assignment of a Identifier to a Subject."""
    __tablename__ = 'classifications'
    id = Column(Integer, primary_key=True)
    identifier_id = Column(
        Integer, ForeignKey('identifiers.id'), index=True)
    subject_id = Column(Integer, ForeignKey('subjects.id'), index=True)
    data_source_id = Column(Integer, ForeignKey('datasources.id'), index=True)

    # How much weight the data source gives to this classification.
    weight = Column(Integer)

    @property
    def scaled_weight(self):
        weight = self.weight
        if self.data_source.name == DataSource.OCLC_LINKED_DATA:
            weight = weight / 10.0
        elif self.data_source.name == DataSource.OVERDRIVE:
            weight = weight * 50
        return weight

    # These subject types are known to be problematic in that their
    # "Juvenile" classifications are applied indiscriminately to both
    # YA books and Children's books. As such, we need to split the
    # difference when weighing a classification whose subject is of
    # this type.
    #
    # This goes into Classification rather than Subject because it's
    # possible that one particular data source could use a certain
    # subject type in an unreliable way.
    #
    # In fact, the 3M classifications are basically BISAC
    # classifications used in an unreliable way, so we could merge
    # them in the future.
    _juvenile_subject_types = set([
        Subject.THREEM,
        Subject.LCC
    ])

    _quality_as_indicator_of_target_age = {
        
        # Not all classifications are equally reliable as indicators
        # of a target age. This dictionary contains the coefficients
        # we multiply against the weights of incoming classifications
        # to reflect the overall reliability of that type of
        # classification.
        #
        # If we had a ton of information about target age this might
        # not be necessary--it doesn't seem necessary for genre
        # classifications. But we sometimes have very little
        # information about target age, so being careful about how
        # much we trust different data sources can become important.
        
        DataSource.MANUAL : 1.0,
        DataSource.LIBRARY_STAFF: 1.0,        
        (DataSource.METADATA_WRANGLER, Subject.AGE_RANGE) : 1.0,

        Subject.AXIS_360_AUDIENCE : 0.9,
        (DataSource.OVERDRIVE, Subject.INTEREST_LEVEL) : 0.9,
        (DataSource.OVERDRIVE, Subject.OVERDRIVE) : 0.9, # But see below
        (DataSource.AMAZON, Subject.AGE_RANGE) : 0.85,
        (DataSource.AMAZON, Subject.GRADE_LEVEL) : 0.85,
        
        # Although Overdrive usually reserves Fiction and Nonfiction
        # for books for adults, it's not as reliable an indicator as
        # other Overdrive classifications.
        (DataSource.OVERDRIVE, Subject.OVERDRIVE, "Fiction") : 0.7,
        (DataSource.OVERDRIVE, Subject.OVERDRIVE, "Nonfiction") : 0.7,
        
        Subject.AGE_RANGE : 0.6,
        Subject.GRADE_LEVEL : 0.6,
        
        # There's no real way to know what this measures, since it
        # could be anything. If a tag mentions a target age or a grade
        # level, the accuracy seems to be... not terrible.
        Subject.TAG : 0.45,

        # Tags that come from OCLC Linked Data are of lower quality
        # because they sometimes talk about completely the wrong book.
        (DataSource.OCLC_LINKED_DATA, Subject.TAG) : 0.3,
        
        # These measure reading level, not age appropriateness.
        # However, if the book is a remedial work for adults we won't
        # be calculating a target age in the first place, so it's okay
        # to use reading level as a proxy for age appropriateness in a
        # pinch. (But not outside of a pinch.)
        (DataSource.OVERDRIVE, Subject.GRADE_LEVEL) : 0.35,
        Subject.LEXILE_SCORE : 0.1,
        Subject.ATOS_SCORE: 0.1,
    }

    @property
    def generic_juvenile_audience(self):        
        """Is this a classification that mentions (e.g.) a Children's audience
        but is actually a generic 'Juvenile' classification?
        """
        return (
            self.subject.audience in Classifier.AUDIENCES_JUVENILE
            and self.subject.type in self._juvenile_subject_types
        )
    
    @property
    def quality_as_indicator_of_target_age(self):
        if not self.subject.target_age:
            return 0
        data_source = self.data_source.name
        subject_type = self.subject.type
        q = self._quality_as_indicator_of_target_age

        keys = [
            (data_source, subject_type, self.subject.identifier),
            (data_source, subject_type),
            data_source,
            subject_type
        ]
        for key in keys:
            if key in q:
                return q[key]
        return 0.1

    @property
    def weight_as_indicator_of_target_age(self):
        return self.weight * self.quality_as_indicator_of_target_age

    @property
    def comes_from_license_source(self):
        """Does this Classification come from a data source that also
        provided a license for this book?
        """
        if not self.identifier.licensed_through:
            return False
        for pool in self.identifier.licensed_through:
            if self.data_source == pool.data_source:
                return True
        return False


class WillNotGenerateExpensiveFeed(Exception):
    """This exception is raised when a feed is not cached, but it's too
    expensive to generate.
    """
    pass

class CachedFeed(Base):

    __tablename__ = 'cachedfeeds'
    id = Column(Integer, primary_key=True)

    # Every feed is associated with a lane. If null, this is a feed
    # for the top level.
    lane_name = Column(Unicode, nullable=True)

    # Every feed includes book from a subset of available languages
    languages = Column(Unicode)

    # Every feed has a timestamp reflecting when it was created.
    timestamp = Column(DateTime, nullable=True)

    # A feed is of a certain type--currently either 'page' or 'groups'.
    type = Column(Unicode, nullable=False)

    # A 'page' feed is associated with a set of values for the facet
    # groups.
    facets = Column(Unicode, nullable=True)

    # A 'page' feed is associated with a set of values for pagination.
    pagination = Column(Unicode, nullable=False)

    # The content of the feed.
    content = Column(Unicode, nullable=True)

    # A feed may be associated with a Work.
    work_id = Column(Integer, ForeignKey('works.id'),
        nullable=True, index=True)

    GROUPS_TYPE = u'groups'
    PAGE_TYPE = u'page'
    RECOMMENDATIONS_TYPE = u'recommendations'
    SERIES_TYPE = u'series'
    CONTRIBUTOR_TYPE = u'contributor'

    log = logging.getLogger("CachedFeed")

    @classmethod
    def fetch(cls, _db, lane, type, facets, pagination, annotator,
              force_refresh=False, max_age=None):
        if max_age is None:
            if lane and hasattr(lane, 'MAX_CACHE_AGE'):
                max_age = lane.MAX_CACHE_AGE
            elif type == cls.GROUPS_TYPE:
                max_age = Configuration.groups_max_age()
            elif type == cls.PAGE_TYPE:
                max_age = Configuration.page_max_age()
        if isinstance(max_age, int):
            max_age = datetime.timedelta(seconds=max_age)

        work = None
        if lane:
            lane_name = unicode(lane.name)
            work = getattr(lane, 'work', None)
        else:
            lane_name = None

        if not lane.languages:
            languages_key = None
        else:
            languages_key = unicode(",".join(lane.languages))

        if facets:
            facets_key = unicode(facets.query_string)
        else:
            facets_key = u""

        if pagination:
            pagination_key = unicode(pagination.query_string)
        else:
            pagination_key = u""

        # Get a CachedFeed object. We will either return its .content,
        # or update its .content.
        constraint_clause = and_(cls.content!=None, cls.timestamp!=None)
        feed, is_new = get_one_or_create(
            _db, cls,
            on_multiple='interchangeable',
            constraint=constraint_clause,
            lane_name=lane_name,
            work=work,
            type=type,
            languages=languages_key,
            facets=facets_key,
            pagination=pagination_key)

        if force_refresh is True:
            # No matter what, we've been directed to treat this
            # cached feed as stale.
            return feed, False

        if max_age is Configuration.CACHE_FOREVER:
            # This feed is so expensive to generate that it must be cached
            # forever (unless force_refresh is True).
            if not is_new and feed.content:
                # Cacheable!
                return feed, True
            else:
                # We're supposed to generate this feed, but as a group
                # feed, it's too expensive.
                #
                # Rather than generate an error (which will provide a
                # terrible user experience), fall back to generating a
                # default page-type feed, which should be cheap to fetch.
                cls.log.warn(
                    "Could not generate a groups feed for %s, falling back to a page feed.",
                    lane.name
                )
                return cls.fetch(
                    _db, lane, CachedFeed.PAGE_TYPE, facets, pagination, 
                    annotator, force_refresh, max_age=None
                )
        else:
            # This feed is cheap enough to generate on the fly.
            cutoff = datetime.datetime.utcnow() - max_age
            fresh = False
            if feed.timestamp and feed.content:
                if feed.timestamp >= cutoff:
                    fresh = True
            return feed, fresh

        # Either there is no cached feed or it's time to update it.
        return feed, False

    def update(self, _db, content):
        self.content = content
        self.timestamp = datetime.datetime.utcnow()
        _db.flush()

    def __repr__(self):
        if self.content:
            length = len(self.content)
        else:
            length = "No content"
        return "<CachedFeed #%s %s %s %s %s %s %s %s >" % (
            self.id, self.languages, self.lane_name, self.type, 
            self.facets, self.pagination,
            self.timestamp, length
        )


Index(
    "ix_cachedfeeds_lane_name_type_facets_pagination", CachedFeed.lane_name, CachedFeed.type,
    CachedFeed.facets, CachedFeed.pagination
)


class LicensePool(Base):
    """A pool of undifferentiated licenses for a work from a given source.
    """

    __tablename__ = 'licensepools'
    id = Column(Integer, primary_key=True)

    # A LicensePool may be associated with a Work. (If it's not, no one
    # can check it out.)
    work_id = Column(Integer, ForeignKey('works.id'), index=True)

    # Each LicensePool is associated with one DataSource and one
    # Identifier.
    data_source_id = Column(Integer, ForeignKey('datasources.id'), index=True)
    identifier_id = Column(Integer, ForeignKey('identifiers.id'), index=True)

    # Each LicensePool belongs to one Collection.
    collection_id = Column(Integer, ForeignKey('collections.id'),
                           index=True, nullable=False)
    
    # Each LicensePool has an Edition which contains the metadata used
    # to describe this book.
    presentation_edition_id = Column(Integer, ForeignKey('editions.id'), index=True)

    # One LicensePool can have many Loans.
    loans = relationship('Loan', backref='license_pool')

    # One LicensePool can have many Holds.
    holds = relationship('Hold', backref='license_pool')

    # One LicensePool can have many CirculationEvents
    circulation_events = relationship(
        "CirculationEvent", backref="license_pool")

    # One LicensePool can be associated with many Complaints.
    complaints = relationship('Complaint', backref='license_pool')

    # The date this LicensePool was first created in our db
    # (the date we first discovered that ​we had that book in ​our collection).
    availability_time = Column(DateTime, index=True)

    # A LicensePool may be superceded by some other LicensePool
    # associated with the same Work. This may happen if it's an
    # open-access LicensePool and a better-quality version of the same
    # book is available from another Open-Access source.
    superceded = Column(Boolean, default=False)

    # A LicensePool that seemingly looks fine may be manually suppressed
    # to be temporarily or permanently removed from the collection.
    suppressed = Column(Boolean, default=False, index=True)

    # A textual description of a problem with this license pool
    # that caused us to suppress it.
    license_exception = Column(Unicode, index=True)

    open_access = Column(Boolean, index=True)
    last_checked = Column(DateTime, index=True)
    licenses_owned = Column(Integer,default=0)
    licenses_available = Column(Integer,default=0, index=True)
    licenses_reserved = Column(Integer,default=0)
    patrons_in_hold_queue = Column(Integer,default=0)

    # This lets us cache the work of figuring out the best open access
    # link for this LicensePool.
    _open_access_download_url = Column(Unicode, name="open_access_download_url")
    
    # A Collection can not have more than one LicensePool for a given
    # Identifier from a given DataSource.
    __table_args__ = (
        UniqueConstraint('identifier_id', 'data_source_id', 'collection_id'),
    )

    @property
    def delivery_mechanisms(self):
        """Find all LicensePoolDeliveryMechanisms for this LicensePool.        
        """
        _db = Session.object_session(self)
        LPDM = LicensePoolDeliveryMechanism
        return _db.query(LPDM).filter(
            LPDM.data_source==self.data_source).filter(
                LPDM.identifier==self.identifier)
    
    def __repr__(self):
        if self.identifier:
            identifier = "%s/%s" % (self.identifier.type, 
                                    self.identifier.identifier)
        else:
            identifier = "unknown identifier"
        return "<LicensePool #%s for %s: owned=%d available=%d reserved=%d holds=%d>" % (
            self.id, identifier, self.licenses_owned, self.licenses_available, 
            self.licenses_reserved, self.patrons_in_hold_queue
        )

    @classmethod
    def for_foreign_id(self, _db, data_source, foreign_id_type, foreign_id,
                       rights_status=None, collection=None, autocreate=True):
        """Find or create a LicensePool for the given foreign ID."""

        if not collection:
            raise CollectionMissing()
        
        # Get the DataSource.
        if isinstance(data_source, basestring):
            data_source = DataSource.lookup(_db, data_source)

        # The type of the foreign ID must be the primary identifier
        # type for the data source.
        if (data_source.primary_identifier_type and 
            foreign_id_type != data_source.primary_identifier_type
            and foreign_id_type != Identifier.DEPRECATED_NAMES.get(data_source.primary_identifier_type)
        ):
            raise ValueError(
                "License pools for data source '%s' are keyed to "
                "identifier type '%s' (not '%s', which was provided)" % (
                    data_source.name, data_source.primary_identifier_type,
                    foreign_id_type
                )
            )
 
        # Get the Identifier.
        identifier, ignore = Identifier.for_foreign_id(
            _db, foreign_id_type, foreign_id
            )

        kw = dict(data_source=data_source, identifier=identifier,
                  collection=collection)
        if rights_status:
            kw['rights_status'] = rights_status

        # Get the LicensePool that corresponds to the
        # DataSource/Identifier/Collection.
        if autocreate:
            license_pool, was_new = get_one_or_create(_db, LicensePool, **kw)
        else:
            license_pool = get_one(_db, LicensePool, **kw)
            was_new = False
            
        if was_new and not license_pool.availability_time:
            now = datetime.datetime.utcnow()
            license_pool.availability_time = now

        if was_new:
            # Set the LicensePool's initial values to indicate
            # that we don't actually know how many copies we own.
            license_pool.licenses_owned = 0
            license_pool.licenses_available = 0
            license_pool.licenses_reserved = 0
            license_pool.patrons_in_hold_queue = 0

        return license_pool, was_new

    @classmethod
    def with_no_work(cls, _db):
        """Find LicensePools that have no corresponding Work."""
        return _db.query(LicensePool).outerjoin(Work).filter(
            Work.id==None).all()

    @property
    def deliverable(self):
        """This LicensePool can actually be delivered to patrons.
        """
        return (
            (self.open_access or self.licenses_owned > 0)
            and any(
                [dm.delivery_mechanism.default_client_can_fulfill
                for dm in self.delivery_mechanisms]
            )
        )

    @classmethod
    def with_complaint(cls, _db, resolved=False):
        """Return query for LicensePools that have at least one Complaint."""
        subquery = _db.query(
                LicensePool.id,
                func.count(LicensePool.id).label("complaint_count")
            ).\
            select_from(LicensePool).\
            join(LicensePool.complaints).\
            group_by(LicensePool.id)

        if resolved == False:
            subquery = subquery.filter(Complaint.resolved == None)
        elif resolved == True:
            subquery = subquery.filter(Complaint.resolved != None)

        subquery = subquery.subquery()

        return _db.query(LicensePool).\
            join(subquery, LicensePool.id == subquery.c.id).\
            order_by(subquery.c.complaint_count.desc()).\
            add_columns(subquery.c.complaint_count)

    @property
    def open_access_source_priority(self):
        """What priority does this LicensePool's DataSource have in
        our list of open-access content sources?
        
        e.g. GITenberg books are prefered over Gutenberg books,
        because there's a defined process for fixing errors and they
        are more likely to have good cover art.
        """
        try:
            priority = DataSource.OPEN_ACCESS_SOURCE_PRIORITY.index(
                self.data_source.name
            )
        except ValueError, e:
            # The source of this download is not mentioned in our
            # priority list. Treat it as the lowest priority.
            priority = -1
        return priority

    def better_open_access_pool_than(self, champion):
        """ Is this open-access pool generally known for better-quality
        download files than the passed-in pool?
        """
        # A license pool with no identifier shouldn't happen, but it
        # definitely shouldn't be considered.
        if not self.identifier:
            return False

        # A suppressed license pool should never be used, even if there is
        # no alternative.
        if self.suppressed:
            return False

        # A non-open-access license pool is not eligible for consideration.
        if not self.open_access:
            return False

        # At this point we have a LicensePool that is at least
        # better than nothing.
        if not champion:
            return True

        challenger_resource = self.best_open_access_link
        if not challenger_resource:
            # This LicensePool is supposedly open-access but we don't
            # actually know where the book is. It will be chosen only
            # if there is no alternative.
            return False

        champion_priority = champion.open_access_source_priority
        challenger_priority = self.open_access_source_priority

        if challenger_priority > champion_priority:
            return True

        if challenger_priority < champion_priority:
            return False

        if (self.data_source.name == DataSource.GUTENBERG
            and champion.data_source == self.data_source):
            # These two LicensePools are both from Gutenberg, and
            # normally this wouldn't matter, but higher Gutenberg
            # numbers beat lower Gutenberg numbers.
            champion_id = int(champion.identifier.identifier)
            challenger_id = int(self.identifier.identifier)

            if challenger_id > champion_id:
                logging.info(
                    "Gutenberg %d beats Gutenberg %d",
                    challenger_id, champion_id
                )
                return True
        return False


    def editions_in_priority_order(self):
        """Return all Editions that describe the Identifier associated with
        this LicensePool, in the order they should be used to create a
        presentation Edition for the LicensePool.
        """
        def sort_key(edition):
            """Return a numeric ordering of this edition."""
            source = edition.data_source
            if not source:
                # This shouldn't happen. Give this edition the
                # lowest priority.
                return -100

            if source == self.data_source:
                # This Edition contains information from the same data
                # source as the LicensePool itself. Put it below any
                # Edition from one of the data sources in
                # PRESENTATION_EDITION_PRIORITY, but above all other
                # Editions.
                return -1
            if source.name in DataSource.PRESENTATION_EDITION_PRIORITY:
                return DataSource.PRESENTATION_EDITION_PRIORITY.index(source.name)
            else:
                return -2

        return sorted(self.identifier.primarily_identifies, key=sort_key)

    def set_open_access_status(self):
        """Set .open_access based on whether there is currently
        an open-access LicensePoolDeliveryMechanism for this LicensePool.
        """
        for dm in self.delivery_mechanisms:
            if dm.is_open_access:
                self.open_access = True
                break
        else:
            self.open_access = False

    def set_presentation_edition(self):
        """Create or update the presentation Edition for this LicensePool.

        The presentation Edition is made of metadata from all Editions
        associated with the LicensePool's identifier.

        :return: A boolean explaining whether any of the presentation
        information associated with this LicensePool actually changed.
        """
        _db = Session.object_session(self)
        old_presentation_edition = self.presentation_edition
        all_editions = list(self.editions_in_priority_order())
        changed = False

        # Note: We can do a cleaner solution, if we refactor to not use metadata's 
        # methods to update editions.  For now, we're choosing to go with the below approach.
        from metadata_layer import (
            Metadata, 
            IdentifierData, 
            ReplacementPolicy,
        )

        if len(all_editions) == 1:
            # There's only one edition associated with this
            # LicensePool. Use it as the presentation edition rather
            # than creating an identical composite.
            self.presentation_edition = all_editions[0]
        else:
            edition_identifier = IdentifierData(self.identifier.type, self.identifier.identifier)
            metadata = Metadata(data_source=DataSource.PRESENTATION_EDITION, primary_identifier=edition_identifier)

            for edition in all_editions:
                if (edition.data_source.name != DataSource.PRESENTATION_EDITION):
                    metadata.update(Metadata.from_edition(edition))

            # Note: Since this is a presentation edition it does not have a
            # license data source, even if one of the editions it was
            # created from does have a license data source.
            metadata._license_data_source = None
            metadata.license_data_source_obj = None
            edition, is_new = metadata.edition(_db)

            policy = ReplacementPolicy.from_metadata_source()
            self.presentation_edition, edition_core_changed = metadata.apply(
                edition, collection=self.collection, replace=policy
            )
            changed = changed or edition_core_changed

        presentation_changed = self.presentation_edition.calculate_presentation()
        changed = changed or presentation_changed

        # if the license pool is associated with a work, and the work currently has no presentation edition, 
        # then do a courtesy call to the work, and tell it about the presentation edition.
        if self.work and not self.work.presentation_edition:
            self.work.set_presentation_edition(self.presentation_edition)

        return (
            self.presentation_edition != old_presentation_edition 
            or changed
        )


    def add_link(self, rel, href, data_source, media_type=None,
                 content=None, content_path=None):
        """Add a link between this LicensePool and a Resource.

        :param rel: The relationship between this LicensePool and the resource
               on the other end of the link.
        :param href: The URI of the resource on the other end of the link.
        :param media_type: Media type of the representation associated
               with the resource.
        :param content: Content of the representation associated with the
               resource.
        :param content_path: Path (relative to DATA_DIRECTORY) of the
               representation associated with the resource.
        """
        return self.identifier.add_link(
            rel, href, data_source, media_type, content, content_path)

    def needs_update(self):
        """Is it time to update the circulation info for this license pool?"""
        now = datetime.datetime.utcnow()
        if not self.last_checked:
            # This pool has never had its circulation info checked.
            return True
        maximum_stale_time = self.data_source.extra.get(
            'circulation_refresh_rate_seconds')
        if maximum_stale_time is None:
            # This pool never needs to have its circulation info checked.
            return False
        age = now - self.last_checked
        return age > maximum_stale_time

    def update_availability(
            self, new_licenses_owned, new_licenses_available, 
            new_licenses_reserved, new_patrons_in_hold_queue, as_of=None):
        """Update the LicensePool with new availability information.
        Log the implied changes as CirculationEvents.
        """
        changes_made = False
        _db = Session.object_session(self)
        if not as_of:
            as_of = datetime.datetime.utcnow()

        old_licenses_owned = self.licenses_owned
        old_licenses_available = self.licenses_available
        old_licenses_reserved = self.licenses_reserved
        old_patrons_in_hold_queue = self.patrons_in_hold_queue

        for old_value, new_value, more_event, fewer_event in (
                [self.patrons_in_hold_queue,  new_patrons_in_hold_queue,
                 CirculationEvent.DISTRIBUTOR_HOLD_PLACE, CirculationEvent.DISTRIBUTOR_HOLD_RELEASE],
                [self.licenses_available, new_licenses_available,
                 CirculationEvent.DISTRIBUTOR_CHECKIN, CirculationEvent.DISTRIBUTOR_CHECKOUT],
                [self.licenses_reserved, new_licenses_reserved,
                 CirculationEvent.DISTRIBUTOR_AVAILABILITY_NOTIFY, None],
                [self.licenses_owned, new_licenses_owned,
                 CirculationEvent.DISTRIBUTOR_LICENSE_ADD,
                 CirculationEvent.DISTRIBUTOR_LICENSE_REMOVE]):
            if new_value is None:
                continue
            if old_value == new_value:
                continue
            changes_made = True

            if old_value < new_value:
                event_name = more_event
            else:
                event_name = fewer_event

            if not event_name:
                continue

            Analytics.collect_event(
                _db, self, event_name, as_of,
                old_value=old_value, new_value=new_value)

        # Update the license pool with the latest information.
        any_data = False
        if new_licenses_owned is not None:
            self.licenses_owned = new_licenses_owned
            any_data = True
        if new_licenses_available is not None:
            self.licenses_available = new_licenses_available
            any_data = True
        if new_licenses_reserved is not None:
            self.licenses_reserved = new_licenses_reserved
            any_data = True
        if new_patrons_in_hold_queue is not None:
            self.patrons_in_hold_queue = new_patrons_in_hold_queue
            any_data = True

        if any_data or changes_made:
            # Sometimes update_availability is called with no actual
            # numbers, but that's not the case this time. We got
            # numbers and they may have even changed our view of the
            # LicensePool.
            self.last_checked = as_of
            if self.work:
                self.work.last_update_time = as_of

        if changes_made:
            message, args = self.circulation_changelog(
                old_licenses_owned, old_licenses_available,
                old_licenses_reserved, old_patrons_in_hold_queue
            )
            logging.info(message, *args)

        return changes_made

    def circulation_changelog(self, old_licenses_owned, old_licenses_available,
                              old_licenses_reserved, old_patrons_in_hold_queue):
        """Generate a log message describing a change to the circulation.

        :return: a 2-tuple (message, args) suitable for passing into 
        logging.info or a similar method
        """
        edition = self.presentation_edition
        message = 'CHANGED '
        args = []
        if edition:
            message += '%s "%s" %s (%s)'
            args.extend([edition.medium, 
                         edition.title or "[NO TITLE]",
                         edition.author or "[NO AUTHOR]",
                         self.identifier]
                    )
        else:
            message += '%s'
            args.append(self.identifier)

        def _part(message, args, string, old_value, new_value):
            if old_value != new_value:
                args.extend([string, old_value, new_value])
                message += ' %s: %s=>%s'
            return message, args

        message, args = _part(
            message, args, "OWN", old_licenses_owned, self.licenses_owned
        )
        
        message, args = _part(
            message, args, "AVAIL", old_licenses_available, 
            self.licenses_available
        )

        message, args = _part(
            message, args, "RSRV", old_licenses_reserved, 
            self.licenses_reserved
        )

        message, args =_part(
            message, args, "HOLD", old_patrons_in_hold_queue, 
            self.patrons_in_hold_queue
        )
        return message, tuple(args)

    def loan_to(self, patron, start=None, end=None, fulfillment=None):
        _db = Session.object_session(patron)
        kwargs = dict(start=start or datetime.datetime.utcnow(),
                      end=end)
        loan, is_new = get_one_or_create(
            _db, Loan, patron=patron, license_pool=self, 
            create_method_kwargs=kwargs)
        if fulfillment:
            loan.fulfillment = fulfillment
        return loan, is_new

    def on_hold_to(self, patron, start=None, end=None, position=None):
        _db = Session.object_session(patron)
        if (Configuration.hold_policy() 
            != Configuration.HOLD_POLICY_ALLOW):
            raise PolicyException("Holds are disabled on this system.")
        start = start or datetime.datetime.utcnow()
        hold, new = get_one_or_create(
            _db, Hold, patron=patron, license_pool=self)
        hold.update(start, end, position)
        return hold, new

    @classmethod
    def consolidate_works(cls, _db, calculate_work_even_if_no_author=False,
                          batch_size=10):
        """Assign a (possibly new) Work to every unassigned LicensePool."""
        a = 0
        lps = cls.with_no_work(_db)
        logging.info(
            "Assigning Works to %d LicensePools with no Work.", len(lps)
        )
        for unassigned in lps:
            etext, new = unassigned.calculate_work(
                even_if_no_author=calculate_work_even_if_no_author)
            if not etext:
                # We could not create a work for this LicensePool,
                # most likely because it does not yet have any
                # associated Edition.
                continue
            a += 1
            logging.info("When consolidating works, created %r", etext)
            if a and not a % batch_size:
                _db.commit()
        _db.commit()


    def calculate_work(self, even_if_no_author=False, known_edition=None):
        """Find or create a Work for this LicensePool.

        A pool that is not open-access will always have its own
        Work. Open-access LicensePools will be grouped together with
        other open-access LicensePools based on the permanent work ID
        of the LicensePool's presentation edition.

        :param even_if_no_author: Ordinarily this method will refuse
        to create a Work for a LicensePool whose Edition has no title
        or author. But sometimes a book just has no known author. If
        that's really the case, pass in even_if_no_author=True and the
        Work will be created.

        TODO: I think known_edition is mostly useless. We should
        either remove it or replace it with a boolean that stops us
        from calling set_presentation_edition() and assumes we've
        already done that work.
        """
        if not self.identifier:
            # A LicensePool with no Identifier should never have a Work.
            self.work = None
            return None, False
       
        if known_edition:
            presentation_edition = known_edition
        else:
            self.set_presentation_edition()
            presentation_edition = self.presentation_edition
            
        if presentation_edition:
            if self not in presentation_edition.is_presentation_for:
                raise ValueError(
                    "Alleged presentation edition is not the presentation edition for the license pool for which work is being calculated!"
                )
                    
        logging.info("Calculating work for %r", presentation_edition)
        if not presentation_edition:
            # We don't have any information about the identifier
            # associated with this LicensePool, so we can't create a work.
            logging.warn("NO EDITION for %s, cowardly refusing to create work.",
                     self.identifier)

            # If there was a work associated with this LicensePool,
            # it was by mistake. Remove it.
            self.work = None
            return None, False

        if not presentation_edition.title or not presentation_edition.author:
            presentation_edition.calculate_presentation()

        if not presentation_edition.title:
            if presentation_edition.work:
                logging.warn(
                    "Edition %r has no title but has a Work assigned. This will not stand.", presentation_edition
                )
            else:
                logging.info("Edition %r has no title and it will not get a Work.", presentation_edition)
            self.work = None
            self.work_id = None
            return None, False

        if (not presentation_edition.work
            and presentation_edition.author in (None, Edition.UNKNOWN_AUTHOR)
            and not even_if_no_author
        ):
            logging.warn(
                "Edition %r has no author, not assigning Work to Edition.", 
                presentation_edition
            )
            # If there was a work associated with this LicensePool,
            # it was by mistake. Remove it.
            self.work = None
            self.work_id = None
            return None, False

        presentation_edition.calculate_permanent_work_id()

        _db = Session.object_session(self)
        work = None
        is_new = False
        licensepools_changed = False
        if self.open_access and presentation_edition.permanent_work_id:
            # This is an open-access book. Use the Work for all
            # open-access books associated with this book's permanent
            # work ID.
            #
            # If the dataset is in an inconsistent state, calling
            # Work.open_access_for_permanent_work_id may result in works being
            # merged.
            work, is_new = Work.open_access_for_permanent_work_id(
                _db, presentation_edition.permanent_work_id,
                presentation_edition.medium
            )

            # Run a sanity check to make sure every LicensePool
            # associated with this Work actually belongs there. This
            # may result in new Works being created.
            #
            # This could go into Work.for_permanent_work_id, but that
            # could conceivably lead to an infinite loop, or at least
            # a very long recursive call, so I've put it here.
            work.make_exclusive_open_access_for_permanent_work_id(
                presentation_edition.permanent_work_id, 
                presentation_edition.medium
            )
            self.work = work
            licensepools_changed = True

        # All LicensePools with a given Identifier must share a work.
        existing_works = set([x.work for x in self.identifier.licensed_through])
        if len(existing_works) > 1:
            logging.warn(
                "LicensePools for %r have more than one Work between them. Removing them all and starting over."
            )
            for lp in self.identifier.licensed_through:
                lp.work = None
                if lp.presentation_edition:
                    lp.presentation_edition.work = None
        else:
            # There is a consensus Work for this Identifier.
            [self.work] = existing_works

        if self.work:
            # This pool is already associated with a Work. Use that
            # Work.
            work = self.work
        elif presentation_edition.work:
            # This pool's presentation edition is already associated with
            # a Work. Use that Work.
            work = presentation_edition.work
            self.work = work

        if work:
            # There is already a Work associated with this LicensePool,
            # but we need to run a sanity check because occasionally
            # LicensePools get mis-grouped due to bugs.
            #
            # A commercially-licensed book should have a Work to
            # itself. All other LicensePools need to be kicked out and
            # associated with some other work.
            #
            # This won't cause an infinite recursion because we're
            # setting pool.work to None before calling
            # pool.calculate_work(), and the recursive call only
            # happens if self.work is set.
            for pool in list(work.license_pools):
                if pool is self:
                    continue
                if not (self.open_access and pool.open_access):
                    pool.work = None
                    pool.calculate_work()
                    licensepools_changed = True

        else:
            # There is no better choice than creating a brand new Work.
            is_new = True
            logging.info(
                "Creating a new work for %r" % presentation_edition.title
            )
            work = Work()
            _db = Session.object_session(self)
            _db.add(work)
            _db.flush()
            licensepools_changed = True

        # Associate this LicensePool and its Edition with the work we
        # chose or created.
        if not self in work.license_pools:
            work.license_pools.append(self)
            licensepools_changed = True

        # Recalculate the display information for the Work, since the
        # associated LicensePools have changed, which may have caused
        # the Work's presentation Edition to change.
        #
        # TODO: In theory we can speed things up by only calling
        # calculate_presentation if licensepools_changed is
        # True. However, some bits of other code call calculate_work()
        # under the assumption that it always calls
        # calculate_presentation(), so we'd need to evaluate those
        # call points first.
        work.calculate_presentation()

        # Ensure that all LicensePools with this Identifier share
        # the same Work. (We may have wiped out their .work earlier
        # in this method.)
        for lp in self.identifier.licensed_through:
            lp.work = work
        
        if is_new:
            logging.info("Created a new work: %r", work)

        # All done!
        return work, is_new


    @property
    def open_access_links(self):
        """Yield all open-access Resources for this LicensePool."""

        open_access = Hyperlink.OPEN_ACCESS_DOWNLOAD
        _db = Session.object_session(self)
        if not self.identifier:
            return
        q = Identifier.resources_for_identifier_ids(
            _db, [self.identifier.id], open_access
        )
        for resource in q:
            yield resource

    @property
    def open_access_download_url(self):
        """Alias for best_open_access_link.

        If _open_access_download_url is currently None, this will set
        to a good value if possible.
        """
        return self.best_open_access_link
        
    @property
    def best_open_access_link(self):
        """Find the best open-access link for this LicensePool.

        Cache it so that the next access will be faster.
        """
        if not self.open_access:
            return None
        if not self._open_access_download_url:
            url = None
            resource = self.best_open_access_resource
            if resource and resource.representation:
                url = resource.representation.mirror_url
            self._open_access_download_url = url
        return self._open_access_download_url

    @property
    def best_open_access_resource(self):
        """Determine the best open-access Resource currently provided by this 
        LicensePool.
        """
        best = None
        best_priority = -1
        for resource in self.open_access_links:
            if not any(
                    [resource.representation and
                     resource.representation.media_type and
                     resource.representation.media_type.startswith(x) 
                     for x in Representation.SUPPORTED_BOOK_MEDIA_TYPES]):
                # This representation is not in a media type we 
                # support. We can't serve it, so we won't consider it.
                continue
                
            data_source_priority = self.open_access_source_priority
            if not best or data_source_priority > best_priority:
                # Something is better than nothing.
                best = resource
                best_priority = data_source_priority
                continue

            if (best.data_source.name==DataSource.GUTENBERG
                and resource.data_source.name==DataSource.GUTENBERG
                and 'noimages' in best.representation.mirror_url
                and not 'noimages' in resource.representation.mirror_url):
                # A Project Gutenberg-ism: an epub without 'noimages'
                # in the filename is better than an epub with
                # 'noimages' in the filename.
                best = resource
                best_priority = data_source_priority
                continue

        return best

    @property
    def best_license_link(self):
        """Find the best available licensing link for the work associated
        with this LicensePool.

        # TODO: This needs work and may not be necessary anymore.
        """
        edition = self.edition
        if not edition:
            return self, None
        link = edition.best_open_access_link
        if link:
            return self, link

        # Either this work is not open-access, or there was no epub
        # link associated with it.
        work = self.work
        for pool in work.license_pools:
            edition = pool.edition
            link = edition.best_open_access_link
            if link:
                return pool, link
        return self, None

    def set_delivery_mechanism(self, *args, **kwargs):
        """Ensure that this LicensePool (and any other LicensePools for the same
        book) have a LicensePoolDeliveryMechanism for this media type,
        DRM scheme, rights status, and resource.
        """
        return LicensePoolDeliveryMechanism.set(
            self.data_source, self.identifier, *args, **kwargs
        )

Index("ix_licensepools_data_source_id_identifier_id_collection_id", LicensePool.collection_id, LicensePool.data_source_id, LicensePool.identifier_id, unique=True)


class RightsStatus(Base):

    """The terms under which a book has been made available to the general
    public.

    This will normally be 'in copyright', or 'public domain', or a
    Creative Commons license.
    """

    # Currently in copyright.
    IN_COPYRIGHT = u"http://librarysimplified.org/terms/rights-status/in-copyright"

    # Public domain in the USA.
    PUBLIC_DOMAIN_USA = u"http://librarysimplified.org/terms/rights-status/public-domain-usa"

    # Public domain in some unknown territory
    PUBLIC_DOMAIN_UNKNOWN = u"http://librarysimplified.org/terms/rights-status/public-domain-unknown"

    # Creative Commons Public Domain Dedication (No rights reserved)
    CC0 = u"https://creativecommons.org/publicdomain/zero/1.0/"

    # Creative Commons Attribution (CC BY)
    CC_BY = u"http://creativecommons.org/licenses/by/4.0/"
    
    # Creative Commons Attribution-ShareAlike (CC BY-SA)
    CC_BY_SA = u"https://creativecommons.org/licenses/by-sa/4.0"

    # Creative Commons Attribution-NoDerivs (CC BY-ND)
    CC_BY_ND = u"https://creativecommons.org/licenses/by-nd/4.0"

    # Creative Commons Attribution-NonCommercial (CC BY-NC)
    CC_BY_NC = u"https://creativecommons.org/licenses/by-nc/4.0"

    # Creative Commons Attribution-NonCommercial-ShareAlike (CC BY-NC-SA)
    CC_BY_NC_SA = u"https://creativecommons.org/licenses/by-nc-sa/4.0"

    # Creative Commons Attribution-NonCommercial-NoDerivs (CC BY-NC-ND)
    CC_BY_NC_ND = u"https://creativecommons.org/licenses/by-nc-nd/4.0"

    # Open access download but no explicit license
    GENERIC_OPEN_ACCESS = u"http://librarysimplified.org/terms/rights-status/generic-open-access"

    # Unknown copyright status.
    UNKNOWN = u"http://librarysimplified.org/terms/rights-status/unknown"

    OPEN_ACCESS = [
        PUBLIC_DOMAIN_USA,
        CC0,
        CC_BY,
        CC_BY_SA,
        CC_BY_ND,
        CC_BY_NC,
        CC_BY_NC_SA,
        CC_BY_NC_ND,
        GENERIC_OPEN_ACCESS,
    ]

    NAMES = {
        IN_COPYRIGHT: "In Copyright",
        PUBLIC_DOMAIN_USA: "Public domain in the USA",
        CC0: "Creative Commons Public Domain Dedication (CC0)",
        CC_BY: "Creative Commons Attribution (CC BY)",
        CC_BY_SA: "Creative Commons Attribution-ShareAlike (CC BY-SA)",
        CC_BY_ND: "Creative Commons Attribution-NoDerivs (CC BY-ND)",
        CC_BY_NC: "Creative Commons Attribution-NonCommercial (CC BY-NC)",
        CC_BY_NC_SA: "Creative Commons Attribution-NonCommercial-ShareAlike (CC BY-NC-SA)",
        CC_BY_NC_ND: "Creative Commons Attribution-NonCommercial-NoDerivs (CC BY-NC-ND)",
        GENERIC_OPEN_ACCESS: "Open access with no specific license",
        UNKNOWN: "Unknown",
    }

    DATA_SOURCE_DEFAULT_RIGHTS_STATUS = {
        DataSource.GUTENBERG: PUBLIC_DOMAIN_USA,
        DataSource.PLYMPTON: CC_BY_NC,
        # workaround for opds-imported license pools with 'content server' as data source
        DataSource.OA_CONTENT_SERVER : GENERIC_OPEN_ACCESS,

        DataSource.OVERDRIVE: IN_COPYRIGHT,
        DataSource.THREEM: IN_COPYRIGHT,
        DataSource.AXIS_360: IN_COPYRIGHT,
    }
    
    __tablename__ = 'rightsstatus'
    id = Column(Integer, primary_key=True)

    # A URI unique to the license. This may be a URL (e.g. Creative
    # Commons)
    uri = Column(String, index=True, unique=True)

    # Human-readable name of the license.
    name = Column(String, index=True)

    # One RightsStatus may apply to many LicensePoolDeliveryMechanisms.
    licensepooldeliverymechanisms = relationship("LicensePoolDeliveryMechanism", backref="rights_status")

    @classmethod
    def lookup(cls, _db, uri):
        if not uri in cls.NAMES.keys():
            uri = cls.UNKNOWN
        name = cls.NAMES.get(uri)
        create_method_kwargs = dict(name=name)
        status, ignore = get_one_or_create(
            _db, RightsStatus, uri=uri,
            create_method_kwargs=create_method_kwargs
        )
        return status

    @classmethod
    def rights_uri_from_string(cls, rights):
        rights = rights.lower()
        if rights == 'public domain in the usa.':
            return RightsStatus.PUBLIC_DOMAIN_USA
        elif rights == 'public domain in the united states.':
            return RightsStatus.PUBLIC_DOMAIN_USA
        elif rights == 'pd-us':
            return RightsStatus.PUBLIC_DOMAIN_USA
        elif rights.startswith('public domain'):
            return RightsStatus.PUBLIC_DOMAIN_UNKNOWN
        elif rights.startswith('copyrighted.'):
            return RightsStatus.IN_COPYRIGHT
        elif rights == 'cc0':
            return RightsStatus.CC0
        elif rights == 'cc by':
            return RightsStatus.CC_BY
        elif rights == 'cc by-sa':
            return RightsStatus.CC_BY_SA
        elif rights == 'cc by-nd':
            return RightsStatus.CC_BY_ND
        elif rights == 'cc by-nc':
            return RightsStatus.CC_BY_NC
        elif rights == 'cc by-nc-sa':
            return RightsStatus.CC_BY_NC_SA
        elif rights == 'cc by-nc-nd':
            return RightsStatus.CC_BY_NC_ND
        elif (rights in RightsStatus.OPEN_ACCESS
              or rights == RightsStatus.IN_COPYRIGHT):
            return rights
        else:
            return RightsStatus.UNKNOWN

    
class CirculationEvent(Base):

    """Changes to a license pool's circulation status.

    We log these so we can measure things like the velocity of
    individual books.
    """
    __tablename__ = 'circulationevents'

    id = Column(Integer, primary_key=True)

    # One LicensePool can have many circulation events.
    license_pool_id = Column(
        Integer, ForeignKey('licensepools.id'), index=True)

    type = Column(String(32), index=True)
    start = Column(DateTime, index=True)
    end = Column(DateTime)
    old_value = Column(Integer)
    delta = Column(Integer)
    new_value = Column(Integer)
    foreign_patron_id = Column(String)

    # A given license pool can only have one event of a given type for
    # a given patron at a given time.
    __table_args__ = (UniqueConstraint('license_pool_id', 'type', 'start',
                                       'foreign_patron_id'),)

    # Constants for use in logging circulation events to JSON
    SOURCE = u"source"
    TYPE = u"event"

    # The names of the circulation events we recognize.
    # They may be sent to third-party analytics services
    # as well as used locally.

    # Events that happen in a circulation manager.
    NEW_PATRON = u"circulation_manager_new_patron"
    CM_CHECKOUT = u"circulation_manager_check_out"
    CM_CHECKIN = u"circulation_manager_check_in"
    CM_HOLD_PLACE = u"circulation_manager_hold_place"
    CM_HOLD_RELEASE = u"circulation_manager_hold_release"
    CM_FULFILL = u"circulation_manager_fulfill"

    # Events that we hear about from a distributor.
    DISTRIBUTOR_CHECKOUT = u"distributor_check_out"
    DISTRIBUTOR_CHECKIN = u"distributor_check_in"
    DISTRIBUTOR_HOLD_PLACE = u"distributor_hold_place"
    DISTRIBUTOR_HOLD_RELEASE = u"distributor_hold_release"
    DISTRIBUTOR_LICENSE_ADD = u"distributor_license_add"
    DISTRIBUTOR_LICENSE_REMOVE = u"distributor_license_remove"
    DISTRIBUTOR_AVAILABILITY_NOTIFY = u"distributor_availability_notify"
    DISTRIBUTOR_TITLE_ADD = u"distributor_title_add"
    DISTRIBUTOR_TITLE_REMOVE = u"distributor_title_remove"

    # Events that we hear about from a client app.
    OPEN_BOOK = u"open_book"
    
    CLIENT_EVENTS = [
        OPEN_BOOK,
    ]


    # The time format used when exporting to JSON.
    TIME_FORMAT = "%Y-%m-%dT%H:%M:%S+00:00"

    @classmethod
    def log(cls, _db, license_pool, event_name, old_value, new_value,
            start=None, end=None, foreign_patron_id=None):
        if new_value is None or old_value is None:
            delta = None
        else:
            delta = new_value - old_value
        if not start:
            start = datetime.datetime.utcnow()
        if not end:
            end = start
        logging.info("EVENT %s %s=>%s", event_name, old_value, new_value)
        event, was_new = get_one_or_create(
            _db, CirculationEvent, license_pool=license_pool,
            type=event_name, start=start, foreign_patron_id=foreign_patron_id,
            create_method_kwargs=dict(
                old_value=old_value,
                new_value=new_value,
                delta=delta,
                end=end)
            )
        return event, was_new

Index("ix_circulationevents_start_desc_nullslast", CirculationEvent.start.desc().nullslast())


class Credential(Base):
    """A place to store credentials for external services."""
    __tablename__ = 'credentials'
    id = Column(Integer, primary_key=True)
    data_source_id = Column(Integer, ForeignKey('datasources.id'), index=True)
    patron_id = Column(Integer, ForeignKey('patrons.id'), index=True)
    type = Column(String(255), index=True)
    credential = Column(String)
    expires = Column(DateTime)

    # One Credential can have many associated DRMDeviceIdentifiers.
    drm_device_identifiers = relationship(
        "DRMDeviceIdentifier", backref=backref("credential", lazy='joined')
    )
    
    __table_args__ = (
        UniqueConstraint('data_source_id', 'patron_id', 'type'),
    )

    @classmethod
    def lookup(self, _db, data_source, type, patron, refresher_method,
               allow_persistent_token=False):
        if isinstance(data_source, basestring):
            data_source = DataSource.lookup(_db, data_source)
        credential, is_new = get_one_or_create(
            _db, Credential, data_source=data_source, type=type, patron=patron)
        if (is_new or (not credential.expires and not allow_persistent_token)
            or (credential.expires 
                and credential.expires <= datetime.datetime.utcnow())):
            if refresher_method:
                refresher_method(credential)
        return credential

    @classmethod
    def lookup_by_token(self, _db, data_source, type, token,
                               allow_persistent_token=False):
        """Look up a unique token.

        Lookup will fail on expired tokens. Unless persistent tokens
        are specifically allowed, lookup will fail on persistent tokens.
        """

        credential = get_one(
            _db, Credential, data_source=data_source, type=type, 
            credential=token)

        if not credential:
            # No matching token.
            return None

        if not credential.expires:
            if allow_persistent_token:
                return credential
            else:
                # It's an error that this token never expires. It's invalid.
                return None
        elif credential.expires > datetime.datetime.utcnow():
            return credential
        else:
            # Token has expired.
            return None

    @classmethod
    def lookup_and_expire_temporary_token(cls, _db, data_source, type, token):
        """Look up a temporary token and expire it immediately."""
        credential = cls.lookup_by_token(_db, data_source, type, token)
        if not credential:
            return None
        credential.expires = datetime.datetime.utcnow() - datetime.timedelta(
            seconds=5)
        return credential

    @classmethod
    def temporary_token_create(
            self, _db, data_source, type, patron, duration, value=None
    ):
        """Create a temporary token for the given data_source/type/patron.

        The token will be good for the specified `duration`.
        """
        expires = datetime.datetime.utcnow() + duration
        token_string = value or str(uuid.uuid1())
        credential, is_new = get_one_or_create(
            _db, Credential, data_source=data_source, type=type, patron=patron)
        # If there was already a token of this type for this patron,
        # the new one overwrites the old one.
        credential.credential=token_string
        credential.expires=expires
        return credential, is_new

    @classmethod
    def persistent_token_create(self, _db, data_source, type, patron):
        """Create or retrieve a persistent token for the given 
        data_source/type/patron.
        """
        token_string = str(uuid.uuid1())
        credential, is_new = get_one_or_create(
            _db, Credential, data_source=data_source, type=type, patron=patron,
            create_method_kwargs=dict(credential=token_string)
        )
        credential.expires=None
        return credential, is_new

    # A Credential may have many associated DRMDeviceIdentifiers.
    def register_drm_device_identifier(self, device_identifier):
        _db = Session.object_session(self)
        return get_one_or_create(
            _db, DRMDeviceIdentifier,
            credential=self,
            device_identifier=device_identifier
        )

    def deregister_drm_device_identifier(self, device_identifier):
        _db = Session.object_session(self)
        device_id_obj = get_one(
            _db, DRMDeviceIdentifier,
            credential=self,
            device_identifier=device_identifier
        )
        if device_id_obj:
            _db.delete(device_id_obj)

    
# Index to make lookup_by_token() fast.
Index("ix_credentials_data_source_id_type_token", Credential.data_source_id, Credential.type, Credential.credential, unique=True)


class DelegatedPatronIdentifier(Base):
    """This library is in charge of coming up with, and storing,
    identifiers associated with the patrons of some other library.

    e.g. NYPL provides Adobe IDs for patrons of all libraries that use
    the SimplyE app.

    Those identifiers are stored here.
    """
    ADOBE_ACCOUNT_ID = u'Adobe Account ID'
    
    __tablename__ = 'delegatedpatronidentifiers'
    id = Column(Integer, primary_key=True)
    type = Column(String(255), index=True)
    library_uri = Column(String(255), index=True)

    # This is the ID the foreign library gives us when referring to
    # this patron.
    patron_identifier = Column(String(255), index=True)

    # This is the identifier we made up for the patron. This is what the
    # foreign library is trying to look up.
    delegated_identifier = Column(String)
    
    __table_args__ = (
        UniqueConstraint('type', 'library_uri', 'patron_identifier'),
    )

    @classmethod
    def get_one_or_create(
            cls, _db, library_uri, patron_identifier, identifier_type,
            create_function
    ):
        """Look up the delegated identifier for the given patron. If there is
        none, create one.

        :param library_uri: A URI identifying the patron's library.

        :param patron_identifier: An identifier used by that library to
         distinguish between this patron and others. This should be
         an identifier created solely for the purpose of identifying the
         patron with _this_ library, and not (e.g.) the patron's barcode.

        :param identifier_type: The type of the delegated identifier
         to look up. (probably ADOBE_ACCOUNT_ID)

        :param create_function: If this patron does not have a
         DelegatedPatronIdentifier, one will be created, and this
         function will be called to determine the value of
         DelegatedPatronIdentifier.delegated_identifier. 

        :return: A 2-tuple (DelegatedPatronIdentifier, is_new)
        """
        identifier, is_new = get_one_or_create(
            _db, DelegatedPatronIdentifier, library_uri=library_uri,
            patron_identifier=patron_identifier, type=identifier_type
        )
        if is_new:
            identifier.delegated_identifier = create_function()
        return identifier, is_new

    
class DRMDeviceIdentifier(Base):
    """A device identifier for a particular DRM scheme.

    Associated with a Credential, most commonly a patron's "Identifier
    for Adobe account ID purposes" Credential.
    """
    __tablename__ = 'drmdeviceidentifiers'
    id = Column(Integer, primary_key=True)
    credential_id = Column(Integer, ForeignKey('credentials.id'), index=True)
    device_identifier = Column(String(255), index=True)    

    
class Timestamp(Base):
    """A general-purpose timestamp for Monitors."""

    __tablename__ = 'timestamps'
    id = Column(Integer, primary_key=True)
    service = Column(String(255), index=True, nullable=False)
    collection_id = Column(Integer, ForeignKey('collections.id'),
                           index=True, nullable=True)
    timestamp = Column(DateTime)
    counter = Column(Integer)

    def __repr__(self):
        if self.timestamp:
            timestamp = self.timestamp.strftime('%b %d, %Y at %H:%M')
        else:
            timestamp = None
        if self.counter:
            timestamp += (' %d' % self.counter)
        if self.collection:
            collection = self.collection.name
        else:
            collection = None

        message = u"<Timestamp %s: collection=%s, timestamp=%s>" % (
            self.service, collection, timestamp
        )
        return message.encode("utf8")

    @classmethod
    def stamp(self, _db, service, collection, date=None):
        date = date or datetime.datetime.utcnow()
        stamp, was_new = get_one_or_create(
            _db, Timestamp,
            service=service,
            collection=collection,
            create_method_kwargs=dict(timestamp=date))
        if not was_new:
            stamp.timestamp = date
        return stamp

    __table_args__ = (
        UniqueConstraint('service', 'collection_id'),
    )

    
class Representation(Base):
    """A cached document obtained from (and possibly mirrored to) the Web
    at large.

    Sometimes this is a DataSource's representation of a specific
    book.

    Sometimes it's associated with a database Resource (which has a
    well-defined relationship to one specific book).

    Sometimes it's just a web page that we need a cached local copy
    of.
    """

    EPUB_MEDIA_TYPE = u"application/epub+zip"
    PDF_MEDIA_TYPE = u"application/pdf"
    MOBI_MEDIA_TYPE = u"application/x-mobipocket-ebook"
    TEXT_XML_MEDIA_TYPE = u"text/xml"
    TEXT_HTML_MEDIA_TYPE = u"text/html"
    APPLICATION_XML_MEDIA_TYPE = u"application/xml"
    JPEG_MEDIA_TYPE = u"image/jpeg"
    PNG_MEDIA_TYPE = u"image/png"
    GIF_MEDIA_TYPE = u"image/gif"
    SVG_MEDIA_TYPE = u"image/svg+xml"
    MP3_MEDIA_TYPE = u"audio/mpeg"
    OCTET_STREAM_MEDIA_TYPE = u"application/octet-stream"
    TEXT_PLAIN = u"text/plain"

    BOOK_MEDIA_TYPES = [
        EPUB_MEDIA_TYPE,
        PDF_MEDIA_TYPE,
        MOBI_MEDIA_TYPE,
        MP3_MEDIA_TYPE,
    ]

    # These media types are in the order we would prefer to use them.
    # e.g. all else being equal, we would prefer a PNG to a JPEG.
    IMAGE_MEDIA_TYPES = [
        PNG_MEDIA_TYPE,
        JPEG_MEDIA_TYPE,
        GIF_MEDIA_TYPE,
        SVG_MEDIA_TYPE,
    ]

    SUPPORTED_BOOK_MEDIA_TYPES = [
        EPUB_MEDIA_TYPE
    ]

    # Most of the time, if you believe a resource to be media type A,
    # but then you make a request and get media type B, then the
    # actual media type (B) takes precedence over what you thought it
    # was (A). These media types are the exceptions: they are so
    # generic that they don't tell you anything, so it's more useful
    # to stick with A.
    GENERIC_MEDIA_TYPES = [OCTET_STREAM_MEDIA_TYPE]

    FILE_EXTENSIONS = {
        EPUB_MEDIA_TYPE: "epub",
        MOBI_MEDIA_TYPE: "mobi",
        PDF_MEDIA_TYPE: "pdf",
        MP3_MEDIA_TYPE: "mp3",
        JPEG_MEDIA_TYPE: "jpg",
        PNG_MEDIA_TYPE: "png",
        SVG_MEDIA_TYPE: "svg",
        GIF_MEDIA_TYPE: "gif",
    }

    __tablename__ = 'representations'
    id = Column(Integer, primary_key=True)

    # URL from which the representation was fetched.
    url = Column(Unicode, index=True)

    # The media type of the representation.
    media_type = Column(Unicode)

    resource = relationship("Resource", backref="representation", uselist=False)

    ### Records of things we tried to do with this representation.

    # When the representation was last fetched from `url`.
    fetched_at = Column(DateTime, index=True)

    # A textual description of the error encountered the last time
    # we tried to fetch the representation
    fetch_exception = Column(Unicode, index=True)

    # A URL under our control to which this representation will be
    # mirrored.
    mirror_url = Column(Unicode, index=True)

    # When the representation was last pushed to `mirror_url`.
    mirrored_at = Column(DateTime, index=True)
    
    # An exception that happened while pushing this representation
    # to `mirror_url.
    mirror_exception = Column(Unicode, index=True)

    # If this image is a scaled-down version of some other image,
    # `scaled_at` is the time it was last generated.
    scaled_at = Column(DateTime, index=True)

    # If this image is a scaled-down version of some other image,
    # this is the exception that happened the last time we tried
    # to scale it down.
    scale_exception = Column(Unicode, index=True)

    ### End records of things we tried to do with this representation.

    # An image Representation may be a thumbnail version of another
    # Representation.
    thumbnail_of_id = Column(
        Integer, ForeignKey('representations.id'), index=True)

    thumbnails = relationship(
        "Representation",
        backref=backref("thumbnail_of", remote_side = [id]),
        lazy="joined")

    # The HTTP status code from the last fetch.
    status_code = Column(Integer)

    # A textual representation of the HTTP headers sent along with the
    # representation.
    headers = Column(Unicode)

    # The Location header from the last representation.
    location = Column(Unicode)

    # The Last-Modified header from the last representation.
    last_modified = Column(Unicode)

    # The Etag header from the last representation.
    etag = Column(Unicode)

    # The size of the representation, in bytes.
    file_size = Column(Integer)
    
    # If this representation is an image, the height of the image.
    image_height = Column(Integer, index=True)

    # If this representation is an image, the width of the image.
    image_width = Column(Integer, index=True)

    # The content of the representation itself.
    content = Column(Binary)

    # Instead of being stored in the database, the content of the
    # representation may be stored on a local file relative to the
    # data root.
    local_content_path = Column(Unicode)

    # At any given time, we will have a single representation for a
    # given URL and media type.
    __table_args__ = (
        UniqueConstraint('url', 'media_type'),
    )

    # A User-Agent to use when acting like a web browser.
    # BROWSER_USER_AGENT = "Mozilla/5.0 (Windows NT 6.3; Win64; x64) AppleWebKit/537.36 (KHTML, like Gecko) Chrome/37.0.2049.0 Safari/537.36 (Simplified)"
    BROWSER_USER_AGENT = "Mozilla/5.0 (X11; Ubuntu; Linux x86_64; rv:37.0) Gecko/20100101 Firefox/37.0"

    @property
    def age(self):
        if not self.fetched_at:
            return 1000000
        return (datetime.datetime.utcnow() - self.fetched_at).total_seconds()

    @property
    def has_content(self):
        if self.content and self.status_code == 200 and self.fetch_exception is None:
            return True
        if self.local_content_path and os.path.exists(self.local_content_path) and self.fetch_exception is None:
            return True
        return False

    @classmethod
    def is_media_type(cls, s):
        """Return true if the given string looks like a media type."""
        if not s:
            return False
        s = s.lower()
        return any(s.startswith(x) for x in [
                   'application/', 
                   'audio/',
                   'example/',
                   'image/',
                   'message/',
                   'model/',
                   'multipart/',
                   'text/', 
                   'video/'
        ])

    @classmethod
    def get(cls, _db, url, do_get=None, extra_request_headers=None,
            accept=None, max_age=None, pause_before=0, allow_redirects=True,
            presumed_media_type=None, debug=True, response_reviewer=None,
            exception_handler=None):
        """Retrieve a representation from the cache if possible.
        
        If not possible, retrieve it from the web and store it in the
        cache.
        
        :param do_get: A function that takes arguments (url, headers)
        and retrieves a representation over the network.

        :param max_age: A timedelta object representing the maximum
        time to consider a cached representation fresh. (We ignore the
        caching directives from web servers because they're usually
        far too conservative for our purposes.)

        :return: A 2-tuple (representation, obtained_from_cache)

        """
        representation = None
        do_get = do_get or cls.simple_http_get

        exception_handler = exception_handler or cls.record_exception

        # TODO: We allow representations of the same URL in different
        # media types, but we don't have a good solution here for
        # doing content negotiation (letting the caller ask for a
        # specific set of media types and matching against what we
        # have cached). Fortunately this isn't an issue with any of
        # the data sources we currently use, so for now we can treat
        # different representations of a URL as interchangeable.

        a = dict(url=url)
        if accept:
            a['media_type'] = accept
        representation = get_one(_db, Representation, 'interchangeable', **a)

        # Convert a max_age timedelta to a number of seconds.
        if isinstance(max_age, datetime.timedelta):
            max_age = max_age.total_seconds()

        # Do we already have a usable representation?
        #
        # 'Usable' means we tried it and either got some data or
        # received a status code that's not in the 5xx series.
        usable_representation = (
            representation and not representation.fetch_exception
            and (
                representation.content or representation.local_path
                or representation.status_code and representation.status_code / 100 != 5
            )
        )

        # Assuming we have a usable representation, is it
        # fresh?
        fresh_representation = (
            usable_representation and (
                max_age is None or max_age > representation.age))

        if debug is True:
            debug_level = logging.DEBUG
        elif debug is False:
            debug_level = None
        else:
            debug_level = debug

        if fresh_representation:
            if debug_level is not None:
                logging.info("Cached %s", url)
            return representation, True

        # We have a representation that is either not fresh or not usable.
        # We must make an HTTP request.
        if debug_level is not None:
            logging.log(debug_level, "Fetching %s", url)
        headers = {}
        if extra_request_headers:
            headers.update(extra_request_headers)
        if accept:
            headers['Accept'] = accept

        if usable_representation:
            # We have a representation but it's not fresh. We will
            # be making a conditional HTTP request to see if there's
            # a new version.
            if representation.last_modified:
                headers['If-Modified-Since'] = representation.last_modified
            if representation.etag:
                headers['If-None-Match'] = representation.etag

        fetched_at = datetime.datetime.utcnow()
        if pause_before:
            time.sleep(pause_before)
        media_type = None
        fetch_exception = None
        exception_traceback = None
        try:
            status_code, headers, content = do_get(url, headers)
            if response_reviewer:
                # An optional function passed to raise errors if the
                # post response isn't worth caching.
                response_reviewer((status_code, headers, content))
            exception = None
            media_type = cls._best_media_type(headers, presumed_media_type)
            if isinstance(content, unicode):
                content = content.encode("utf8")
        except Exception, fetch_exception:
            # This indicates there was a problem with making the HTTP
            # request, not that the HTTP request returned an error
            # condition.
            logging.error("Error making HTTP request to %s", url, exc_info=fetch_exception)
            exception_traceback = traceback.format_exc()

            status_code = None
            headers = None
            content = None
            media_type = None

        # At this point we can create/fetch a Representation object if
        # we don't have one already, or if the URL or media type we
        # actually got from the server differs from what we thought
        # we had.
        if (not usable_representation
            or media_type != representation.media_type
            or url != representation.url):
            representation, is_new = get_one_or_create(
                _db, Representation, url=url, media_type=unicode(media_type))

        if fetch_exception:
            exception_handler(
                representation, fetch_exception, exception_traceback
            )
        representation.fetched_at = fetched_at

        if status_code == 304:
            # The representation hasn't changed since we last checked.
            # Set its fetched_at property and return the cached
            # version as though it were new.
            representation.fetched_at = fetched_at
            representation.status_code = status_code
            return representation, False

        if status_code:
            status_code_series = status_code / 100
        else:
            status_code_series = None

        if status_code_series in (2,3) or status_code in (404, 410):
            # We have a new, good representation. Update the
            # Representation object and return it as fresh.
            representation.status_code = status_code
            representation.content = content
            representation.media_type = media_type

            for header, field in (
                    ('etag', 'etag'),
                    ('last-modified', 'last_modified'),
                    ('location', 'location')):
                if header in headers:
                    value = headers[header]
                else:
                    value = None
                setattr(representation, field, value)

            representation.headers = cls.headers_to_string(headers)
            representation.content = content          
            representation.update_image_size()
            return representation, False

        # Okay, things didn't go so well.
        date_string = fetched_at.strftime("%Y-%m-%d %H:%M:%S")
        representation.fetch_exception = representation.fetch_exception or (
            "Most recent fetch attempt (at %s) got status code %s" % (
                date_string, status_code))
        if usable_representation:
            # If we have a usable (but stale) representation, we'd
            # rather return the cached data than destroy the information.
            return representation, True

        # We didn't have a usable representation before, and we still don't.
        # At this point we're just logging an error.
        representation.status_code = status_code
        representation.headers = cls.headers_to_string(headers)
        representation.content = content
        return representation, False

    @classmethod
    def _best_media_type(cls, headers, default):
        """Determine the most likely media type for the given HTTP headers.

        Almost all the time, this is the value of the content-type
        header, if present. However, if the content-type header has a
        really generic value like "application/octet-stream" (as often
        happens with binary files hosted on Github), we'll privilege
        the default value.
        """
        if not headers or not 'content-type' in headers:
            return default
        headers_type = headers['content-type'].lower()
        clean = cls._clean_media_type(headers_type)
        if clean in Representation.GENERIC_MEDIA_TYPES and default:
            return default
        return headers_type

    @classmethod
    def reraise_exception(cls, representation, exception, traceback):
        """Deal with a fetch exception by re-raising it."""
        raise exception

    @classmethod
    def record_exception(cls, representation, exception, traceback):
        """Deal with a fetch exception by recording it
        and moving on.
        """
        representation.fetch_exception = traceback

    @classmethod
    def cacheable_post(cls, _db, url, params, max_age=None,
                       response_reviewer=None):
        """Transforms cacheable POST request into a Representation"""

        def do_post(url, headers, **kwargs):
            kwargs.update({'data' : params})
            return cls.simple_http_post(url, headers, **kwargs)

        return cls.get(
            _db, url, do_get=do_post, max_age=max_age,
            response_reviewer=response_reviewer
        )

    @property
    def mirrorable_media_type(self):
        """Does this Representation look like the kind of thing we
        create mirrors of?

        Basically, images and books.
        """
        return any(
            self.media_type in x for x in 
            (Representation.BOOK_MEDIA_TYPES, 
             Representation.IMAGE_MEDIA_TYPES)
        )

    def update_image_size(self):
        """Make sure .image_height and .image_width are up to date.
       
        Clears .image_height and .image_width if the representation
        is not an image.
        """
        if self.media_type and self.media_type.startswith('image/'):
            image = self.as_image()
            self.image_width, self.image_height = image.size
        else:
            self.image_width = self.image_height = None

    @classmethod
    def normalize_content_path(cls, content_path, base=None):
        if not content_path:
            return None
        base = base or Configuration.data_directory()
        if content_path.startswith(base):
            content_path = content_path[len(base):]
            if content_path.startswith('/'):
                content_path = content_path[1:]
        return content_path

    @property
    def unicode_content(self):
        """Attempt to convert the content into Unicode.
        
        If all attempts fail, we will return None rather than raise an exception.
        """
        content = None
        for encoding in ('utf-8', 'windows-1252'):
            try:
                content = self.content.decode(encoding)
                break
            except UnicodeDecodeError, e:
                pass
        return content

    def set_fetched_content(self, content, content_path=None):
        """Simulate a successful HTTP request for this representation.

        This is used when the content of the representation is obtained
        through some other means.
        """
        if isinstance(content, unicode):
            content = content.encode("utf8")
        self.content = content

        self.local_content_path = self.normalize_content_path(content_path)
        self.status_code = 200
        self.fetched_at = datetime.datetime.utcnow()
        self.fetch_exception = None
        self.update_image_size()

    def set_as_mirrored(self):
        """Record the fact that the representation has been mirrored
        to its .mirror_url.
        """
        self.mirrored_at = datetime.datetime.utcnow()
        self.mirror_exception = None

    @classmethod
    def headers_to_string(cls, d):
        if d is None:
            return None
        return json.dumps(dict(d))

    @classmethod
    def simple_http_get(cls, url, headers, **kwargs):
        """The most simple HTTP-based GET."""
        if not 'allow_redirects' in kwargs:
            kwargs['allow_redirects'] = True
        response = HTTP.get_with_timeout(url, headers=headers, **kwargs)
        return response.status_code, response.headers, response.content

    @classmethod
    def simple_http_post(cls, url, headers, **kwargs):
        """The most simple HTTP-based POST."""
        response = HTTP.post_with_timeout(url, headers=headers, **kwargs)
        return response.status_code, response.headers, response.content

    @classmethod
    def http_get_no_timeout(cls, url, headers, **kwargs):
        return Representation.simple_http_get(url, headers, timeout=None, **kwargs)

    @classmethod
    def http_get_no_redirect(cls, url, headers, **kwargs):
        """HTTP-based GET with no redirects."""
        return cls.simple_http_get(url, headers, allow_redirects=False, **kwargs)

    @classmethod
    def browser_http_get(cls, url, headers, **kwargs):
        """GET the representation that would be displayed to a web browser.
        """
        headers = dict(headers)
        headers['User-Agent'] = cls.BROWSER_USER_AGENT
        return cls.simple_http_get(url, headers, **kwargs)

    @property
    def is_image(self):
        return self.media_type and self.media_type.startswith("image/")

    @property
    def local_path(self):
        """Return the full local path to the representation on disk."""
        if not self.local_content_path:
            return None
        return os.path.join(Configuration.data_directory(),
                            self.local_content_path)

    @property
    def clean_media_type(self):
        """The most basic version of this representation's media type.

        No profiles or anything.
        """
        return self._clean_media_type(self.media_type)

    @property
    def url_extension(self):
        """The file extension in this representation's original url."""

        url_path = urlparse.urlparse(self.url).path

        # Known extensions can be followed by a version number (.epub3)
        # or an additional extension (.epub.noimages)
        known_extensions = "|".join(self.FILE_EXTENSIONS.values())
        known_extension_re = re.compile("\.(%s)\d?\.?[\w\d]*$" % known_extensions, re.I)

        known_match = known_extension_re.search(url_path)

        if known_match:
            return known_match.group()

        else:
            any_extension_re = re.compile("\.[\w\d]*$", re.I)
        
            any_match = any_extension_re.search(url_path)

            if any_match:
                return any_match.group()
        return None

    def extension(self, destination_type=None):
        """Try to come up with a good file extension for this representation."""
        if destination_type:
            return self._extension(destination_type)

        # We'd like to use url_extension because it has some extra
        # features for preserving information present in the original
        # URL. But if we're going to be changing the media type of the
        # resource when mirroring it, the original URL is irrelevant
        # and we need to use an extension associated with the
        # outward-facing media type.
        internal = self.clean_media_type
        external = self._clean_media_type(self.external_media_type)
        if internal != external:
            # External media type overrides any information that might
            # be present in the URL.
            return self._extension(external)

        # If there is information in the URL, use it.
        extension = self.url_extension
        if extension:
            return extension

        # Take a guess based on the internal media type.
        return self._extension(internal)

    @classmethod
    def _clean_media_type(cls, media_type):
        if not media_type:
            return media_type
        if ';' in media_type:
            media_type = media_type[:media_type.index(';')].strip()
        return media_type

    @classmethod
    def _extension(cls, media_type):
        value = cls.FILE_EXTENSIONS.get(media_type, '')
        if not value:
            return value
        return '.' + value

    def default_filename(self, link=None, destination_type=None):
        """Try to come up with a good filename for this representation."""

        scheme, netloc, path, query, fragment = urlparse.urlsplit(self.url)
        path_parts = path.split("/")
        filename = None
        if path_parts:
            filename = path_parts[-1]

        if not filename and link:
            filename = link.default_filename
        if not filename:
            # This is the absolute last-ditch filename solution, and
            # it's basically only used when we try to mirror the root
            # URL of a domain.
            filename = 'resource'

        default_extension = self.extension()
        extension = self.extension(destination_type)
        if default_extension and default_extension != extension and filename.endswith(default_extension):
            filename = filename[:-len(default_extension)] + extension
        elif extension and not filename.endswith(extension):
            filename += extension
        return filename

    @property
    def external_media_type(self):
        if self.clean_media_type == self.SVG_MEDIA_TYPE:
            return self.PNG_MEDIA_TYPE
        return self.media_type

    def external_content(self):
        """Return a filehandle to the representation's contents, as they
        should be mirrored externally, and the media type to be used
        when mirroring.
        """
        if not self.is_image or self.clean_media_type != self.SVG_MEDIA_TYPE:
            # Passthrough
            return self.content_fh()

        # This representation is an SVG image. We want to mirror it as
        # PNG.
        image = self.as_image()
        output = StringIO()
        image.save(output, format='PNG')
        output.seek(0)
        return output

    def content_fh(self):
        """Return an open filehandle to the representation's contents.

        This works whether the representation is kept in the database
        or in a file on disk.
        """
        if self.content:
            return StringIO(self.content)
        elif self.local_path:
            if not os.path.exists(self.local_path):
                raise ValueError("%s does not exist." % self.local_path)
            return open(self.local_path)
        return None

    def as_image(self):
        """Load this Representation's contents as a PIL image."""
        if not self.is_image:
            raise ValueError(
                "Cannot load non-image representation as image: type %s." 
                % self.media_type)
        if not self.content and not self.local_path:
            raise ValueError("Image representation has no content.")

        fh = self.content_fh()
        if not fh:
            return None
        if self.clean_media_type == self.SVG_MEDIA_TYPE:
            # Transparently convert the SVG to a PNG.
            png_data = cairosvg.svg2png(fh.read())
            fh = StringIO(png_data)
        return Image.open(fh)

    pil_format_for_media_type = {
        "image/gif": "gif",
        "image/png": "png",
        "image/jpeg": "jpeg",
    }

    def scale(self, max_height, max_width,
              destination_url, destination_media_type, force=False):
        """Return a Representation that's a scaled-down version of this
        Representation, creating it if necessary.

        :param destination_url: The URL the scaled-down resource will
        (eventually) be uploaded to.

        :return: A 2-tuple (Representation, is_new)

        """
        _db = Session.object_session(self)

        if not destination_media_type in self.pil_format_for_media_type:
            raise ValueError("Unsupported destination media type: %s" % destination_media_type)
                
        pil_format = self.pil_format_for_media_type[destination_media_type]

        # Make sure we actually have an image to scale.
        try:
            image = self.as_image()
        except Exception, e:
            self.scale_exception = traceback.format_exc()
            self.scaled_at = None
            # This most likely indicates an error during the fetch
            # phrase.
            self.fetch_exception = "Error found while scaling: %s" % (
                self.scale_exception)
            logging.error("Error found while scaling %r", self, exc_info=e)
            return self, False

        # Now that we've loaded the image, take the opportunity to set
        # the image size of the original representation.
        self.image_width, self.image_height = image.size

        # If the image is already a thumbnail-size bitmap, don't bother.
        if (self.clean_media_type != Representation.SVG_MEDIA_TYPE
            and self.image_height <= max_height 
            and self.image_width <= max_width):
            self.thumbnails = []
            return self, False

        # Do we already have a representation for the given URL?
        thumbnail, is_new = get_one_or_create(
            _db, Representation, url=destination_url, 
            media_type=destination_media_type
        )
        if thumbnail not in self.thumbnails:
            thumbnail.thumbnail_of = self

        if not is_new and not force:
            # We found a preexisting thumbnail and we're allowed to
            # use it.
            return thumbnail, is_new

        # At this point we have a parent Representation (self), we
        # have a Representation that will contain a thumbnail
        # (thumbnail), and we know we need to actually thumbnail the
        # parent into the thumbnail.
        #
        # Because the representation of this image is being
        # changed, it will need to be mirrored later on.
        now = datetime.datetime.utcnow()
        thumbnail.mirror_url = thumbnail.url
        thumbnail.mirrored_at = None
        thumbnail.mirror_exception = None

        args = [(max_width, max_height),
                Image.ANTIALIAS]
        try:
            image.thumbnail(*args)
        except IOError, e:
            # I'm not sure why, but sometimes just trying
            # it again works.
            original_exception = traceback.format_exc()
            try:
                image.thumbnail(*args)
            except IOError, e:
                self.scale_exception = original_exception
                self.scaled_at = None
                return self, False

        # Save the thumbnail image to the database under
        # thumbnail.content.
        output = StringIO()
        if image.mode != 'RGB':
            image = image.convert('RGB')
        try:
            image.save(output, pil_format)
        except Exception, e:
            self.scale_exception = traceback.format_exc()
            self.scaled_at = None
            # This most likely indicates a problem during the fetch phase,
            # Set fetch_exception so we'll retry the fetch.
            self.fetch_exception = "Error found while scaling: %s" % (self.scale_exception)
            return self, False
        thumbnail.content = output.getvalue()
        thumbnail.image_width, thumbnail.image_height = image.size
        output.close()
        thumbnail.scale_exception = None
        thumbnail.scaled_at = now
        return thumbnail, True      

    @property
    def thumbnail_size_quality_penalty(self):
        return self._thumbnail_size_quality_penalty(
            self.image_width, self.image_height
        )

    @classmethod
    def _thumbnail_size_quality_penalty(cls, width, height):
        """Measure a cover image's deviation from the ideal aspect ratio, and
        by its deviation (in the "too small" direction only) from the
        ideal thumbnail resolution.
        """

        quotient = 1

        if not width or not height:
            # In the absence of any information, assume the cover is
            # just dandy.
            #
            # This is obviously less than ideal, but this code is used
            # pretty rarely now that we no longer have hundreds of
            # covers competing for the privilege of representing a
            # public domain book, so I'm not too concerned about it.
            #
            # Look at it this way: this escape hatch only causes a
            # problem if we compare an image whose size we know
            # against an image whose size we don't know.
            #
            # In the circulation manager, we never know what size an
            # image is, and we must always trust that the cover
            # (e.g. Overdrive and the metadata wrangler) give us
            # "thumbnail" images that are approximately the right
            # size. So we always use this escape hatch.
            #
            # In the metadata wrangler and content server, we always
            # have access to the covers themselves, so we always have
            # size information and we never use this escape hatch.
            return quotient

        # Penalize an image for deviation from the ideal aspect ratio.
        aspect_ratio = width / float(height)
        ideal = Identifier.IDEAL_COVER_ASPECT_RATIO
        if aspect_ratio > ideal:
            deviation = ideal / aspect_ratio
        else:
            deviation = aspect_ratio/ideal
        if deviation != 1:
            quotient *= deviation

        # Penalize an image for not being wide enough.
        width_shortfall = (
            float(width - Identifier.IDEAL_IMAGE_WIDTH) / Identifier.IDEAL_IMAGE_WIDTH)
        if width_shortfall < 0:
            quotient *= (1+width_shortfall)

        # Penalize an image for not being tall enough.
        height_shortfall = (
            float(height - Identifier.IDEAL_IMAGE_HEIGHT) / Identifier.IDEAL_IMAGE_HEIGHT)
        if height_shortfall < 0:
            quotient *= (1+height_shortfall)
        return quotient


class DeliveryMechanism(Base):
    """A technique for delivering a book to a patron.

    There are two parts to this: a DRM scheme and a content
    type. Either may be identified with a MIME media type
    (e.g. "vnd.adobe/adept+xml" or "application/epub+zip") or an
    informal name ("Kindle via Amazon").
    """
    KINDLE_CONTENT_TYPE = u"Kindle via Amazon"
    NOOK_CONTENT_TYPE = u"Nook via B&N"
    STREAMING_TEXT_CONTENT_TYPE = u"Streaming Text"
    STREAMING_AUDIO_CONTENT_TYPE = u"Streaming Audio"
    STREAMING_VIDEO_CONTENT_TYPE = u"Streaming Video"

    NO_DRM = None
    ADOBE_DRM = u"vnd.adobe/adept+xml"
    KINDLE_DRM = u"Kindle DRM"
    NOOK_DRM = u"Nook DRM"
    STREAMING_DRM = u"Streaming"
    ONECLICK_DRM = u"OneClick DRM"
    OVERDRIVE_DRM = u"Overdrive DRM"

    STREAMING_PROFILE = ";profile=http://librarysimplified.org/terms/profiles/streaming-media"
    MEDIA_TYPES_FOR_STREAMING = {
        STREAMING_TEXT_CONTENT_TYPE: Representation.TEXT_HTML_MEDIA_TYPE
    }

    __tablename__ = 'deliverymechanisms'
    id = Column(Integer, primary_key=True)
    content_type = Column(String, nullable=False)
    drm_scheme = Column(String)

    # Can the Library Simplified client fulfill a book with this
    # content type and this DRM scheme?
    default_client_can_fulfill = Column(Boolean, default=False, index=True)
 
    # These are the media type/DRM scheme combos known to be supported
    # by the default Library Simplified client.
    default_client_can_fulfill_lookup = set([
        (Representation.EPUB_MEDIA_TYPE, NO_DRM),
        (Representation.EPUB_MEDIA_TYPE, ADOBE_DRM),
    ])

    license_pool_delivery_mechanisms = relationship(
        "LicensePoolDeliveryMechanism",
        backref="delivery_mechanism"
    )

    @property
    def name(self):
        if self.drm_scheme is self.NO_DRM:
            drm_scheme = "DRM-free"
        else:
            drm_scheme = self.drm_scheme
        return "%s (%s)" % (self.content_type, drm_scheme)

    def __repr__(self):   

        if self.default_client_can_fulfill:
            fulfillable = "fulfillable"
        else:
            fulfillable = "not fulfillable"

        return "<Delivery mechanism: %s, %s)>" % (
            self.name, fulfillable
        )

    @classmethod
    def lookup(cls, _db, content_type, drm_scheme):
        return get_one_or_create(
            _db, DeliveryMechanism, content_type=content_type,
            drm_scheme=drm_scheme
        )

    @property
    def implicit_medium(self):
        """What would be a good setting for Edition.MEDIUM for an edition
        available through this DeliveryMechanism?
        """
        if self.content_type in (
                Representation.EPUB_MEDIA_TYPE,
                Representation.PDF_MEDIA_TYPE,
                "Kindle via Amazon",
                "Streaming Text"):
            return Edition.BOOK_MEDIUM
        elif self.content_type in (
                "Streaming Video" or self.content_type.startswith('video/')
        ):
            return Edition.VIDEO_MEDIUM
        else:
            return None

    @classmethod
    def is_media_type(cls, x):
        "Does this string look like a media type?"
        if x is None:
            return False

        return any(x.startswith(prefix) for prefix in 
                   ['vnd.', 'application', 'text', 'video', 'audio', 'image'])

    @property
    def is_streaming(self):
        return self.content_type in self.MEDIA_TYPES_FOR_STREAMING.keys()

    @property
    def drm_scheme_media_type(self):
        """Return the media type for this delivery mechanism's
        DRM scheme, assuming it's represented that way.
        """
        if self.is_media_type(self.drm_scheme):
            return self.drm_scheme
        return None

    @property
    def content_type_media_type(self):
        """Return the media type for this delivery mechanism's
        content type, assuming it's represented as a media type.
        """
        if self.is_media_type(self.content_type):
            return self.content_type

        media_type_for_streaming = self.MEDIA_TYPES_FOR_STREAMING.get(self.content_type)
        if media_type_for_streaming:
            return media_type_for_streaming + self.STREAMING_PROFILE

        return None


Index("ix_deliverymechanisms_drm_scheme_content_type", 
      DeliveryMechanism.drm_scheme, 
      DeliveryMechanism.content_type,
      unique=True)


class CustomList(Base):
    """A custom grouping of Editions."""

    STAFF_PICKS_NAME = u"Staff Picks"

    __tablename__ = 'customlists'
    id = Column(Integer, primary_key=True)
    primary_language = Column(Unicode, index=True)
    data_source_id = Column(Integer, ForeignKey('datasources.id'), index=True)
    foreign_identifier = Column(Unicode, index=True)
    name = Column(Unicode, index=True)
    description = Column(Unicode)
    created = Column(DateTime, index=True)
    updated = Column(DateTime, index=True)
    responsible_party = Column(Unicode)

    entries = relationship(
        "CustomListEntry", backref="customlist", lazy="joined")

    __table_args__ = (
        UniqueConstraint('data_source_id', 'foreign_identifier'),
        UniqueConstraint('data_source_id', 'name'),
    )

    # TODO: It should be possible to associate a CustomList with an
    # audience, fiction status, and subject, but there is no planned
    # interface for managing this.

    def __repr__(self):
        return (u'<Custom List name="%s" foreign_identifier="%s" [%d entries]>' % (
            self.name, self.foreign_identifier, len(self.entries))).encode('utf8')

    @classmethod
    def all_from_data_sources(cls, _db, data_sources):
        """All custom lists from the given data sources."""
        if not isinstance(data_sources, list):
            data_sources = [data_sources]
        ids = []
        for ds in data_sources:
            if isinstance(ds, basestring):
                ds = DataSource.lookup(_db, ds)
            ids.append(ds.id)
        return _db.query(CustomList).filter(CustomList.data_source_id.in_(ids))

    @classmethod
    def find(cls, _db, source, foreign_identifier_or_name):
        """Finds a foreign list in the database by its foreign_identifier
        or its name.
        """
        source_name = source
        if isinstance(source, DataSource):
            source_name = source.name
        foreign_identifier = unicode(foreign_identifier_or_name)

        custom_lists = _db.query(cls).join(CustomList.data_source).filter(
            DataSource.name==unicode(source_name),
            or_(CustomList.foreign_identifier==foreign_identifier,
                CustomList.name==foreign_identifier)).all()

        if not custom_lists:
            return None
        return custom_lists[0]

    @property
    def featured_works(self):
        _db = Session.object_session(self)
        editions = [e.edition for e in self.entries if e.featured]
        if not editions:
            return None

        identifiers = [ed.primary_identifier for ed in editions]
        return Work.from_identifiers(_db, identifiers)

    def add_entry(self, edition, annotation=None, first_appearance=None,
                  featured=None):
        first_appearance = first_appearance or datetime.datetime.utcnow()
        _db = Session.object_session(self)

        existing = list(self.entries_for_work(edition))
        if existing:
            was_new = False
            entry = existing[0]
            if len(existing) > 1:
                entry.update(_db, equivalent_entries=existing[1:])
            entry.edition = edition
            _db.commit()
        else:
            entry, was_new = get_one_or_create(
                _db, CustomListEntry,
                customlist=self, edition=edition,
                create_method_kwargs=dict(first_appearance=first_appearance)
            )

        if (not entry.most_recent_appearance 
            or entry.most_recent_appearance < first_appearance):
            entry.most_recent_appearance = first_appearance
        if annotation:
            entry.annotation = unicode(annotation)
        if edition.work and not entry.work:
            entry.work = edition.work
        if featured is not None:
            entry.featured = featured

        if was_new:
            self.updated = datetime.datetime.utcnow()

        return entry, was_new

    def remove_entry(self, edition):
        """Remove the entry for a particular Edition and/or any of its
        equivalent Editions.
        """
        _db = Session.object_session(self)

        existing_entries = list(self.entries_for_work(edition))
        for entry in existing_entries:
            _db.delete(entry)

        if existing_entries:
            self.updated = datetime.datetime.utcnow()
        _db.commit()

    def entries_for_work(self, work_or_edition):
        """Find all of the entries in the list representing a particular
        Edition or Work.
        """
        edition = work_or_edition
        if isinstance(work_or_edition, Work):
            edition = work_or_edition.presentation_edition

        equivalents = edition.equivalent_editions().all()

        for entry in self.entries:
            if entry.edition in equivalents:
                yield entry


class CustomListEntry(Base):

    __tablename__ = 'customlistentries'
    id = Column(Integer, primary_key=True)    
    list_id = Column(Integer, ForeignKey('customlists.id'), index=True)
    edition_id = Column(Integer, ForeignKey('editions.id'), index=True)
    work_id = Column(Integer, ForeignKey('works.id'), index=True)
    featured = Column(Boolean, nullable=False, default=False)
    annotation = Column(Unicode)

    # These two fields are for best-seller lists. Even after a book
    # drops off the list, the fact that it once was on the list is
    # still relevant.
    first_appearance = Column(DateTime, index=True)
    most_recent_appearance = Column(DateTime, index=True)
    
    def set_work(self, metadata=None, metadata_client=None):
        """If possible, identify a locally known Work that is the same
        title as the title identified by this CustomListEntry.
        """
        _db = Session.object_session(self)
        edition = self.edition
        if not self.edition:
            # This shouldn't happen, but no edition means no work
            self.work = None
            return self.work

        new_work = None
        if not metadata:
            from metadata_layer import Metadata
            metadata = Metadata.from_edition(edition)

        # Try to guess based on metadata, if we can get a high-quality
        # guess.
        potential_license_pools = metadata.guess_license_pools(
            _db, metadata_client)
        for lp, quality in sorted(
                potential_license_pools.items(), key=lambda x: -x[1]):
            if lp.deliverable and lp.work and quality >= 0.8:
                # This work has at least one deliverable LicensePool
                # associated with it, so it's likely to be real
                # data and not leftover junk.
                new_work = lp.work
                break

        if not new_work:
            # Try using the less reliable, more expensive method of
            # matching based on equivalent identifiers.
            equivalent_identifier_id_subquery = Identifier.recursively_equivalent_identifier_ids_query(
                self.edition.primary_identifier.id, levels=3, threshold=0.5)
            pool_q = _db.query(LicensePool).filter(
                LicensePool.identifier_id.in_(equivalent_identifier_id_subquery)).order_by(
                    LicensePool.licenses_available.desc(),
                    LicensePool.patrons_in_hold_queue.asc())
            pools = [x for x in pool_q if x.deliverable]
            for pool in pools:
                if pool.deliverable and pool.work:
                    new_work = pool.work
                    break

        old_work = self.work
        if old_work != new_work:
            if old_work:
                logging.info(
                    "Changing work for list entry %r to %r (was %r)", 
                    self.edition, new_work, old_work
                )
            else:
                logging.info(
                    "Setting work for list entry %r to %r", 
                    self.edition, new_work
                )
        self.work = new_work
        return self.work

    def update(self, _db, equivalent_entries=None):
        """Combines any number of equivalent entries into a single entry
        and updates the edition being used to represent the Work.
        """
        if not equivalent_entries:
            # There are no entries to compare against. Leave it be.
            return
        equivalent_entries += [self]
        equivalent_entries = list(set(equivalent_entries))

        # Confirm that all the entries are from the same CustomList.
        list_ids = set([e.list_id for e in equivalent_entries])
        if not len(list_ids)==1:
            raise ValueError("Cannot combine entries on different CustomLists.")

        # Confirm that all the entries are equivalent.
        error = "Cannot combine entries that represent different Works."
        equivalents = self.edition.equivalent_editions()
        for equivalent_entry in equivalent_entries:
            if equivalent_entry.edition not in equivalents:
                raise ValueError(error)

        # And get a Work if one exists.
        works = set([])
        for e in equivalent_entries:
            work = e.edition.work
            if work:
                works.add(work)
        works = [w for w in works if w]

        if works:
            if not len(works)==1:
                # This shouldn't happen, given all the Editions are equivalent.
                raise ValueError(error)
            [work] = works

        self.first_appearance = min(
            [e.first_appearance for e in equivalent_entries]
        )
        self.most_recent_appearance = max(
            [e.most_recent_appearance for e in equivalent_entries]
        )

        annotations = [unicode(e.annotation) for e in equivalent_entries
                       if e.annotation]
        if annotations:
            if len(annotations) > 1:
                # Just pick the longest one?
                self.annotation = max(annotations, key=lambda a: len(a))
            else:
                self.annotation = annotations[0]

        # Reset the entry's edition to be the Work's presentation edition.
        best_edition = work.presentation_edition
        if work and not best_edition:
            work.calculate_presentation()
            best_edition = work.presentation_edition
        if best_edition and not best_edition==self.edition:
            logging.info(
                "Changing edition for list entry %r to %r from %r",
                self, best_edition, self.edition
            )
            self.edition = best_edition

        self.set_work()

        for entry in equivalent_entries:
            if entry != self:
                _db.delete(entry)
        _db.commit


class Complaint(Base):
    """A complaint about a LicensePool (or, potentially, something else)."""

    __tablename__ = 'complaints'

    VALID_TYPES = set([
        u"http://librarysimplified.org/terms/problem/" + x
        for x in [
                'wrong-genre',
                'wrong-audience', 
                'wrong-age-range',
                'wrong-title',
                'wrong-medium',
                'wrong-author',
                'bad-cover-image',
                'bad-description',
                'cannot-fulfill-loan', 
                'cannot-issue-loan',
                'cannot-render',
                'cannot-return',
              ]
    ])

    LICENSE_POOL_TYPES = [
        'cannot-fulfill-loan',
        'cannot-issue-loan',
        'cannot-render',
        'cannot-return',
    ]

    id = Column(Integer, primary_key=True)

    # One LicensePool can have many complaints lodged against it.
    license_pool_id = Column(
        Integer, ForeignKey('licensepools.id'), index=True)

    # The type of complaint.
    type = Column(String, nullable=False, index=True) 

    # The source of the complaint.
    source = Column(String, nullable=True, index=True)

    # Detailed information about the complaint.
    detail = Column(String, nullable=True)

    timestamp = Column(DateTime, nullable=False)

    # When the complaint was resolved.
    resolved = Column(DateTime, nullable=True)

    @classmethod
    def register(self, license_pool, type, source, detail, resolved=None):
        """Register a problem detail document as a Complaint against the
        given LicensePool.
        """
        if not license_pool:
            raise ValueError("No license pool provided")
        _db = Session.object_session(license_pool)
        if type not in self.VALID_TYPES:
            raise ValueError("Unrecognized complaint type: %s" % type)
        now = datetime.datetime.utcnow()
        if source:
            complaint, is_new = get_one_or_create(
                _db, Complaint,
                license_pool=license_pool, 
                source=source, type=type,
                resolved=resolved,
                on_multiple='interchangeable',
                create_method_kwargs = dict(
                    timestamp=now,
                )
            )
            complaint.timestamp = now
            complaint.detail = detail
        else:
            complaint, is_new = create(
                _db,
                Complaint,
                license_pool=license_pool,
                source=source,
                type=type,
                timestamp=now,
                detail=detail,
                resolved=resolved
            )
        return complaint, is_new

    @property
    def for_license_pool(self):
        return any(self.type.endswith(t) for t in self.LICENSE_POOL_TYPES)

    def resolve(self):
        self.resolved = datetime.datetime.utcnow()
        return self.resolved


class Library(Base):
    """A library that uses this circulation manager to authenticate
    its patrons and manage access to its content.

    Currently, a circulation manager serves only one library,
    but that will change.
    """
    __tablename__ = 'libraries'

    id = Column(Integer, primary_key=True)

    # The human-readable name of this library. Used in the library's
    # Authentication for OPDS document.
    name = Column(Unicode, unique=True)

    # A short name of this library, to use when identifying it in
    # scripts. e.g. "NYPL" for NYPL.
    short_name = Column(Unicode, unique=True, nullable=False)
    
    # A UUID that uniquely identifies the library among all libraries
    # in the world. This is used to serve the library's Authentication
    # for OPDS document, and it also goes to the library registry.
    uuid = Column(Unicode, unique=True)

    # The name of this library to use when signing short client tokens
    # for consumption by the library registry. e.g. "NYNYPL" for NYPL.
    # This name must be unique across the library registry.
    _library_registry_short_name = Column(
        Unicode, unique=True, name='library_registry_short_name'
    )

    # The shared secret to use when signing short client tokens for
    # consumption by the library registry.
    library_registry_shared_secret = Column(Unicode, unique=True)

    # A library may have many Patrons.
    patrons = relationship(
        'Patron', backref='library', cascade="all, delete, delete-orphan"
    )

    # A Library may have many ExternalIntegrations.
    integrations = relationship(
        "ExternalIntegration", secondary=lambda: externalintegrations_libraries,
        backref="libraries"
    )
    
    # Any additional configuration information is stored as
    # ConfigurationSettings.
    settings = relationship(
        "ConfigurationSetting", backref="library",
        lazy="joined", cascade="save-update, merge, delete, delete-orphan",
    )
    
    def __repr__(self):
        return '<Library: name="%s", short name="%s", uuid="%s", library registry short name="%s">' % (
            self.name, self.short_name, self.uuid, self.library_registry_short_name
        )

    @classmethod
    def instance(cls, _db):
        """Find the one and only library."""
        library, is_new = get_one_or_create(
            _db, Library, create_method_kwargs=dict(
                uuid=unicode(uuid.uuid4()),
                short_name="default",
            )
        )
        return library

    @hybrid_property
    def library_registry_short_name(self):
        """Gets library_registry_short_name from database"""
        return self._library_registry_short_name

    @library_registry_short_name.setter
    def _set_library_registry_short_name(self, value):
        """Uppercase the library registry short name on the way in."""
        if value:
            value = value.upper()
            if '|' in value:
                raise ValueError(
                    "Library registry short name cannot contain the pipe character."
                )
            value = unicode(value)
        self._library_registry_short_name = value

    def explain(self, include_secrets=False):
        """Create a series of human-readable strings to explain a library's
        settings.

        :param include_secrets: For security reasons, secrets are not
            displayed by default.

        :return: A list of explanatory strings.
        """
        lines = []
        if self.uuid:
            lines.append('Library UUID: "%s"' % self.uuid)
        if self.name:
            lines.append('Name: "%s"' % self.name)
        if self.short_name:
            lines.append('Short name: "%s"' % self.short_name)

        if self.library_registry_short_name:
            lines.append(
                'Short name (for library registry): "%s"' %
                self.library_registry_short_name
            )
        if (self.library_registry_shared_secret and include_secrets):
            lines.append(
                'Shared secret (for library registry): "%s"' %
                self.library_registry_shared_secret
            )

        integrations = list(self.integrations)
        if integrations:
            lines.append("")
            lines.append("External integrations:")
            lines.append("----------------------")
        for integration in integrations:
            lines.extend(integration.explain(include_secrets))
            lines.append("")
        return lines


class Admin(Base):

    __tablename__ = 'admins'

    id = Column(Integer, primary_key=True)
    email = Column(Unicode, unique=True, nullable=False)

    # Admins who log in with OAuth will have a credential.
    credential = Column(Unicode)

    # Admins can also log in with a local password.
    password_hashed = Column(Unicode, index=True)

    def update_credentials(self, _db, credential=None):
        if credential:
            self.credential = credential
        _db.commit()

    class HashedPasswordComparator(Comparator):
        def __init__(self, hashed_password):
            self.hashed_password = hashed_password
        def __eq__(self, password):
            return self.hashed_password == func.crypt(password, self.hashed_password)

    @hybrid_property
    def password(self):
        raise NotImplementedError("Password comparison is only supported in the database")

    @password.comparator
    def password(self):
        return Admin.HashedPasswordComparator(self.password_hashed)

    @password.setter
    def password(self, value):
        self.password_hashed = func.crypt(value, func.gen_salt('bf', 8))

<<<<<<< HEAD
=======
    @classmethod
    def with_password(cls, _db):
        """Get Admins that have a password."""
        return _db.query(Admin).filter(Admin.password_hashed != None)
>>>>>>> 5ca9b60c

class ExternalIntegration(Base):

    """An external integration contains configuration for connecting
    to a third-party API.
    """

    # Possible goals of ExternalIntegrations.
    #
    # These integrations are associated with external services such as
    # Google Enterprise which authenticate library administrators.
    ADMIN_AUTH_GOAL = 'admin_auth'

    # These integrations are associated with external services such as
    # SIP2 which authenticate library patrons. Other constants related
    # to this are defined in the circulation manager.
    PATRON_AUTH_GOAL = 'patron_auth'

    # These integrations are associated with external services such
    # as Overdrive which provide access to books.
    LICENSE_GOAL = 'licenses'

    # These integrations are associated with external services such as
    # the metadata wrangler, which provide information about books,
    # but not the books themselves.
    METADATA_GOAL = 'metadata'

    # These integrations are associated with external services such as
    # Google Analytics, which receive analytics events.
    ANALYTICS_GOAL = 'analytics'
    
    # Supported protocols for ExternalIntegrations with LICENSE_GOAL.
    OPDS_IMPORT = u'OPDS Import'
    OVERDRIVE = DataSource.OVERDRIVE
    BIBLIOTHECA = DataSource.BIBLIOTHECA
    AXIS_360 = DataSource.AXIS_360
    ONE_CLICK = DataSource.ONECLICK

    LICENSE_PROTOCOLS = [
        OPDS_IMPORT, OVERDRIVE, BIBLIOTHECA, AXIS_360, ONE_CLICK
    ]
    
    # Some integrations with LICENSE_GOAL imply that the data and
    # licenses come from a specific data source.
    DATA_SOURCE_FOR_LICENSE_PROTOCOL = {
        OVERDRIVE : DataSource.OVERDRIVE,
        BIBLIOTHECA : DataSource.BIBLIOTHECA,
        AXIS_360 : DataSource.AXIS_360,
        ONE_CLICK : DataSource.ONECLICK
    }

    # TODO: Goals for the following.
    # * The Library Simplified application components
    #   themselves. (what's the actual goal here?)
    # * Search services (e.g. protocol="Elasticsearch")
    # * Cover images (e.g. protocol="HTTP" or protocol="S3")
    # * Open-access content (e.g. protocol="HTTP" or protocol="S3")
    # * Adobe Vendor ID server

        
    # Integrations with METADATA_GOAL
    BIBBLIO = u'Bibblio'
    CONTENT_CAFE = u'Content Cafe'
    NOVELIST = Configuration.NOVELIST_INTEGRATION
    NYPL_SHADOWCAT = u'Shadowcat'
    NYT = Configuration.NYT_INTEGRATION
    STAFF_PICKS = u'Staff Picks'
    METADATA_WRANGLER = Configuration.METADATA_WRANGLER_INTEGRATION
    
    # Integrations with ANALYTICS_GOAL
    GOOGLE_ANALYTICS = u'Google Analytics'

    # Integrations with ADMIN_AUTH_GOAL
    GOOGLE_OAUTH = u'Google OAuth'

    # List of such ADMIN_AUTH_GOAL integrations
    ADMIN_AUTH_PROTOCOLS = [GOOGLE_OAUTH]

    __tablename__ = 'externalintegrations'
    id = Column(Integer, primary_key=True)

    # Each integration should have a protocol (explaining what type of
    # code or network traffic we need to run to get things done) and a
    # goal (explaining the real-world goal of the integration).
    #
    # Basically, the protocol is the 'how' and the goal is the 'why'.
    protocol = Column(Unicode, nullable=False)
    goal = Column(Unicode, nullable=True)

    # If there is a special URL to use for access to this API,
    # put it here.
    url = Column(Unicode, nullable=True)

    # If access requires authentication, these fields represent the
    # username/password or key/secret combination necessary to
    # authenticate. If there's a secret but no key, it's stored in
    # 'password'.
    username = Column(Unicode, nullable=True)
    password = Column(Unicode, nullable=True)

    # Any additional configuration information goes into
    # ConfigurationSettings.
    settings = relationship(
        "ConfigurationSetting", backref="external_integration",
        lazy="joined", cascade="save-update, merge, delete, delete-orphan",
    )
    
    @classmethod
    def lookup(cls, _db, protocol, goal=None):
        integration = get_one(_db, cls, protocol=protocol, goal=goal)
        return integration

    @classmethod
    def admin_authentication(cls, _db):
        admin_auth = get_one(_db, cls, goal=cls.ADMIN_AUTH_GOAL)
        return admin_auth

    def set_setting(self, key, value):
        """Create or update a key-value setting for this ExternalIntegration."""
        setting = self.setting(key)
        setting.value = value
        return setting
    
    def setting(self, key):
        """Find or create a ConfigurationSetting on this ExternalIntegration.

        :param key: Name of the setting.
        :return: A ConfigurationSetting
        """
        _db = Session.object_session(self)
        return ConfigurationSetting.for_externalintegration(
            _db, key, self
        )

    def explain(self, include_password=False):
        """Create a series of human-readable strings to explain an
        ExternalIntegration's settings.

        :param include_password: For security reasons,
           the password (if any) is not displayed by default.

        :return: A list of explanatory strings.
        """
        lines = []
        lines.append("Protocol/Goal: %s/%s" % (self.protocol, self.goal))
        if self.url:
            lines.append("URL: %s" % self.url)
        if self.username:
            lines.append("Username: %s" % self.username)
        if self.password and include_password:
            lines.append("Password: %s" % self.password)
        for setting in self.settings:
            lines.append("%s=%s" % (setting.key, setting.value))
        return lines

class ConfigurationSetting(Base):
    """An extra piece of site configuration.

    A ConfigurationSetting may be associated with an
    ExternalIntegration, a Library, both, or neither.

    * The secret used by the circulation manager to sign OAuth bearer
      tokens is not associated with an ExternalIntegration or with a
      Library.

    * The link to a library's privacy policy is associated with the
      Library, but not with any particular ExternalIntegration.

    * The "website ID" for an Overdrive collection is associated with
      an ExternalIntegration (the Overdrive integration), but not with
      any particular Library (since multiple libraries might share an
      Overdrive collection).

    * The "identifier prefix" used to determine which library a patron
      is a patron of, is associated with both a Library and an
      ExternalIntegration.
    """
    __tablename__ = 'configurationsettings'
    id = Column(Integer, primary_key=True)
    external_integration_id = Column(
        Integer, ForeignKey('externalintegrations.id'), index=True
    )
    library_id = Column(
        Integer, ForeignKey('libraries.id'), index=True
    )
    key = Column(Unicode, index=True)
    value = Column(Unicode)

    __table_args__ = (
        UniqueConstraint('external_integration_id', 'library_id', 'key'),
    )

    @classmethod
    def sitewide(cls, _db, key):
        """Find or create a sitewide ConfigurationSetting."""
        return cls.for_library_and_externalintegration(_db, key, None, None)

    @classmethod
    def for_library(cls, _db, key, library):
        """Find or create a ConfigurationSetting for the given Library."""
        return cls.for_library_and_externalintegration(_db, key, library, None)

    @classmethod
    def for_externalintegration(cls, _db, key, externalintegration):
        """Find or create a ConfigurationSetting for the given
        ExternalIntegration.
        """
        return cls.for_library_and_externalintegration(
            _db, key, None, externalintegration
        )
    
    @classmethod
    def for_library_and_externalintegration(
            cls, _db, key, library, external_integration
    ):
        """Find or create a ConfigurationSetting associated with a Library
        and an ExternalIntegration.
        """
        setting, ignore = get_one_or_create(
            _db, ConfigurationSetting,
            library=library, external_integration=external_integration,
            key=key
        )
        return setting

    @property
    def int_value(self):
        """Turn the value into an int if possible.

        :return: An integer, or None if there is no value.

        :raise ValueError: If the value cannot be converted to an int.
        """
        if self.value:
            return int(self.value)
        return None

    @property
    def json_value(self):
        """Interpret the value as JSON if possible.

        :return: An object, or None if there is no value.

        :raise ValueError: If the value cannot be parsed as JSON.
        """
        if self.value:
            return json.loads(self.value)
        return None

    
class Collection(Base):

    """A Collection is a set of LicensePools obtained through some mechanism.
    """

    __tablename__ = 'collections'
    id = Column(Integer, primary_key=True)

    name = Column(Unicode, unique=True, nullable=False, index=True)

    DATA_SOURCE_NAME_SETTING = u'data_source'
    
    # How does the provider of this collection distinguish it from
    # other collections it provides? On the other side this is usually
    # called a "library ID".
    external_account_id = Column(Unicode, nullable=True)

    # How do we connect to the provider of this collection? Any url,
    # authentication information, or additional configuration goes
    # into the external integration, as does the 'protocol', which
    # designates the integration technique we will use to actually get
    # the metadata and licenses.
    external_integration_id = Column(
        Integer, ForeignKey('externalintegrations.id'), index=True)

    # A Collection may specialize some other Collection. For instance,
    # an Overdrive Advantage collection is a specialization of an
    # ordinary Overdrive collection. It uses the same access key and
    # secret as the Overdrive collection, but it has a distinct
    # external_account_id.
    parent_id = Column(Integer, ForeignKey('collections.id'), index=True)

    # A collection may have many child collections. For example,
    # An Overdrive collection may have many children corresponding
    # to Overdrive Advantage collections.
    children = relationship(
        "Collection", backref=backref("parent", remote_side = [id]),
        uselist=True
    )
    
    # A Collection can provide books to many Libraries.
    libraries = relationship(
        "Library", secondary=lambda: collections_libraries,
        backref="collections"
    )
    
    # A Collection can include many LicensePools.
    licensepools = relationship(
        "LicensePool", backref="collection",
        cascade="save-update, merge, delete"
    )

    # A Collection can be monitored by many Monitors, each of which
    # will have its own Timestamp.
    timestamps = relationship("Timestamp", backref="collection")
    
    catalog = relationship(
        "Identifier", secondary=lambda: collections_identifiers,
        backref="collections"
    )

    # A Collection can be associated with multiple CoverageRecords
    # for Identifiers in its catalog.
    coverage_records = relationship(
        "CoverageRecord", backref="collection",
        cascade="save-update, merge, delete"
    )

    def __repr__(self):
        return (u'<Collection "%s"/"%s" ID=%d>' %
                (self.name, self.protocol, self.id)).encode('utf8')        

    @classmethod
    def by_name_and_protocol(cls, _db, name, protocol):
        """Find or create a Collection with the given name and the given
        protocol.

        We can't use get_one_or_create because the protocol is kept in
        a separate database object, (an ExternalIntegration).

        :return: A 2-tuple (collection, is_new)
        """
        qu = cls.by_protocol(_db, protocol)
        qu = qu.filter(Collection.name==name)
        try:
            collection = qu.one()                    
            is_new = False
        except NoResultFound, e:
            # Make a new Collection.
            collection, is_new = get_one_or_create(_db, Collection, name=name)
            if not is_new and collection.protocol != protocol:
                # The collection already exists, it just uses a different
                # protocol than the one we asked about.
                raise ValueError(
                    'Collection "%s" does not use protocol "%s".' % (
                        name, protocol
                    )
                )
            integration = collection.create_external_integration(
                protocol=protocol
            )
            collection.external_integration.protocol=protocol           
        return collection, is_new
    
    @classmethod
    def by_protocol(cls, _db, protocol):
        """Query collections that get their licenses through the given protocol.

        :param protocol: Protocol to use. If this is None, all
        Collections will be returned.
        """
        qu = _db.query(Collection)
        if protocol:
            qu = qu.join(
            ExternalIntegration,
            ExternalIntegration.id==Collection.external_integration_id).filter(
                ExternalIntegration.goal==ExternalIntegration.LICENSE_GOAL
            ).filter(ExternalIntegration.protocol==protocol)
        return qu

    @hybrid_property
    def protocol(self):
        """What protocol do we need to use to get licenses for this 
        collection?
        """
        return self.external_integration.protocol
    
    @protocol.setter
    def set_protocol(self, new_protocol):
        """Modify the protocol in use by this Collection."""
        if self.parent and self.parent.protocol != new_protocol:
            raise ValueError(
                "Proposed new protocol (%s) contradicts parent collection's protocol (%s)." % (
                    new_protocol, self.parent.protocol
                )
            )
        self.external_integration.protocol = new_protocol
        for child in self.children:
            child.protocol = new_protocol

    def create_external_integration(self, protocol):
        """Create an ExternalIntegration for this Collection.

        To be used immediately after creating a new Collection,
        e.g. in by_name_and_protocol, from_metadata_identifier, and
        various test methods that create mock Collections.

        If an external integration already exists, return it instead
        of creating another one.

        :param protocol: The protocol known to be in use when getting
        licenses for this collection.
        """
        _db = Session.object_session(self)
        goal = ExternalIntegration.LICENSE_GOAL
        external_integration, is_new = get_one_or_create(
            _db, ExternalIntegration, id=self.external_integration_id,
            create_method_kwargs=dict(protocol=protocol, goal=goal)
        )
        if external_integration.protocol != protocol:
            raise ValueError(
                "Located ExternalIntegration, but its protocol (%s) does not match desired protocol (%s)." % (
                    external_integration.protocol, protocol
                )
            )
        self.external_integration_id = external_integration.id
        return external_integration
            
    @property
    def external_integration(self):
        """Find the external integration for this Collection, assuming
        it already exists.

        This is generally a safe assumption since by_name_and_protocol and 
        from_metadata_identifier both create ExternalIntegrations for the
        Collections they create.
        """
        if not self.external_integration_id:
            raise ValueError(
                "No known external integration for collection %s" % self.name
            )
        _db = Session.object_session(self)
        return get_one(
            _db, ExternalIntegration, id=self.external_integration_id
        )

    @property
    def unique_account_id(self):
        """Identifier that uniquely represents this Collection of works"""
        unique_account_id = self.external_account_id

        if not unique_account_id:
            raise ValueError("Unique account identifier not set")

        if self.parent:
            return self.parent.unique_account_id + '+' + unique_account_id
        return unique_account_id        
    
    @property
    def data_source(self):
        """Find the data source associated with this Collection.

        Bibliographic metadata obtained through the collection
        protocol is recorded as coming from this data source. A
        LicensePool inserted into this collection will be associated
        with this data source, unless its bibliographic metadata
        indicates some other data source.

        For most Collections, the integration protocol sets the data
        source.  For collections that use the OPDS import protocol,
        the data source is a Collection-specific setting.
        """
        data_source = None
        protocol = self.external_integration.protocol
        name = ExternalIntegration.DATA_SOURCE_FOR_LICENSE_PROTOCOL.get(
            protocol
        )
        if not name:
            name = self.external_integration.setting(
                Collection.DATA_SOURCE_NAME_SETTING
            ).value
        _db = Session.object_session(self)
        if name:
            data_source = DataSource.lookup(_db, name, autocreate=True)
        return data_source
    
    @property
    def metadata_identifier(self):
        """Identifier based on collection details that uniquely represents
        this Collection on the metadata wrangler. This identifier is
        composed of the Collection protocol and account identifier.

        In the metadata wrangler, this identifier is used as the unique
        name of the collection.
        """
        account_id = base64.b64encode(unicode(self.unique_account_id), '-_')
        protocol = base64.b64encode(
            unicode(self.external_integration.protocol), '-_'
        )

        metadata_identifier = protocol + ':' + account_id
        return base64.b64encode(metadata_identifier, '-_')

    @classmethod
    def from_metadata_identifier(cls, _db, metadata_identifier):
        """Finds or creates a Collection on the metadata wrangler, based
        on its unique metadata_identifier
        """
        collection = get_one(_db, Collection, name=metadata_identifier)
        is_new = False

        if not collection:
            details = base64.b64decode(metadata_identifier, '-_')
            protocol = base64.b64decode(details.split(':', 1)[0], '-_')
            collection, is_new = create(_db, Collection,
                name=metadata_identifier)

            integration = collection.create_external_integration(protocol)
            collection.external_integration.goal = (
                ExternalIntegration.LICENSE_GOAL
            )
            collection.external_integration.protocol = protocol

        return collection, is_new

    def explain(self, include_password=False):
        """Create a series of human-readable strings to explain a collection's
        settings.

        :param include_password: For security reasons,
           the password (if any) is not displayed by default.

        :return: A list of explanatory strings.
        """
        lines = []
        if self.name:
            lines.append('Name: "%s"' % self.name)
        if self.parent:
            lines.append('Parent: %s' % self.parent.name)
        integration = self.external_integration
        if integration.protocol:
            lines.append('Protocol: "%s"' % integration.protocol)
        for library in self.libraries:
            lines.append('Used by library: "%s"' % library.short_name)
        if self.external_account_id:
            lines.append('External account ID: "%s"' % self.external_account_id)
        if integration.url:
            lines.append('URL: "%s"' % integration.url)
        if integration.username:
            lines.append('Username: "%s"' % integration.username)
        if integration.password and include_password:
            lines.append('Password: "%s"' % integration.password)
        for setting in integration.settings:
            lines.append('Setting "%s": "%s"' % (setting.key, setting.value))
        return lines

    def catalog_identifier(self, _db, identifier):
        """Inserts an identifier into a catalog"""
        if identifier not in self.catalog:
            self.catalog.append(identifier)
            _db.flush()

    def works_updated_since(self, _db, timestamp):
        """Returns all of a collection's works that have been updated
        since the last time the catalog was checked
        """
        query = _db.query(Work).join(Work.coverage_records)
        query = query.join(Work.license_pools).join(Identifier)
        query = query.join(Identifier.collections).filter(
            Collection.id==self.id
        )
        if timestamp:
            query = query.filter(
                WorkCoverageRecord.timestamp > timestamp
            )

        return query


collections_libraries = Table(
    'collections_libraries', Base.metadata,
     Column(
         'collection_id', Integer, ForeignKey('collections.id'),
         index=True, nullable=False
     ),
     Column(
         'library_id', Integer, ForeignKey('libraries.id'),
         index=True, nullable=False
     ),
     UniqueConstraint('collection_id', 'library_id'),
 )

externalintegrations_libraries = Table(
    'externalintegrations_libraries', Base.metadata,
     Column(
         'externalintegration_id', Integer, ForeignKey('externalintegrations.id'),
         index=True, nullable=False
     ),
     Column(
         'library_id', Integer, ForeignKey('libraries.id'),
         index=True, nullable=False
     ),
     UniqueConstraint('externalintegration_id', 'library_id'),
 )

collections_identifiers = Table(
    'collections_identifiers', Base.metadata,
    Column(
        'collection_id', Integer, ForeignKey('collections.id'),
        index=True, nullable=False
    ),
    Column(
        'identifier_id', Integer, ForeignKey('identifiers.id'),
        index=True, nullable=False
    ),
    UniqueConstraint('collection_id', 'identifier_id'),
)


class IntegrationClient(Base):
    """A client that has authenticated access to this application.

    Currently used to represent circulation managers that have access
    to the metadata wrangler.
    """
    __tablename__ = 'integrationclients'

    id = Column(Integer, primary_key=True)

    # URL (or human readable name) to represent the server.
    url = Column(Unicode, unique=True)

    # Unique identifier
    key = Column(Unicode, unique=True, index=True)

    # Encrypted secret
    _secret = Column(Unicode, nullable=False)

    created = Column(DateTime)
    last_accessed = Column(DateTime)

    def __repr__(self):
        return (u"<IntegrationClient: URL=%s ID=%s>" % (self.url, self.id)).encode('utf8')

    @hybrid_property
    def secret(self):
        """Gets encrypted client secret from database"""
        return self._secret

    @secret.setter
    def _set_secret(self, plaintext_secret):
        """Encrypts client secret string for database"""
        self._secret = unicode(bcrypt.hashpw(
            plaintext_secret, bcrypt.gensalt()
        ))

    def _correct_secret(self, plaintext_secret):
        """Determines if a plaintext string is this client's secret"""
        return (bcrypt.hashpw(plaintext_secret, self.secret) == self.secret)

    @classmethod
    def register(cls, _db, url):
        """Creates a new server with client details."""
        url = cls.normalize_url(url)
        if get_one(_db, cls, url=url):
            raise ValueError(
                "An IntegrationClient for '%s' already exists" % url
            )

        key, plaintext_secret = cls._generate_client_details()
        while get_one(_db, cls, key=key):
            # Generate a new key if it's not unique initially.
            key, plaintext_secret = cls._generate_client_details()

        now = datetime.datetime.utcnow()
        server, ignore = create(
            _db, cls, url=url, key=unicode(key),
            secret=unicode(plaintext_secret), created=now, last_accessed=now
        )

        _db.flush()
        return server, plaintext_secret

    @classmethod
    def _generate_client_details(cls):
        key_chars = ('abcdefghijklmnopqrstuvwxyz'
                     'ABCDEFGHIJKLMNOPQRSTUVWXYZ'
                     '0123456789')
        secret_chars = key_chars + '!#$%&*+,-._'

        def make_client_string(chars, length):
            return u"".join([random.choice(chars) for x in range(length)])
        key = make_client_string(key_chars, 25)
        secret = make_client_string(secret_chars, 40)

        return key, secret

    @classmethod
    def normalize_url(cls, url):
        url = re.sub(r'^(http://|https://)', '', url)
        url = re.sub(r'^www\.', '', url)
        if url.endswith('/'):
            url = url[:-1]
        return unicode(url.lower())

    @classmethod
    def authenticate(cls, _db, key, plaintext_secret):
        server = get_one(_db, cls, key=unicode(key))
        if (server and server._correct_secret(plaintext_secret)):
            server.last_accessed = datetime.datetime.utcnow()
            _db.flush()
            return server
        return None


from sqlalchemy.sql import compiler
from psycopg2.extensions import adapt as sqlescape

def dump_query(query):
    dialect = query.session.bind.dialect
    statement = query.statement
    comp = compiler.SQLCompiler(dialect, statement)
    comp.compile()
    enc = dialect.encoding
    params = {}
    for k,v in comp.params.iteritems():
        if isinstance(v, unicode):
            v = v.encode(enc)
        params[k] = sqlescape(v)
    return (comp.string.encode(enc) % params).decode(enc)


def numericrange_to_tuple(r):
    """Helper method to normalize NumericRange into a tuple."""
    if r is None:
        return (None, None)
    lower = r.lower
    upper = r.upper
    if lower and not r.lower_inc:
        lower -= 1
    if upper and not r.upper_inc:
        upper -= 1
    return lower, upper

def tuple_to_numericrange(t):
    """Helper method to convert a tuple to an inclusive NumericRange."""
    return NumericRange(t[0], t[1], '[]')
        <|MERGE_RESOLUTION|>--- conflicted
+++ resolved
@@ -8868,13 +8868,10 @@
     def password(self, value):
         self.password_hashed = func.crypt(value, func.gen_salt('bf', 8))
 
-<<<<<<< HEAD
-=======
     @classmethod
     def with_password(cls, _db):
         """Get Admins that have a password."""
         return _db.query(Admin).filter(Admin.password_hashed != None)
->>>>>>> 5ca9b60c
 
 class ExternalIntegration(Base):
 
