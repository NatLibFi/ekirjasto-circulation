--- conflicted
+++ resolved
@@ -837,289 +837,11 @@
         o.original = value
         return o
 
-<<<<<<< HEAD
-class LCCClassifier(Classifier):
-
-    TOP_LEVEL = re.compile("^([A-Z]{1,2})")
-    FICTION = set(["PN", "PQ", "PR", "PS", "PT", "PZ"])
-    JUVENILE = set(["PZ"])
-
-    GENRES = {
-
-        # Unclassified/complicated stuff.
-        # "America": E11-E143
-        # Ancient_History: D51-D90
-        # Angling: SH401-SH691
-        # Civil_War_History: E456-E655
-        # Geography: leftovers of G
-        # Islam: BP1-BP253
-        # Latin_American_History: F1201-F3799
-        # Medieval History: D111-D203
-        # Military_History: D25-D27
-        # Modern_History: ???
-        # Renaissance_History: D219-D234 (1435-1648, so roughly)
-        # Sports: GV557-1198.995
-        # TODO: E and F are actually "the Americas".
-        # United_States_History is E151-E909, F1-F975 but not E456-E655
-        African_History : ["DT"],
-        Ancient_History : ["DE"],
-        Architecture : ["NA"],
-        Art_Criticism_Theory : ["BH"],
-        Asian_History : ["DS", "DU"],
-        Biography_Memoir : ["CT"],
-        Business : ["HC", "HF", "HJ"],
-        Christianity : ["BR", "BS", "BT", "BV", "BX"],
-        Cooking : ["TX"],
-        Crafts_Hobbies : ["TT"],
-        Economics : ["HB"],
-        Education : ["L"],
-        European_History : ["DA", "DAW", "DB", "DD", "DF", "DG", "DH", "DJ", "DK", "DL", "DP", "DQ", "DR"],
-        Folklore : ["GR"],
-        Games : ["GV"],
-        Islam : ["BP"],
-        Judaism : ["BM"],
-        Literary_Criticism : ["Z"],
-        Mathematics : ["QA", "HA", "GA"],
-        Medical: ["QM", "R"],
-        Military_History: ["U", "V"],
-        Music: ["M"],
-        Parenting_Family : ["HQ"],
-        Periodicals : ["AP", "AN"],
-        Philosophy : ["BC", "BD", "BJ"],
-        Photography: ["TR"],
-        Political_Science : ["J", "HX"],
-        Psychology : ["BF"],
-        Reference_Study_Aids : ["AE", "AG", "AI"],
-        Religion_Spirituality : ["BL", "BQ"],
-        Science : ["QB", "QC", "QD", "QE", "QH", "QK", "QL", "QR", "CC", "GB", "GC", "QP"],
-        Social_Sciences : ["HD", "HE", "HF", "HM", "HN", "HS", "HT", "HV", "GN", "GF", "GT"],
-        Sports: ["SK"],
-        World_History : ["CB"],
-    }
-
-    LEFTOVERS = dict(
-        B=Philosophy,
-        T=Technology,
-        Q=Science,
-        S=Science,
-        H=Social_Sciences,
-        D=History,
-        N=Art,
-        L=Education,
-        E=United_States_History,
-        F=United_States_History,
-        BP=Religion_Spirituality,
-    )
-
-    NAMES = json.load(open(os.path.join(resource_dir, "lcc_one_level.json")))
-=======
-
-class DeweyDecimalClassifier(Classifier):
-
-    NAMES = json.load(
-        open(os.path.join(resource_dir, "dewey_1000.json")))
-
-    # Add some other values commonly found in MARC records.
-    NAMES["B"] = "Biography"
-    NAMES["E"] = "Juvenile Fiction"
-    NAMES["F"] = "Fiction"
-    NAMES["FIC"] = "Fiction"
-    NAMES["J"] = "Juvenile Nonfiction"
-    NAMES["Y"] = "Young Adult"
-
-    FICTION = set([813, 823, 833, 843, 853, 863, 873, 883, "FIC", "E", "F"])
-    NONFICTION = set(["J", "B"])
-
-    # 791.4572 and 791.4372 is for recordings. 741.59 is for comic
-    #  adaptations? This is a good sign that a identifier should
-    #  not be considered, actually.
-    # 428.6 - Primers, Readers, i.e. collections of stories
-    # 700 - Arts - full of distinctions
-    # 700.8996073 - African American arts
-    # 700.9 - Art history
-    # 700.71 Arts education
-    # 398.7 Jokes and jests
-
-    GENRES = {
-        African_History : range(960, 970),
-        Architecture : range(710, 720) + range(720, 730),
-        Art : range(700, 710) + range(730, 770) + [774, 776],
-        Art_Criticism_Theory : [701],
-        Asian_History : range(950, 960) + [995, 996, 997],
-        Biography_Memoir : ["B", 920],
-        Economics : range(330, 340),
-        Christianity : [range(220, 230) + range(230, 290)],
-        Cooking : [range(640, 642)],
-        Performing_Arts : [790, 791, 792],
-        Entertainment : 790,
-        Games : [793, 794, 795],
-        Drama : [812, 822, 832, 842, 852, 862, 872, 882],
-        Education : range(370,380) + [707],
-        European_History : range(940, 950),
-        Folklore : [398],
-        History : [900],
-        Islam : [297],
-        Judaism : [296],
-        Latin_American_History : range(981, 990),
-        Law : range(340, 350) + [364],
-        Management_Leadership : [658],
-        Mathematics : range(510, 520),
-        Medical : range(610, 620),
-        Military_History : range(355, 360),
-        Music : range(780, 789),
-        Periodicals : range(50, 60) + [105, 405, 505, 605, 705, 805, 905],
-        Philosophy : range(160, 200),
-        Photography : [771, 772, 773, 775, 778, 779],
-        Poetry : [811, 821, 831, 841, 851, 861, 871, 874, 881, 884],
-        Political_Science : range(320, 330) + range(351, 355),
-        Psychology : range(150, 160),
-        Foreign_Language_Study : range(430,500),
-        Reference_Study_Aids : range(10, 20) + range(30, 40) + [103, 203, 303, 403, 503, 603, 703, 803, 903] + range(410, 430),
-        Religion_Spirituality : range(200, 220) + [290, 292, 293, 294, 295, 299],
-        Science : ([500, 501, 502] + range(506, 510) + range(520, 530)
-                   + range(530, 540) + range(540, 550) + range(550, 560)
-                   + range(560, 570) + range(570, 580) + range(580, 590)
-                   + range(590, 600)),
-        Social_Sciences : (range(300, 310) + range(360, 364) + range(390,397) + [399]),
-        Sports : range(796, 800),
-        Technology : (
-            [600, 601, 602, 604] + range(606, 610) + range(610, 640)
-            + range(660, 670) + range(670, 680) + range(681, 690) + range(690, 700)),
-        Travel : range(910, 920),
-        United_States_History : range(973,980),
-        World_History : [909],
-    }
-
-    @classmethod
-    def name_for(cls, identifier):
-        return cls.NAMES.get(identifier, None)
->>>>>>> 411e222f
-
     @classmethod
     def scrub_identifier(cls, identifier):
         if not identifier:
             return identifier
-<<<<<<< HEAD
-        return identifier.upper()
-
-    @classmethod
-    def name_for(cls, identifier):
-        return cls.NAMES.get(identifier, None)
-
-    @classmethod
-    def is_fiction(cls, identifier, name):
-        if identifier == 'P':
-            return True
-        if not identifier.startswith('P'):
-            return False
-        for i in cls.FICTION:
-            if identifier.startswith(i):
-                return True
-        return False
-
-    @classmethod
-    def genre(cls, identifier, name, fiction=None, audience=None):
-        for genre, strings in cls.GENRES.items():
-            for s in strings:
-                if identifier.startswith(s):
-                    return genre
-        for prefix, genre in cls.LEFTOVERS.items():
-            if identifier.startswith(prefix):
-                return genre
-        return None
-
-    @classmethod
-    def audience(cls, identifier, name):
-        if identifier.startswith("PZ"):
-            return cls.AUDIENCE_CHILDREN
-        # Everything else is implicitly for adults.
-        return cls.AUDIENCE_ADULT
-
-=======
-        if isinstance(identifier, int):
-            identifier = str(identifier).zfill(3)
-
-        identifier = identifier.upper()
-
-        if identifier.startswith('[') and identifier.endswith(']'):
-            # This is just bad data.
-            identifier = identifier[1:-1]
-
-        if identifier.startswith('C') or identifier.startswith('A'):
-            # A work from our Canadian neighbors or our Australian
-            # friends.
-            identifier = identifier[1:]
-        elif identifier.startswith("NZ"):
-            # A work from the good people of New Zealand.
-            identifier = identifier[2:]
-
-        # Trim everything after the first period. We don't know how to
-        # deal with it.
-        if '.' in identifier:
-            identifier = identifier.split('.')[0]
-        try:
-            identifier = int(identifier)
-        except ValueError:
-            pass
-
-        # For our purposes, Dewey Decimal numbers are identifiers
-        # without names.
-        return identifier, None
-
-    @classmethod
-    def is_fiction(cls, identifier, name):
-        """Is the given DDC classification likely to contain fiction?"""
-        if identifier == 'Y':
-            # Inconsistently used for young adult fiction and
-            # young adult nonfiction.
-            return None
-
-        if (isinstance(identifier, basestring) and (
-                identifier.startswith('Y') or identifier.startswith('J'))):
-            # Young adult/children's literature--not necessarily fiction
-            identifier = identifier[1:]
-            try:
-                identifier = int(identifier)
-            except ValueError:
-                pass
-
-        if identifier in cls.FICTION:
-            return True
-        if identifier in cls.NONFICTION:
-            return False
-
-        # TODO: Make NONFICTION more comprehensive and return None if
-        # not in there, instead of always returning False. Or maybe
-        # returning False is fine here, who knows.
-        return False
-
-    @classmethod
-    def audience(cls, identifier, name):
-        if identifier == 'E':
-            # Juvenile fiction
-            return cls.AUDIENCE_CHILDREN
-
-        if isinstance(identifier, basestring) and identifier.startswith('J'):
-            return cls.AUDIENCE_CHILDREN
-
-        if isinstance(identifier, basestring) and identifier.startswith('Y'):
-            return cls.AUDIENCE_YOUNG_ADULT
-
-        if isinstance(identifier, basestring) and identifier=='FIC':
-            # FIC is used for all types of fiction.
-            return None
-        return cls.AUDIENCE_ADULT
-
-    @classmethod
-    def genre(cls, identifier, name, fiction=None, audience=None):
-        for genre, identifiers in cls.GENRES.items():
-            if identifier == identifiers or (
-                    isinstance(identifiers, list)
-                    and identifier in identifiers):
-                return genre
-        return None
-
->>>>>>> 411e222f
+
 class AgeOrGradeClassifier(Classifier):
 
     @classmethod
@@ -1744,17 +1466,7 @@
         return consolidated
 
 # Make a dictionary of classification schemes to classifiers.
-<<<<<<< HEAD
-Classifier.classifiers[Classifier.LCC] = LCCClassifier
-Classifier.classifiers[Classifier.FAST] = FASTClassifier
-Classifier.classifiers[Classifier.LCSH] = LCSHClassifier
-Classifier.classifiers[Classifier.TAG] = TAGClassifier
-Classifier.classifiers[Classifier.BIC] = BICClassifier
-Classifier.classifiers[Classifier.AGE_RANGE] = AgeClassifier
-Classifier.classifiers[Classifier.GRADE_LEVEL] = GradeLevelClassifier
-=======
-Classifier.classifiers[Classifier.DDC] = DeweyDecimalClassifier
->>>>>>> 411e222f
+
 Classifier.classifiers[Classifier.FREEFORM_AUDIENCE] = FreeformAudienceClassifier
 Classifier.classifiers[Classifier.AXIS_360_AUDIENCE] = AgeOrGradeClassifier
 
@@ -1769,10 +1481,7 @@
     RBDigitalAudienceClassifier,
     RBDigitalSubjectClassifier,
 )
-<<<<<<< HEAD
 from ddc import DeweyDecimalClassifier
-from overdrive import OverdriveClassifier
-=======
 from lcc import LCCClassifier
 from gutenberg import GutenbergBookshelfClassifier
 from bic import BICClassifier
@@ -1787,5 +1496,4 @@
     FASTClassifier,
     TAGClassifier,
     Eg,
-)
->>>>>>> 411e222f
+)