--- conflicted
+++ resolved
@@ -1,6 +1,5 @@
-#!/usr/bin/env python3
-"""
-Move integration details from the Configuration file into the
+#!/usr/bin/env python
+"""Move integration details from the Configuration file into the
 database as ExternalIntegrations
 """
 import logging
@@ -11,19 +10,11 @@
 package_dir = os.path.join(bin_dir, "..")
 sys.path.append(os.path.abspath(package_dir))
 
-<<<<<<< HEAD
-from config import Configuration  # noqa: E402
-from external_search import ExternalSearchIndex  # noqa: E402
-from model import ExternalIntegration as EI  # noqa: E402
-from model import production_session
-from s3 import S3Uploader  # noqa: E402
-=======
 from config import Configuration
 from external_search import ExternalSearchIndex
 from model import ExternalIntegration as EI
 from model import production_session
 from s3 import S3Uploader
->>>>>>> 19507841
 
 log = logging.getLogger(name="Core configuration import")
 
@@ -81,7 +72,7 @@
             S3Uploader.OA_CONTENT_BUCKET_KEY,
         ]
         for k, v in list(s3_conf.items()):
-            if k not in S3_SETTINGS:
+            if not k in S3_SETTINGS:
                 log.warn('No ExternalIntegration goal for "%s" S3 bucket' % k)
                 continue
             integration.setting(str(k)).value = str(v)
