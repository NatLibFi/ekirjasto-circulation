from collections import defaultdict
from nose.tools import set_trace
import datetime
import logging
import random
import time
import urllib

from psycopg2.extras import NumericRange

from config import Configuration
from flask_babel import lazy_gettext as _

import classifier
from classifier import (
    Classifier,
    GenreData,
)

from sqlalchemy import (
    and_,
    case,
    or_,
    not_,
    Table,
)
from sqlalchemy.ext.associationproxy import (
    association_proxy,
)
from sqlalchemy.ext.hybrid import (
    hybrid_property,
)
from sqlalchemy.orm import (
    aliased,
    backref,
    contains_eager,
    defer,
    joinedload,
    lazyload,
    relationship,
)

from model import (
    get_one_or_create,
    numericrange_to_tuple,
    site_configuration_has_changed,
    tuple_to_numericrange,
    Base,
    CachedFeed,
    CustomList,
    CustomListEntry,
    DataSource,
    DeliveryMechanism,
    Edition,
    Genre,
    get_one,
    Library,
    LicensePool,
    LicensePoolDeliveryMechanism,
    Session,
    Work,
    WorkGenre,
)
from facets import FacetConstants
from util import (
    fast_query_count,
    LanguageCodes,
)

import elasticsearch

from sqlalchemy import (
    event,
    Boolean,
    Column,
    ForeignKey,
    Integer,
    Unicode,
    UniqueConstraint,
)
from sqlalchemy.dialects.postgresql import (
    ARRAY,
    INT4RANGE,
)

class Facets(FacetConstants):

    @classmethod
    def default(cls, library):
        return cls(
            library,
            collection=cls.COLLECTION_MAIN,
            availability=cls.AVAILABLE_ALL,
            order=cls.ORDER_AUTHOR
        )
    
    def __init__(self, library, collection, availability, order,
                 order_ascending=None, enabled_facets=None):
        """
        :param collection: This is not a Collection object; it's a value for
        the 'collection' facet, e.g. 'main' or 'featured'.
        """
        if order_ascending is None:
            if order == self.ORDER_ADDED_TO_COLLECTION:
                order_ascending = self.ORDER_DESCENDING
            else:
                order_ascending = self.ORDER_ASCENDING

        collection = collection or library.default_facet(
            self.COLLECTION_FACET_GROUP_NAME
        )
        availability = availability or library.default_facet(
            self.AVAILABILITY_FACET_GROUP_NAME
        )
        order = order or library.default_facet(self.ORDER_FACET_GROUP_NAME)

        if (availability == self.AVAILABLE_ALL and not library.allow_holds):
            # Under normal circumstances we would show all works, but
            # library configuration says to hide books that aren't
            # available.
            availability = self.AVAILABLE_NOW

        self.library = library
        self.collection = collection
        self.availability = availability
        self.order = order
        if order_ascending == self.ORDER_ASCENDING:
            order_ascending = True
        elif order_ascending == self.ORDER_DESCENDING:
            order_ascending = False
        self.order_ascending = order_ascending
        self.facets_enabled_at_init = enabled_facets

    def navigate(self, collection=None, availability=None, order=None):
        """Create a slightly different Facets object from this one."""
        return Facets(self.library,
                      collection or self.collection, 
                      availability or self.availability, 
                      order or self.order,
                      enabled_facets=self.facets_enabled_at_init)

    def items(self):
        if self.order:
            yield (self.ORDER_FACET_GROUP_NAME, self.order)
        if self.availability:
            yield (self.AVAILABILITY_FACET_GROUP_NAME,  self.availability)        
        if self.collection:
            yield (self.COLLECTION_FACET_GROUP_NAME, self.collection)

    @property
    def query_string(self):
        return "&".join("=".join(x) for x in sorted(self.items()))

    @property
    def enabled_facets(self):
        """Yield a 3-tuple of lists (order, availability, collection)
        representing facet values enabled via initialization or Configuration
        """
        if self.facets_enabled_at_init:
            # When this Facets object was initialized, a list of enabled
            # facets was passed. We'll only work with those facets.
            facet_types = [
                self.ORDER_FACET_GROUP_NAME,
                self.AVAILABILITY_FACET_GROUP_NAME,
                self.COLLECTION_FACET_GROUP_NAME
            ]
            for facet_type in facet_types:
                yield self.facets_enabled_at_init.get(facet_type, [])
        else:
            order_facets = self.library.enabled_facets(
                Facets.ORDER_FACET_GROUP_NAME
            )
            yield order_facets

            availability_facets = self.library.enabled_facets(
                Facets.AVAILABILITY_FACET_GROUP_NAME
            )
            yield availability_facets

            collection_facets = self.library.enabled_facets(
                Facets.COLLECTION_FACET_GROUP_NAME
            )
            yield collection_facets

    @property
    def facet_groups(self):
        """Yield a list of 4-tuples 
        (facet group, facet value, new Facets object, selected)
        for use in building OPDS facets.
        """

        order_facets, availability_facets, collection_facets = self.enabled_facets

        def dy(new_value):
            group = self.ORDER_FACET_GROUP_NAME
            current_value = self.order
            facets = self.navigate(order=new_value)
            return (group, new_value, facets, current_value==new_value)

        # First, the order facets.
        if len(order_facets) > 1:
            for facet in order_facets:
                yield dy(facet)

        # Next, the availability facets.
        def dy(new_value):
            group = self.AVAILABILITY_FACET_GROUP_NAME
            current_value = self.availability
            facets = self.navigate(availability=new_value)
            return (group, new_value, facets, new_value==current_value)

        if len(availability_facets) > 1:
            for facet in availability_facets:
                yield dy(facet)

        # Next, the collection facets.
        def dy(new_value):
            group = self.COLLECTION_FACET_GROUP_NAME
            current_value = self.collection
            facets = self.navigate(collection=new_value)
            return (group, new_value, facets, new_value==current_value)

        if len(collection_facets) > 1:
            for facet in collection_facets:
                yield dy(facet)

    @classmethod
    def order_facet_to_database_field(cls, order_facet):
        """Turn the name of an order facet into a materialized-view field
        for use in an ORDER BY clause.
        """
        from model import MaterializedWorkWithGenre as work_model
        order_facet_to_database_field = {
            cls.ORDER_ADDED_TO_COLLECTION: work_model.availability_time,
            cls.ORDER_WORK_ID : work_model.works_id,
            cls.ORDER_TITLE : work_model.sort_title,
            cls.ORDER_AUTHOR : work_model.sort_author,
            cls.ORDER_LAST_UPDATE : work_model.last_update_time,
            cls.ORDER_SERIES_POSITION : work_model.series_position,
            cls.ORDER_RANDOM : work_model.random,
        }
        return order_facet_to_database_field[order_facet]

    def apply(self, _db, qu, distinct=False):
        """Restrict a query against MaterializedWorkWithGenre so that it only
        matches works that fit the given facets, and the query is
        ordered appropriately.
        """
        from model import MaterializedWorkWithGenre as work_model
        if self.availability == self.AVAILABLE_NOW:
            availability_clause = or_(
                LicensePool.open_access==True,
                LicensePool.licenses_available > 0)
        elif self.availability == self.AVAILABLE_ALL:
            availability_clause = or_(
                LicensePool.open_access==True,
                LicensePool.licenses_owned > 0)
        elif self.availability == self.AVAILABLE_OPEN_ACCESS:
            availability_clause = LicensePool.open_access==True
        qu = qu.filter(availability_clause)

        if self.collection == self.COLLECTION_FULL:
            # Include everything.
            pass
        elif self.collection == self.COLLECTION_MAIN:
            # Exclude open-access books with a quality of less than
            # 0.3.
            or_clause = or_(
                LicensePool.open_access==False,
                work_model.quality >= 0.3
            )
            qu = qu.filter(or_clause)
        elif self.collection == self.COLLECTION_FEATURED:
            # Exclude books with a quality of less than the library's
            # minimum featured quality.
            qu = qu.filter(
                work_model.quality >= self.library.minimum_featured_quality
            )

        # Set the ORDER BY clause.
        order_by, order_distinct = self.order_by()
        qu = qu.order_by(*order_by)
        if distinct:
            qu = qu.distinct(*order_distinct)

        return qu

    def order_by(self):
        """Given these Facets, create a complete ORDER BY clause for queries
        against WorkModelWithGenre.
        """
        from model import MaterializedWorkWithGenre as work_model
        work_id = work_model.works_id
        default_sort_order = [
            work_model.sort_author, work_model.sort_title, work_id
        ]
    
        primary_order_by = self.order_facet_to_database_field(self.order)
        if primary_order_by:
            # Promote the field designated by the sort facet to the top of
            # the order-by list.
            order_by = [primary_order_by]

            for i in default_sort_order:
                if i not in order_by:
                    order_by.append(i)
        else:
            # Use the default sort order
            order_by = default_order_by

        # order_ascending applies only to the first field in the sort order.
        # For now, everything else is ordered ascending.
        if self.order_ascending:
            order_by_sorted = [x.asc() for x in order_by]
        else:
            order_by_sorted = [order_by[0].desc()] + [x.asc() for x in order_by[1:]]
        return order_by_sorted, order_by


class FeaturedFacets(object):

    """A Facets-like object that configures a query so that the 'most
    featurable' items are at the front.

    The only method of Facets implemented is apply(), and there is no
    way to navigate to or from this Facets object. It's just a
    convenient thing to pass into Lane.works().
    """

    def __init__(self, minimum_featured_quality, uses_customlists):
        """Set up an object that finds featured books in a given
        WorkList.
        """
        self.minimum_featured_quality = minimum_featured_quality
        self.uses_customlists = uses_customlists

    def apply(self, _db, qu, distinct):
        """Order a query by quality tier, and then randomly.

        This isn't usually necessary because _groups_query orders
        items by quality tier, then lane ID, then randomly, but
        if you want to call apply() on a query to get a featured
        subset of that query, this will work.
        """
<<<<<<< HEAD
        from model import MaterializedWorkWithGenre as work_model
        qu = qu.order_by(
            self.quality_tier_field().desc(), work_model.random.desc()
        )
        if distinct:
            qu = qu.distinct(work_model.works_id)
=======
        quality = self.quality_tier_field(work_model)
        qu = qu.order_by(quality.desc(), work_model.random.desc())
        if distinct:
            if work_model is Work:
                id_field = work_model.id
            else:
                id_field = work_model.works_id
            qu = qu.distinct(quality, work_model.random, id_field)
>>>>>>> eaada0b3
        return qu

    def quality_tier_field(self):
        """A selectable field that summarizes the overall quality of a work
        from a materialized view as a single numeric value.

        Works of featurable quality will have a higher number than
        works not of featurable quality; works that are available now
        will have a higher number than works not currently available;
        and so on.

        The tiers correspond roughly to the selectable facets, but
        this is a historical quirk and could change in the future.

        Using this field in an ORDER BY statement ensures that
        higher-quality works show up at the beginning of the
        results. But if there aren't enough high-quality works,
        lower-quality works will show up later on in the results,
        eliminating the need to find lower-quality works with a second
        query.
        """
<<<<<<< HEAD
        from model import MaterializedWorkWithGenre as mwg
=======
        if hasattr(self, '_quality_tier_field'):
            return self._quality_tier_field
>>>>>>> eaada0b3
        featurable_quality = self.minimum_featured_quality

        # Being of featureable quality is great.
        featurable_quality = case(
            [(mwg.quality >= featurable_quality, 5)],
            else_=0
        )

        # Being a licensed work or an open-access work of decent quality
        # is good.
        regular_collection = case(
            [(or_(LicensePool.open_access==False, mwg.quality >= 0.3), 2)],
            else_=0
        )

        # All else being equal, it's better if a book is available
        # now.
        available_now = case(
            [(or_(LicensePool.licenses_available > 0, 
                  LicensePool.open_access==True), 1)],
            else_=0
        )

        tier = featurable_quality + regular_collection + available_now
        if self.uses_customlists:
            # Being explicitly featured in your CustomListEntry is the
            # best.
            featured_on_list = case(
                [(CustomListEntry.featured, 11)], else_=0
            )
            tier = tier + featured_on_list
        tier = tier.label("quality_tier")
        self._quality_tier_field = tier
        return self._quality_tier_field


class Pagination(object):

    DEFAULT_SIZE = 50
    DEFAULT_SEARCH_SIZE = 10
    DEFAULT_FEATURED_SIZE = 10

    @classmethod
    def default(cls):
        return Pagination(0, cls.DEFAULT_SIZE)

    def __init__(self, offset=0, size=DEFAULT_SIZE):
        self.offset = offset
        self.size = size
        self.query_size = None

    def items(self):
        yield("after", self.offset)
        yield("size", self.size)

    @property
    def query_string(self):
       return "&".join("=".join(map(str, x)) for x in self.items())

    @property
    def first_page(self):
        return Pagination(0, self.size)

    @property
    def next_page(self):
        return Pagination(self.offset+self.size, self.size)

    @property
    def previous_page(self):
        if self.offset <= 0:
            return None
        previous_offset = self.offset - self.size
        previous_offset = max(0, previous_offset)
        return Pagination(previous_offset, self.size)

    @property
    def has_next_page(self):
        """Returns boolean reporting whether pagination is done for a query

        This method only returns valid information _after_ self.apply
        has been run on a query.
        """
        if self.query_size is None:
            return True
        if self.query_size==0:
            return False
        return self.offset + self.size < self.query_size

    def apply(self, qu):
        """Modify the given query with OFFSET and LIMIT."""
        self.query_size = fast_query_count(qu)
        return qu.offset(self.offset).limit(self.size)


class WorkList(object):
    """An object that can obtain a list of Work/MaterializedWorkWithGenre
    objects for use in generating an OPDS feed.
    """

    # Unless a sitewide setting intervenes, the set of Works in a
    # WorkList is cacheable for two weeks by default.
    MAX_CACHE_AGE = 14*24*60*60

    # By default, a WorkList is always visible.
    visible = True

    # By default, a WorkList does not draw from CustomLists
    uses_customlists = False

    def initialize(self, library, display_name=None, genres=None, 
                   audiences=None, languages=None, media=None,
                   children=None, priority=None):
        """Initialize with basic data.

        This is not a constructor, to avoid conflicts with `Lane`, an
        ORM object that subclasses this object but does not use this
        initialization code.
        
        :param library: Only Works available in this Library will be
        included in lists.

        :param display_name: Name to display for this WorkList in the
        user interface.

        :param genres: Only Works classified under one of these Genres
        will be included in lists.

        :param audiences: Only Works classified under one of these audiences
        will be included in lists.

        :param languages: Only Works in one of these languages will be
        included in lists.

        :param media: Only Works in one of these media will be included
        in lists.

        :param children: This WorkList has children, which are also
        WorkLists.

        :param priority: A number indicating where this WorkList should
        show up in relation to its siblings when it is the child of
        some other WorkList.
        """
        self.library_id = library.id
        self.collection_ids = [
            collection.id for collection in library.all_collections
        ]
        self.display_name = display_name
        if genres:
            self.genre_ids = [x.id for x in genres]
        else:
            self.genre_ids = None
        self.audiences = audiences
        self.languages = languages
        self.media = media

        # By default, a WorkList doesn't have a fiction status or target age.
        # Set them to None so they can be ignored in search on a WorkList, but
        # used when calling search on a Lane.
        self.fiction = None
        self.target_age = None

        self.children = children or []
        self.priority = priority or 0

    def get_library(self, _db):
        """Find the Library object associated with this WorkList."""
        return Library.by_id(_db, self.library_id)

    @property
    def display_name_for_all(self):
        """The display name to use when referring to the set of all books in
        this WorkList, as opposed to the WorkList itself.
        """
        return _("All %(worklist)s", worklist=self.display_name)

    @property
    def visible_children(self):
        """A WorkList's children can be used to create a grouped acquisition
        feed for that WorkList.
        """
        return sorted(
            [x for x in self.children if x.visible],
            key = lambda x: (x.priority, x.display_name)
        )

    @property
    def has_visible_children(self):
        for lane in self.visible_children:
            if lane:
                return True
        return False

    @property
    def parentage(self):
        """WorkLists have no parentage. This method is defined for compatibility
        with Lane.
        """
        return []

    @property
    def full_identifier(self):
        """A human-readable identifier for this WorkList that
        captures its position within the heirarchy.
        """
        lane_parentage = list(self.parentage) + [self]
        full_parentage = [unicode(x.display_name) for x in lane_parentage]
        if getattr(self, 'library', None):
            # This WorkList is associated with a specific library.
            # incorporate the library's name to distinguish between it
            # and other lanes in the same position in another library.
            full_parentage.insert(0, self.library.short_name)
        return " / ".join(full_parentage)

    @property
    def language_key(self):
        """Return a string identifying the languages used in this WorkList.
        This will usually be in the form of 'eng,spa' (English and Spanish).
        """
        key = ""
        if self.languages:
            key += ",".join(sorted(self.languages))
        return key

    @property
    def audience_key(self):
        """Translates audiences list into url-safe string"""
        key = u''
        if (self.audiences and
            Classifier.AUDIENCES.difference(self.audiences)):
            # There are audiences and they're not the default
            # "any audience", so add them to the URL.
            audiences = [urllib.quote_plus(a) for a in sorted(self.audiences)]
            key += ','.join(audiences)
        return key

    def groups(self, _db):
        """Extract a list of samples from each child of this WorkList.  This
        can be used to create a grouped acquisition feed for the WorkList.

        :return: A list of (Work, WorkList) 2-tuples, with each WorkList
        representing the child WorkList in which the Work is found.
        """
        # This is a list rather than a dict because we want to
        # preserve the ordering of the children.
        works_and_worklists = []
        for child in self.visible_children:
            if isinstance(child, Lane):
                child = _db.merge(child)
            works = child.featured_works(_db)
            for work in works:
                works_and_worklists.append((work, child))
        return works_and_worklists

    def featured_works(self, _db):
        """Find a random sample of featured books.

        Used when building a grouped OPDS feed for this WorkList's parent.

        :return: A list of MaterializedWorkWithGenre objects.
        """
        books = []
        book_ids = set()
        featured_subquery = None
        library = self.get_library(_db)
        target_size = library.featured_lane_size

        facets = FeaturedFacets(
            library.minimum_featured_quality,
            self.uses_customlists
        )
        query = self.works(_db, facets=facets)
        if not query:
            # works() may return None, indicating that the whole
            # thing is a bad idea and the query should not even be
            # run.
            return []

        works = []
        for work in self.random_sample(query, target_size)[:target_size]:
            if isinstance(work, tuple):
                # This is a (work, score) 2-tuple.
                works.append(work[0])
            else:
                # This is a regular work.
                works.append(work)
        return works

    def works(self, _db, facets=None, pagination=None, include_quality_tier=False):
        """Create a query against a materialized view that finds Work-like
        objects corresponding to all the Works that belong in this
        WorkList.

        The apply_filters() implementation defines which Works qualify
        for membership in a WorkList of this type.

        :param _db: A database connection.
        :param facets: A Facets object which may put additional
           constraints on WorkList membership.
        :param pagination: A Pagination object indicating which part of
           the WorkList the caller is looking at.
        :return: A Query, or None if the WorkList is deemed to be a
           bad idea in the first place.
        """
        from model import (
            MaterializedWorkWithGenre,
        )
        mw = MaterializedWorkWithGenre
        # apply_filters() will apply the genre
        # restrictions.

        if isinstance(facets, FeaturedFacets):
            field = facets.quality_tier_field()
            qu = _db.query(mw, field)
            if include_quality_tier:
                qu = qu.add_columns(field)
        else:
            qu = _db.query(mw)

        # Apply some database optimizations.
        qu = self._lazy_load(qu)
        qu = self._defer_unused_fields(qu)

        # apply_filters() requires that the query include a join
        # against LicensePool. If nothing else, the `facets` may
        # restrict the query to currently available items.
        qu = qu.join(LicensePool, LicensePool.id==mw.license_pool_id)
        qu = qu.options(contains_eager(mw.license_pool))
        if self.collection_ids is not None:
            qu = qu.filter(
                LicensePool.collection_id.in_(self.collection_ids)
            )

        qu = self.apply_filters(_db, qu, facets, pagination)
        return qu

    def works_for_specific_ids(self, _db, work_ids):
        """Create the appearance of having called works(),
        but return the specific MaterializedWorks identified by `work_ids`.
        """

        # Get a list of MaterializedWorkWithGenre objects as though we
        # had called works().
        from model import MaterializedWorkWithGenre as mw
        qu = _db.query(mw).join(
            LicensePool, mw.license_pool_id==LicensePool.id
        ).filter(
            mw.works_id.in_(work_ids)
        )
        qu = self._lazy_load(qu)
        qu = self._defer_unused_fields(qu)
        qu = self.only_show_ready_deliverable_works(_db, qu)
        qu = qu.distinct(mw.works_id)
        work_by_id = dict()
        a = time.time()
        works = qu.all()

        # Put the MaterializedWork objects in the same order as their
        # work_ids were.
        for mw in works:
            work_by_id[mw.works_id] = mw
        results = [work_by_id[x] for x in work_ids if x in work_by_id]

        b = time.time()
        logging.debug(
            "Obtained %d MaterializedWork objects in %.2fsec",
            len(results), b-a
        )
        return results

    def apply_filters(self, _db, qu, facets, pagination, featured=False):
        """Apply common WorkList filters to a query. Also apply any
        subclass-specific filters defined by
        bibliographic_filter_clause().
        """
        from model import MaterializedWorkWithGenre as work_model
        # In general, we only show books that are ready to be delivered
        # to patrons.
        qu = self.only_show_ready_deliverable_works(_db, qu)

        # This method applies whatever filters are necessary to implement
        # the rules of this particular WorkList.
        qu, bibliographic_clause, distinct = self.bibliographic_filter_clause(
            _db, qu, featured
        )
        if not qu:
            # bibliographic_filter_clause() may return a null query to
            # indicate that the WorkList should not exist at all.
            return None
        if bibliographic_clause is not None:
            qu = qu.filter(bibliographic_clause)

        if facets:
            qu = facets.apply(_db, qu, distinct=distinct)
        elif distinct:
            # Something about the query makes it possible that the same
            # book might show up twice. We set the query as DISTINCT
            # to avoid this possibility.
            qu = qu.distinct(work_model.works_id)

        if pagination:
            qu = pagination.apply(qu)
        return qu

    def bibliographic_filter_clause(self, _db, qu, featured=False):
        """Create a SQLAlchemy filter that excludes books whose bibliographic
        metadata doesn't match what we're looking for.

        :return: A 3-tuple (query, clause, distinct).

        - query is either `qu`, or a new query that has been modified to
        join against additional tables.
        """
        # Audience and language restrictions are common to all
        # WorkLists. (So are genre and collection restrictions, bt those
        # were applied back in works().)

        from model import MaterializedWorkWithGenre as work_model
        clauses = self.audience_filter_clauses(_db, qu)
        if self.languages:
            clauses.append(work_model.language.in_(self.languages))
        if self.media:
            clauses.append(work_model.medium.in_(self.media))
        if self.genre_ids:
            clauses.append(work_model.genre_id.in_(self.genre_ids))
        if not clauses:
            clause = None
        else:
            clause = and_(*clauses)
        return qu, clause, False

    def audience_filter_clauses(self, _db, qu):
        """Create a SQLAlchemy filter that excludes books whose intended
        audience doesn't match what we're looking for.
        """
        if not self.audiences:
            return []
        from model import MaterializedWorkWithGenre as work_model
        clauses = [work_model.audience.in_(self.audiences)]
        if (Classifier.AUDIENCE_CHILDREN in self.audiences
            or Classifier.AUDIENCE_YOUNG_ADULT in self.audiences):
            # TODO: A huge hack to exclude Project Gutenberg
            # books (which were deemed appropriate for
            # pre-1923 children but are not necessarily so for
            # 21st-century children.)
            #
            # This hack should be removed in favor of a
            # whitelist system and some way of allowing adults
            # to see books aimed at pre-1923 children.
            gutenberg = DataSource.lookup(_db, DataSource.GUTENBERG)
            clauses.append(LicensePool.data_source_id != gutenberg.id)
        return clauses

    def only_show_ready_deliverable_works(
            self, _db, query, show_suppressed=False
    ):
        """Restrict a query to show only presentation-ready works present in
        an appropriate collection which the default client can
        fulfill.

        Note that this assumes the query has an active join against
        LicensePool.
        """
        from model import MaterializedWorkWithGenre as mwg
        return self.get_library(_db).restrict_to_ready_deliverable_works(
            query, mwg, show_suppressed=show_suppressed,
            collection_ids=self.collection_ids
        )

    @classmethod
    def random_sample(self, query, target_size, quality_coefficient=0.1):
        """Take a random sample of high-quality items from a query.

        :param: A database query, assumed to cover every relevant
        item, with the higher-quality items grouped at the front and
        with items ordered randomly within each quality tier.

        :param quality_coefficient: What fraction of the query
        represents 'high-quality' works. Empirical measurement
        indicates that the top tier of titles -- very high quality
        items that are currently available -- represents about ten
        percent of a library's holdings at any given time.
        """
        if not query:
            return []
        if isinstance(query, list):
            # This is probably a unit test.
            total_size = len(query)
        else:
            total_size = fast_query_count(query)

        # Determine the highest offset we could choose and still
        # choose `target_size` items that fit entirely in the portion
        # of the query delimited by the quality coefficient.
        if quality_coefficient < 0:
            quality_coefficient = 0.1
        if quality_coefficient > 1:
            quality_coefficient = 1
        max_offset = int((total_size * quality_coefficient)-target_size)

        if max_offset > 0:
            # There are enough high-quality items that we can pick a
            # random entry point into the list, increasing the variety
            # of featured works shown to patrons.
            offset = random.randint(0, max_offset)
        else:
            offset = 0
        items = query.offset(offset).limit(target_size).all()
        random.shuffle(items)
        return items

    @classmethod
    def _lazy_load(cls, qu):
        """Avoid eager loading of objects that are contained in the 
        materialized view.
        """
        from model import MaterializedWorkWithGenre as work_model
        return qu.options(
            lazyload(work_model.license_pool, LicensePool.data_source),
            lazyload(work_model.license_pool, LicensePool.identifier),
            lazyload(work_model.license_pool, LicensePool.presentation_edition),
        )

    @classmethod
    def _defer_unused_fields(cls, query):
        """Some applications use the simple OPDS entry and some
        applications use the verbose. Whichever one we don't need,
        we can stop from even being sent over from the
        database.
        """
        from model import MaterializedWorkWithGenre as work_model
        if Configuration.DEFAULT_OPDS_FORMAT == "simple_opds_entry":
            return query.options(defer(work_model.verbose_opds_entry))
        else:
            return query.options(defer(work_model.simple_opds_entry))

    @property
    def search_target(self):
        """By default, a WorkList is searchable."""
        return self

    def search(self, _db, query, search_client, pagination=None):
        """Find works in this WorkList that match a search query."""
        if not pagination:
            pagination = Pagination(
                offset=0, size=Pagination.DEFAULT_SEARCH_SIZE
            )

        # Get the search results from Elasticsearch.
        results = None

        if self.target_age:
            target_age = numericrange_to_tuple(self.target_age)
        else:
            target_age = None

        if search_client:
            docs = None
            a = time.time()
            try:
                docs = search_client.query_works(
                    library=self.get_library(_db),
                    query_string=query,
                    media=self.media,
                    languages=self.languages,
                    fiction=self.fiction,
                    audiences=self.audiences,
                    target_age=target_age,
                    in_any_of_these_genres=self.genre_ids,
                    fields=["_id", "title", "author", "license_pool_id"],
                    size=pagination.size,
                    offset=pagination.offset,
                )
            except elasticsearch.exceptions.ConnectionError, e:
                logging.error(
                    "Could not connect to ElasticSearch. Returning empty list of search results."
                )
            b = time.time()
            logging.debug("Elasticsearch query completed in %.2fsec", b-a)
            results = []
            if docs:
                doc_ids = [
                    int(x['_id']) for x in docs['hits']['hits']
                ]
                if doc_ids:
                    results = self.works_for_specific_ids(_db, doc_ids)

        return results


class LaneGenre(Base):
    """Relationship object between Lane and Genre."""
    __tablename__ = 'lanes_genres'
    id = Column(Integer, primary_key=True)
    lane_id = Column(Integer, ForeignKey('lanes.id'), index=True,
                     nullable=False)
    genre_id = Column(Integer, ForeignKey('genres.id'), index=True,
                      nullable=False)

    # An inclusive relationship means that books classified under the
    # genre are included in the lane. An exclusive relationship means
    # that books classified under the genre are excluded, even if they
    # would otherwise be included.
    inclusive = Column(Boolean, default=True, nullable=False)

    # By default, this relationship applies not only to the genre
    # itself but to all of its subgenres. Setting recursive=false
    # means that only the genre itself is affected.
    recursive = Column(Boolean, default=True, nullable=False)

    __table_args__ = (
        UniqueConstraint('lane_id', 'genre_id'),
    )

    @classmethod
    def from_genre(cls, genre):
        """Used in the Lane.genres association proxy."""
        lg = LaneGenre()
        lg.genre = genre
        return lg

Genre.lane_genres = relationship(
    "LaneGenre", foreign_keys=LaneGenre.genre_id, backref="genre"
)


class Lane(Base, WorkList):
    """A WorkList that draws its search criteria from a row in a
    database table.

    A Lane corresponds roughly to a section in a branch library or
    bookstore. Lanes are the primary means by which patrons discover
    books.
    """

    # Unless a sitewide setting intervenes, the set of Works in a
    # Lane is cacheable for twenty minutes by default.
    MAX_CACHE_AGE = 20*60

    __tablename__ = 'lanes'
    id = Column(Integer, primary_key=True)
    library_id = Column(Integer, ForeignKey('libraries.id'), index=True,
                        nullable=False)
    parent_id = Column(Integer, ForeignKey('lanes.id'), index=True,
                       nullable=True)
    priority = Column(Integer, index=True, nullable=False, default=0)

    # How many titles are in this lane? This is periodically
    # calculated and cached.
    size = Column(Integer, nullable=False, default=0)

    # A lane may have one parent lane and many sublanes.
    sublanes = relationship(
        "Lane", 
        backref=backref("parent", remote_side = [id]),
    )

    # A lane may have multiple associated LaneGenres. For most lanes,
    # this is how the contents of the lanes are defined.
    genres = association_proxy('lane_genres', 'genre',
                               creator=LaneGenre.from_genre)
    lane_genres = relationship(
        "LaneGenre", foreign_keys="LaneGenre.lane_id", backref="lane",
        cascade='all, delete-orphan'
    )

    # display_name is the name of the lane as shown to patrons.  It's
    # okay for this to be duplicated within a library, but it's not
    # okay to have two lanes with the same parent and the same display
    # name -- that would be confusing.
    display_name = Column(Unicode)

    # True = Fiction only
    # False = Nonfiction only
    # null = Both fiction and nonfiction
    #
    # This may interact with lane_genres, for genres such as Humor
    # which can apply to either fiction or nonfiction.
    fiction = Column(Boolean, index=True, nullable=True)

    # A lane may be restricted to works classified for specific audiences
    # (e.g. only Young Adult works).
    _audiences = Column(ARRAY(Unicode), name='audiences')

    # A lane may further be restricted to works classified as suitable
    # for a specific age range.
    _target_age = Column(INT4RANGE, name="target_age", index=True)

    # A lane may be restricted to works available in certain languages.
    languages = Column(ARRAY(Unicode))

    # A lane may be restricted to works in certain media (e.g. only
    # audiobooks).
    media = Column(ARRAY(Unicode))

    # TODO: At some point it may be possible to restrict a lane to certain
    # formats (e.g. only electronic materials or only codices).

    # Only books licensed through this DataSource will be shown.
    license_datasource_id = Column(
        Integer, ForeignKey('datasources.id'), index=True,
        nullable=True
    )

    # Only books on one or more CustomLists obtained from this
    # DataSource will be shown.
    _list_datasource_id = Column(
        Integer, ForeignKey('datasources.id'), index=True,
        nullable=True
    )

    # Only the books on these specific CustomLists will be shown.
    customlists = relationship(
        "CustomList", secondary=lambda: lanes_customlists,
        backref="lane"
    )

    # This has no effect unless list_datasource_id or
    # list_identifier_id is also set. If this is set, then a book will
    # only be shown if it has a CustomListEntry on an appropriate list
    # where `most_recent_appearance` is within this number of days. If
    # the number is zero, then the lane contains _every_ book with a
    # CustomListEntry associated with an appropriate list.
    list_seen_in_previous_days = Column(Integer, nullable=True)

    # If this is set to True, then a book will show up in a lane only
    # if it would _also_ show up in its parent lane.
    inherit_parent_restrictions = Column(Boolean, default=True, nullable=False)

    # Patrons whose external type is in this list will be sent to this
    # lane when they ask for the root lane.
    #
    # This is almost never necessary.
    root_for_patron_type = Column(ARRAY(Unicode), nullable=True)

    # Only a visible lane will show up in the user interface.  The
    # admin interface can see all the lanes, visible or not.
    _visible = Column(Boolean, default=True, nullable=False, name="visible")

    # A Lane may have many CachedFeeds.
    cachedfeeds = relationship(
        "CachedFeed", backref="lane",
        cascade="all, delete-orphan",
    )


    __table_args__ = (
        UniqueConstraint('parent_id', 'display_name'),
    )

    def get_library(self, _db):
        """For compatibility with WorkList.get_library()."""
        return self.library

    @property
    def collection_ids(self):
        return [x.id for x in self.library.collections]

    @property
    def children(self):
        return self.sublanes

    @property
    def visible_children(self):
        children = [lane for lane in self.sublanes if lane.visible]
        return sorted(children, key=lambda x: (x.priority, x.display_name))

    @property
    def parentage(self):
        """Yield the parent, grandparent, etc. of this Lane.

        The Lane may be inside one or more non-Lane WorkLists, but those
        WorkLists are not counted in the parentage.
        """
        if not self.parent:
            return
        yield self.parent
        seen = set([self, self.parent])
        for parent in self.parent.parentage:
            if parent in seen:
                raise ValueError("Lane parentage loop detected")
            seen.add(parent)
            yield parent

    @property
    def depth(self):
        """How deep is this lane in this site's hierarchy?
        i.e. how many times do we have to follow .parent before we get None?
        """
        return len(list(self.parentage))

    @hybrid_property
    def visible(self):
        return self._visible and (not self.parent or self.parent.visible)

    @visible.setter
    def set_visible(self, value):
        self._visible = value

    @property
    def url_name(self):
        """Return the name of this lane to be used in URLs.

        Since most aspects of the lane can change through administrative
        action, we use the internal database ID of the lane in URLs.
        """
        return self.id

    @hybrid_property
    def audiences(self):
        return self._audiences or []

    @audiences.setter
    def set_audiences(self, value):
        """The `audiences` field cannot be set to a value that
        contradicts the current value to the `target_age` field.
        """
        if self._audiences and self._target_age and value != self._audiences:
            raise ValueError("Cannot modify Lane.audiences when Lane.target_age is set!")
        if isinstance(value, basestring):
            value = [value]
        self._audiences = value

    @hybrid_property
    def target_age(self):
        return self._target_age

    @target_age.setter
    def set_target_age(self, value):
        """Setting .target_age will lock .audiences to appropriate values.

        If you set target_age to 16-18, you're saying that the audiences
        are [Young Adult, Adult].

        If you set target_age 12-15, you're saying that the audiences are
        [Young Adult, Children].

        If you set target age 0-2, you're saying that the audiences are
        [Children].

        In no case is the "Adults Only" audience allowed, since target
        age only makes sense in lanes intended for minors.
        """
        if value is None:
            self._target_age = None
            return
        audiences = []
        if isinstance(value, int):
            value = (value, value)
        if isinstance(value, tuple):
            value = tuple_to_numericrange(value)
        if value.lower >= Classifier.ADULT_AGE_CUTOFF:
            # Adults are adults and there's no point in tracking
            # precise age gradations for them.
            value = tuple_to_numericrange(
                (Classifier.ADULT_AGE_CUTOFF, value.upper)
            )
        if value.upper >= Classifier.ADULT_AGE_CUTOFF:
            value = tuple_to_numericrange(
                (value.lower, Classifier.ADULT_AGE_CUTOFF)
            )
        self._target_age = value

        if value.upper >= Classifier.ADULT_AGE_CUTOFF:
            audiences.append(Classifier.AUDIENCE_ADULT)
        if value.lower < Classifier.YOUNG_ADULT_AGE_CUTOFF:
            audiences.append(Classifier.AUDIENCE_CHILDREN)
        if value.upper >= Classifier.YOUNG_ADULT_AGE_CUTOFF:
            audiences.append(Classifier.AUDIENCE_YOUNG_ADULT)
        self._audiences = audiences

    @hybrid_property
    def list_datasource(self):
        return self._list_datasource

    @list_datasource.setter
    def set_list_datasource(self, value):
        """Setting .list_datasource to a non-null value wipes out any specific
        CustomLists previously associated with this Lane.
        """
        if value:
            self.customlists = []
            value = value.id
        self._list_datasource_id = value

    @property
    def uses_customlists(self):
        """Does the works() implementation for this Lane look for works on
        CustomLists?
        """
        if self.customlists or self.list_datasource:
            return True
        if (self.parent and self.inherit_parent_restrictions 
            and self.parent.uses_customlists):
            return True
        return False        

    def update_size(self, _db):
        """Update the stored estimate of the number of Works in this Lane."""
        query = self.works(_db).limit(None)
        from model import MaterializedWorkWithGenre as mw
        query = query.distinct(mw.works_id)
        self.size = fast_query_count(query)

    @property
    def genre_ids(self):
        """Find the database ID of every Genre such that a Work classified in
        that Genre should be in this Lane.

        :return: A list of genre IDs, or None if this Lane does not
        consider genres at all.
        """
        if not hasattr(self, '_genre_ids'):
            self._genre_ids = self._gather_genre_ids()
        return self._genre_ids

    def _gather_genre_ids(self):
        """Method that does the work of `genre_ids`."""
        if not self.lane_genres:
            return None

        included_ids = set()
        excluded_ids = set()
        for lanegenre in self.lane_genres:
            genre = lanegenre.genre
            if lanegenre.inclusive:
                bucket = included_ids
            else:
                bucket = excluded_ids
            if self.fiction != None and genre.default_fiction != None and self.fiction != genre.default_fiction:
                logging.error("Lane %s has a genre %s that does not match its fiction restriction.", (self.full_identifier, genre.name))
            bucket.add(genre.id)
            if lanegenre.recursive:
                for subgenre in genre.subgenres:
                    bucket.add(subgenre.id)
        if not included_ids:
            # No genres have been explicitly included, so this lane
            # includes all genres that aren't excluded.
            _db = Session.object_session(self)
            included_ids = set([genre.id for genre in _db.query(Genre)])
        genre_ids = included_ids - excluded_ids
        if not genre_ids:
            # This can happen if you create a lane where 'Epic
            # Fantasy' is included but 'Fantasy' and its subgenres are
            # excluded.
            logging.error(
                "Lane %s has a self-negating set of genre IDs.", 
                self.full_identifier
            )
        return genre_ids

    @classmethod
    def affected_by_customlist(self, customlist):
        """Find all Lanes whose membership is partially derived
        from the membership of the given CustomList.
        """
        _db = Session.object_session(customlist)

        # Either the data source must match, or there must be a specific link
        # between the Lane and the CustomList.
        data_source_matches = (
            Lane._list_datasource_id==customlist.data_source_id
        )
        specific_link = CustomList.id==customlist.id

        return _db.query(Lane).outerjoin(Lane.customlists).filter(
            or_(data_source_matches, specific_link)
        )            

    def add_genre(self, genre, inclusive=True, recursive=True):
        """Create a new LaneGenre for the given genre and
        associate it with this Lane.

        Mainly used in tests.
        """
        _db = Session.object_session(self)
        if isinstance(genre, basestring):
            genre, ignore = Genre.lookup(_db, genre)
        lanegenre, is_new = get_one_or_create(
            _db, LaneGenre, lane=self, genre=genre
        )
        lanegenre.inclusive=inclusive
        lanegenre.recursive=recursive
        self._genre_ids = self._gather_genre_ids()
        return lanegenre, is_new

    @property
    def search_target(self):
        """Obtain the WorkList that should be searched when someone
        initiates a search from this Lane."""

        # See if this Lane is the root lane for a patron type, or has an
        # ancestor that's the root lane for a patron type. If so, search
        # that Lane.
        if self.root_for_patron_type:
            return self

        for parent in self.parentage:
            if parent.root_for_patron_type:
                return parent

        # Otherwise, we want to use the lane's languages, media, and
        # juvenile audiences in search.
        languages = self.languages
        media = self.media
        audiences = None
        if Classifier.AUDIENCE_YOUNG_ADULT in self.audiences or Classifier.AUDIENCE_CHILDREN in self.audiences:
            audiences = self.audiences

        # If there are too many languages or audiences, the description
        # could get too long to be useful, so we'll leave them out.
        # Media isn't part of the description yet.

        display_name_parts = []
        if languages and len(languages) <= 2:
            display_name_parts.append(LanguageCodes.name_for_languageset(languages))

        if audiences:
            if len(audiences) <= 2:
                display_name_parts.append(" and ".join(audiences))

        display_name = " ".join(display_name_parts)

        wl = WorkList()
        wl.initialize(self.library, display_name=display_name,
                      languages=languages, media=media, audiences=audiences)
        return wl

    def featured_window(self, target_size):
        """Randomly select an interval over `Work.random` that ought to
        contain approximately `target_size` high-quality works from
        this lane.

        :param: A 2-tuple (low value, high value), or None if the
        entire span should be considered.
        """
        if self.size < 100:
            # This lane is so small that there's a significant risk
            # that the interval might not contain enough works. Just
            # choose randomly from the entire lane.
            return 0,1
        width = target_size / (self.size * 0.2)
        width = min(1, width)

        maximum_offset = 1-width
        start = random.random() * maximum_offset
        return start, start+width

    def groups(self, _db, include_sublanes=True):
        """Return a list of (MaterializedWorkWithGenre, Lane) 2-tuples
        describing a sequence of featured items for this lane and
        (optionally) its children.
        """
        clauses = []
        library = self.get_library(_db)
        target_size = library.featured_lane_size

        relevant_lanes = [self]
        if include_sublanes:
            # The child lanes go first.
            relevant_lanes = list(self.visible_children) + relevant_lanes

        # We can use a single query to build the featured feeds for
        # this lane, as well as any of its sublanes that inherit this
        # lane's restrictions. Lanes that don't inherit this lane's
        # restrictions will need to be handled in a separate call to
        # groups().
        inherited_lanes = [x for x in relevant_lanes
                           if x == self or x.inherit_parent_restrictions]
        inherited_lanes_set = set(inherited_lanes)

        qu = self._groups_query(_db, inherited_lanes)
        if qu is None:
            return

        # `items` is ordered with highest-quality items at the front.
        # Go down the list of results, filling in the featured items
        # for each lane until we have `target_size` items for each
        # lane.
        used_by_tier = defaultdict(list)
        unused_by_tier = defaultdict(list)
        used = set()
        by_lane_id = defaultdict(list)
        total_size = 0
        total_parent_lane_size = 0

        # Establish the maximum number of works we might need to pull
        # from this query's results. If we ever have this many, we're
        # done with that part of the work.
        maximum_size = target_size * inherited_lanes
        for mw, quality_tier, lane_id in qu:
            if len(by_lane_id[lane_id]) >= target_size:
                if lane_id != self.id:
                    if mw.works_id not in used:
                        # We already have enough featured items for
                        # this lane, and this
                        # MaterializedWorkWithGenre hasn't already
                        # been used in some other lane. Add this to
                        # the 'unused' dictionary in case we need to
                        # fill in the main lane later.
                        #
                        # NOTE: Checking `used`, as we did above,
                        # isn't totally reliable because this work
                        # might show up again in another lane and get
                        # used then, but it doesn't hurt.
                        unused_by_tier[quality_tier].append(mw)
                continue
            by_lane_id[lane_id].append(mw)
            if lane_id != self.id:
                # If we get really desperate, we may need to feature
                # this title again in the parent lane.
                used_by_tier[quality_tier].append(mw)
            used.add(mw.works_id)
            total_size += 1
            if total_size >= maximum_size:
                # Every lane we wanted to fill from these results is
                # full of recommended items. We can stop going through
                # the results.
                break

        used_in_parent = set()
        for lane in relevant_lanes:
            if not lane in inherited_lanes_set:
                # We didn't try to use the main query to find results
                # for this lane because we knew the results, if there
                # were any, wouldn't be representative. Do a whole
                # separate query and plug it in at this point.
                for x in lane.groups(_db, include_sublanes=False):
                    yield x
                
            # We found results for this lane through the main query.
            # Yield those results.
            for mw in by_lane_id.get(lane.id, []):
                yield (mw, lane)

        # To fill up the parent lane, we may need to use some of the
        # items that were gathered for sublanes but not featured.
        #
        # If things get really bad, we might need to reuse some items
        # that have already been featured in sublanes. But we'll never
        # stoop so low as to reuse an item twice in the same lane.
        additional_needed = target_size - len(by_lane_id[self.id])
        for x in self._fill_parent_lane(
            additional_needed, unused_by_tier, used_by_tier, used
        ):
                yield x

    def _groups_query(self, _db, lanes):
        """Create a query that pulls MaterializedWorkWithGenre
        objects, plus additional lane classification information.

        :param lanes: Classify MaterializedWorkWithGenre objects
        as belonging to one of these lanes.
        """
        from model import MaterializedWorkWithGenre
        work_model = MaterializedWorkWithGenre

        library = self.get_library(_db)
        target_size = library.featured_lane_size

        # Start with a basic works query.
        facets = FeaturedFacets(
            library.minimum_featured_quality,
            self.uses_customlists
        )
        qu = self.works(_db, facets=facets)

        # Include a field that assigns a work to one of the sublanes,
        # or to the parent lane if it doesn't match any of the
        # sublanes.
        qu = self._add_lane_id_field(_db, qu, lanes, target_size)

        # We order by quality tier, then by lane, then randomly.  This
        # ensures that if we have to apply a LIMIT, the LIMIT is more
        # likely to cut off low-quality results for an early lane than
        # high-quality results for a late lane.
        qu = qu.order_by(
            "quality_tier desc", "lane_id", work_model.random.desc()
        )

        # Setting a limit ensures that improperly distributed values
        # for Work.random can't cause the query to return more than
        # five times the number of records we need. If this happens,
        # it's still bad -- we might not get records for the later
        # lanes -- but at least the query won't run forever.
        qu = qu.limit(target_size * len(lanes) * 5)

        return qu

    @classmethod
    def _add_lane_id_field(cls, _db, qu, lanes, target_size):
        """Add a CASE statement to the given query that explains which lane a
        given book should be classified under.

        :return: A modified query that includes a 'lane_id' field and
        may also include new joins against the 'customlistentries'
        table.
        """
        from model import MaterializedWorkWithGenre as work_model
        lane_clauses = []
        for sublane in lanes:
            # Build a match clause for each relevant lane.
            qu, clause, ignore = sublane.bibliographic_filter_clause(
                _db, qu, featured=False, outer_join=True
            )
            if clause is None:
                # This lane doesn't put any restrictions whatsoever
                # on its contents, but we need something for the CASE
                # statement, so create a tautology.
                clause = work_model.works_id==work_model.works_id

            clause = sublane._restrict_clause_to_window(clause, target_size)
            if clause is not None:
                lane_clauses.append((clause, sublane.id))
        # Convert the clauses to a CASE statement.
        if lane_clauses:
            lane_id_field = case(lane_clauses, else_=None).label("lane_id")

            # Add it to the query.
            qu = qu.add_columns(lane_id_field)
        return qu

    def _restrict_clause_to_window(self, clause, target_size):
        """Restrict the given SQLAlchemy clause so that it matches
        approximately `target_size` items.
        """
        from model import MaterializedWorkWithGenre as work_model
        if clause is None:
            return clause
        window_start, window_end = self.featured_window(target_size)
        if window_start > 0 and window_start < 1:
            clause = and_(
                clause, 
                work_model.random <= window_end,
                work_model.random >= window_start
            )
        return clause

    def _fill_parent_lane(self, additional_needed, unused_by_tier,
                          used_by_tier, previously_used):
        """Yield up to `additional_needed` randomly selected items from
        `unused_by_tier`, falling back to `used_by_tier` if necessary.

        :param unused_by_tier: A dictionary mapping quality tiers to
        lists of unused MaterializedWorkWithGenre items. Because the
        same book may have shown up as multiple
        MaterializedWorkWithGenre items, it may show up as 'unused'
        here even if another occurance of it has been used.

        :param used_by_tier: A dictionary mapping quality tiers to lists
        of previously used MaterializedWorkWithGenre items. These will only
        be chosen once every item in unused_by_tier has been chosen.

        :param previously_used: A set of work IDs corresponding to
        previously selected MaterializedWorkWithGenre items. A work in
        `unused_by_tier` will be treated as actually having been used
        if its ID is in this set.

        """
        if not additional_needed:
            return
        additional_found = 0
        for by_tier in unused_by_tier, used_by_tier:
            # Go through each tier in decreasing quality order.
            for tier in sorted(by_tier.keys(), key=lambda x: -x):
                mws = by_tier[tier]
                random.shuffle(mws)
                for mw in mws:
                    if (by_tier is unused_by_tier 
                        and mw.works_id in previously_used):
                        # We initially thought this work was unused,
                        # and put it in the 'unused' bucket, but then
                        # the work was used after that happened.
                        # Treat it as used and don't use it again.
                        continue
                    yield (mw, self)
                    previously_used.add(mw.works_id)
                    additional_found += 1
                    if additional_found >= additional_needed:
                        # We're all done.
                        return

    def search(self, _db, query, search_client, pagination=None):
        """Find works in this lane that also match a search query.
        """
        target = self.search_target

        if target == self:
            return super(Lane, self).search(_db, query, search_client, pagination)
        else:
            return target.search(_db, query, search_client, pagination)

    def bibliographic_filter_clause(self, _db, qu, featured, outer_join=False):
        """Create an AND clause that restricts a query to find
        only works classified in this lane.

        :param qu: A Query object. The filter will not be applied to this
        Query, but the query may be extended with additional table joins.

        :return: A 3-tuple (query, statement, distinct).

        `query` is the same query as `qu`, possibly extended with
        additional table joins.

        `statement` is a SQLAlchemy statement suitable for passing
        into filter() or case().

        `distinct` is whether or not the query needs to be set as
        DISTINCT.
        """
        from model import MaterializedWorkWithGenre as work_model
        qu, superclass_clause, superclass_distinct = super(
            Lane, self
        ).bibliographic_filter_clause(
            _db, qu, featured
        )
        clauses = []
        if superclass_clause is not None:
            clauses.append(superclass_clause)
        if self.parent and self.inherit_parent_restrictions:
            # In addition to the other restrictions imposed by this
            # Lane, books will show up here only if they would
            # also show up in the parent Lane.
            qu, clause, parent_distinct = self.parent.bibliographic_filter_clause(
                _db, qu, featured
            )
            if clause is not None:
                clauses.append(clause)
        else:
            parent_distinct = False

        # If a license source is specified, only show books from that
        # source.
        if self.license_datasource:
            clauses.append(LicensePool.data_source==self.license_datasource)

        if self.fiction is not None:
            clauses.append(work_model.fiction==self.fiction)

        if self.media:
            clauses.append(work_model.medium.in_(self.media))

        clauses.extend(self.age_range_filter_clauses())
        qu, customlist_clauses, customlist_distinct = self.customlist_filter_clauses(
            qu, featured, outer_join
        )
        clauses.extend(customlist_clauses)

        if clauses:
            clause = and_(*clauses)
        else:
            clause = None
        return qu, clause, (
            superclass_distinct or parent_distinct or customlist_distinct
        )

    def age_range_filter_clauses(self):
        """Create a clause that filters out all books not classified as
        suitable for this Lane's age range.
        """
        from model import MaterializedWorkWithGenre as work_model
        if self.target_age == None:
            return []
            
        if (Classifier.AUDIENCE_ADULT in self.audiences
            or Classifier.AUDIENCE_ADULTS_ONLY in self.audiences):
            # Books for adults don't have target ages. If we're including
            # books for adults, allow the target age to be empty.
            audience_has_no_target_age = work_model.target_age == None
        else:
            audience_has_no_target_age = False

        # The lane's target age is an inclusive NumericRange --
        # set_target_age makes sure of that. The work's target age
        # must overlap that of the lane.
        return [
            or_(
                work_model.target_age.overlaps(self.target_age),
                audience_has_no_target_age
            )
        ]

    def customlist_filter_clauses(
            self, qu, must_be_featured=False, outer_join=False
    ):
        """Create a filter clause that only books that are on one of the
        CustomLists allowed by Lane configuration.

        :param must_be_featured: It's not enough for the book to be on
        an appropriate list; it must be _featured_ on an appropriate list.

        :return: A 3-tuple (query, clauses, distinct).

        `query` is the same query as `qu`, possibly extended with
        additional table joins.

        `clauses` is a list of SQLAlchemy statements for use in a
        filter() or case() statement.

        `distinct` is whether or not the query needs to be set as
        DISTINCT.
        """
        from model import MaterializedWorkWithGenre as work_model
        if not self.customlists and not self.list_datasource:
            # This lane does not require that books be on any particular
            # CustomList.
            return qu, [], False

        # There may already be a join against CustomListEntry, in the case 
        # of a Lane that inherits its parent's restrictions. To avoid
        # confusion, create a different join every time.
        a_entry = aliased(CustomListEntry)
        clause = a_entry.work_id==work_model.works_id
        a_list = aliased(CustomListEntry.customlist)
        if outer_join:
            qu = qu.outerjoin(a_entry, clause)
            qu = qu.outerjoin(a_list, a_entry.list_id==a_list.id)
        else:
            qu = qu.join(a_entry, clause)
            qu = qu.join(a_list, a_entry.list_id==a_list.id)

        # Actually build the restriction clauses.
        clauses = []
        if self.list_datasource:
            clauses.append(a_list.data_source==self.list_datasource)
        customlist_ids = [x.id for x in self.customlists]

        # Now that custom list(s) are involved, we must (probably)
        # eventually set DISTINCT to True on the query.
        distinct = True
        if customlist_ids:
            clauses.append(a_list.id.in_(customlist_ids))
            if len(customlist_ids) == 1:
                # There's only one list, so no risk that a book
                # might show up more than once.
                distinct = False
        if must_be_featured:
            clauses.append(a_entry.featured==True)
        if self.list_seen_in_previous_days:
            cutoff = datetime.datetime.utcnow() - datetime.timedelta(
                self.list_seen_in_previous_days
            )
            clauses.append(a_entry.most_recent_appearance >=cutoff)

        if must_be_featured:
            clauses.append(a_entry.featured==True)
            
        return qu, clauses, distinct

Library.lanes = relationship("Lane", backref="library", foreign_keys=Lane.library_id, cascade='all, delete-orphan')
DataSource.list_lanes = relationship("Lane", backref="_list_datasource", foreign_keys=Lane._list_datasource_id)
DataSource.license_lanes = relationship("Lane", backref="license_datasource", foreign_keys=Lane.license_datasource_id)


lanes_customlists = Table(
    'lanes_customlists', Base.metadata,
    Column(
        'lane_id', Integer, ForeignKey('lanes.id'),
        index=True, nullable=False
    ),
    Column(
        'customlist_id', Integer, ForeignKey('customlists.id'),
        index=True, nullable=False
    ),
    UniqueConstraint('lane_id', 'customlist_id'),
)

@event.listens_for(Lane, 'after_insert')
@event.listens_for(Lane, 'after_delete')
@event.listens_for(Lane, 'after_update')
@event.listens_for(LaneGenre, 'after_insert')
@event.listens_for(LaneGenre, 'after_delete')
@event.listens_for(LaneGenre, 'after_update')
def configuration_relevant_lifecycle_event(mapper, connection, target):
    site_configuration_has_changed(target)<|MERGE_RESOLUTION|>--- conflicted
+++ resolved
@@ -342,23 +342,13 @@
         if you want to call apply() on a query to get a featured
         subset of that query, this will work.
         """
-<<<<<<< HEAD
         from model import MaterializedWorkWithGenre as work_model
+        quality = self.quality_tier_field()
         qu = qu.order_by(
-            self.quality_tier_field().desc(), work_model.random.desc()
+            quality.desc(), work_model.random.desc()
         )
         if distinct:
             qu = qu.distinct(work_model.works_id)
-=======
-        quality = self.quality_tier_field(work_model)
-        qu = qu.order_by(quality.desc(), work_model.random.desc())
-        if distinct:
-            if work_model is Work:
-                id_field = work_model.id
-            else:
-                id_field = work_model.works_id
-            qu = qu.distinct(quality, work_model.random, id_field)
->>>>>>> eaada0b3
         return qu
 
     def quality_tier_field(self):
@@ -380,12 +370,9 @@
         eliminating the need to find lower-quality works with a second
         query.
         """
-<<<<<<< HEAD
-        from model import MaterializedWorkWithGenre as mwg
-=======
         if hasattr(self, '_quality_tier_field'):
             return self._quality_tier_field
->>>>>>> eaada0b3
+        from model import MaterializedWorkWithGenre as mwg
         featurable_quality = self.minimum_featured_quality
 
         # Being of featureable quality is great.
