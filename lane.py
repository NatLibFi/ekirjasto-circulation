--- conflicted
+++ resolved
@@ -1067,14 +1067,9 @@
                 # the first argument should become the Library associated
                 # with this Lane.
                 docs = search_client.query_works(
-<<<<<<< HEAD
-                    query, search_lane.media, search_lane.languages,
+                    None, query, search_lane.media, search_lane.languages,
                     fiction, list(search_lane.audiences), 
                     search_lane.target_age,
-=======
-                    None, query, search_lane.media, search_lane.languages, search_lane.exclude_languages,
-                    fiction, list(search_lane.audiences), search_lane.age_range,
->>>>>>> 69b87938
                     search_lane.genre_ids,
                     fields=["_id", "title", "author", "license_pool_id"],
                     size=pagination.size,
