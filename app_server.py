"""Implement logic common to more than one of the Simplified applications."""
from nose.tools import set_trace
import flask
from flask import url_for, make_response
from util.flask_util import problem
from opds import (
    LookupAcquisitionFeed,
    OPDSFeed,
)
from model import (
    Edition,
    Identifier,
    UnresolvedIdentifier,
    Work,
)

def feed_response(feed, acquisition=True):
    if not isinstance(feed, basestring):
        feed = unicode(feed)
    if acquisition:
        content_type = OPDSFeed.ACQUISITION_FEED_TYPE
    else:
        content_type = OPDSFeed.NAVIGATION_FEED_TYPE
    return make_response(feed, 200, {"Content-Type": content_type})

class URNLookupController(object):

    INVALID_URN = "Could not parse identifier."
    UNRECOGNIZED_IDENTIFIER = "I've never heard of this work."
    UNRESOLVABLE_URN = "I don't know how to resolve an identifier of this type into a work."
    WORK_NOT_PRESENTATION_READY = "Work created but not yet presentation-ready."
    WORK_NOT_CREATED = "Identifier resolved but work not yet created."
    IDENTIFIER_REGISTERED = "You're the first one to ask about this identifier. I'll try to find out about it."
    WORKING_TO_RESOLVE_IDENTIFIER = "I'm working to locate a source for this identifier."

    COULD_NOT_PARSE_URN_TYPE = "http://library-simplified.com/problem/could-not-parse-urn"

    def __init__(self, _db, can_resolve_identifiers=False):
        self._db = _db
        self.works = []
        self.unresolved_identifiers = []
        self.can_resolve_identifiers = can_resolve_identifiers

    @classmethod
    def parse_urn(self, _db, urn, must_support_license_pools=True):
        try:
            identifier, is_new = Identifier.parse_urn(
                _db, urn,
                must_support_license_pools=must_support_license_pools)
        except ValueError, e:
            return (400, self.INVALID_URN)
        except Identifier.UnresolvableIdentifierException, e:
            return (400, self.UNRESOLVABLE_URN)
        return identifier

    def process_urn(self, urn):
        """Turn a URN into a Work suitable for use in an OPDS feed.

        :return: If a Work is found, the return value is None.
        Otherwise a 2-tuple (status, message) is returned explaining why
        no work was found.
        """
        identifier = self.parse_urn(self._db, urn, True)
        if not isinstance(identifier, Identifier):
<<<<<<< HEAD
            # Error.
=======
            # Error:
>>>>>>> 8f41fb8e
            return identifier

        # We were able to parse the URN into an identifier, and it's
        # of a type that should in theory be resolvable into a
        # LicensePool.
        if identifier.licensed_through:
            # There is a LicensePool for this identifier!
            work = identifier.licensed_through.work
            if work:
                # And there's a Work! Is it presentation ready?
                if work.presentation_ready:
                    # It's ready for use in an OPDS feed!
                    self.works.append((identifier, work))
                    return None, None
                else:
                    return (202, self.WORK_NOT_PRESENTATION_READY)
            else:
                # There is a LicensePool but no Work. 
                return (202, self.WORK_NOT_CREATED)

        # This identifier has yet to be resolved into a LicensePool.
        # If this application is capable of resolving identifiers, then
        # create or retrieve an UnresolvedIdentifier object for it.
        if self.can_resolve_identifiers:
            unresolved_identifier, is_new = UnresolvedIdentifier.register(
                self._db, identifier)
            self.unresolved_identifiers.append(unresolved_identifier)
            if is_new:
                # We just found out about this identifier, or rather,
                # we just found out that someone expects it to be associated
                # with a LicensePool.
                return (201, self.IDENTIFIER_REGISTERED)
            else:
                # There is a pending attempt to resolve this identifier.
                message = (unresolved_identifier.exception 
                           or self.WORKING_TO_RESOLVE_IDENTIFIER)
                return (unresolved_identifier.status, message)
        else:
            # This app can't resolve identifiers, so the best thing to
            # do is to treat this identifier as a 404 error.
            return (404, self.UNRECOGNIZED_IDENTIFIER)

            # TODO: We should delete the original Identifier object as it
            # is not properly part of the dataset and never will be.

    def work_lookup(self, annotator):
        """Generate an OPDS feed describing works identified by identifier."""
        urns = flask.request.args.getlist('urn')

        messages_by_urn = dict()
        this_url = url_for('lookup', _external=True, urn=urns)
        for urn in urns:
            code, message = self.process_urn(urn)
            if code:
                messages_by_urn[urn] = (code, message)

        # The commit is necessary because we may have registered new
        # Identifier or UnresolvedIdentifier objects.
        self._db.commit()

        opds_feed = LookupAcquisitionFeed(
            self._db, "Lookup results", this_url, self.works, annotator,
            messages_by_urn=messages_by_urn)

        return feed_response(opds_feed)

    def permalink(urn):
        """Generate an OPDS feed for looking up a single work by identifier."""
        this_url = url_for('work', _external=True, urn=urn)
        messages_by_urn = dict()
        code, message = self.process_urn(urn)
        if code:
            messages_by_urn[urn] = (code, message)

        # The commit is necessary because we may have registered new
        # Identifier or UnresolvedIdentifier objects.
        self._db.commit()

        opds_feed = AcquisitionFeed(
            self._db, urn, this_url, self.works, annotator,
            messages_by_urn=messages_by_urn)

        return feed_response(opds_feed)

    <|MERGE_RESOLUTION|>--- conflicted
+++ resolved
@@ -62,11 +62,7 @@
         """
         identifier = self.parse_urn(self._db, urn, True)
         if not isinstance(identifier, Identifier):
-<<<<<<< HEAD
             # Error.
-=======
-            # Error:
->>>>>>> 8f41fb8e
             return identifier
 
         # We were able to parse the URN into an identifier, and it's
