from nose.tools import set_trace
import core.classifier as genres
from config import Configuration
from core.classifier import (
    Classifier,
    fiction_genres,
    nonfiction_genres,
)
<<<<<<< HEAD
from core.model import (
    Work,
)
=======
from core import classifier

>>>>>>> facdcf85
from core.lane import (
    Lane,
    LaneList,
)

from core.util import LanguageCodes

def make_lanes(_db, definitions=None):

    definitions = definitions or Configuration.policy(
        Configuration.LANES_POLICY
    )

    if not definitions:
        lanes = make_lanes_default(_db)
    else:
        lanes = [Lane(_db=_db, **definition) for definition in definitions]

    return LaneList.from_description(_db, None, lanes)

def make_lanes_default(_db):
    """Create the default layout of lanes for the server configuration."""

    # The top-level LaneList includes a hidden lane for each
    # large-collection language with a number of displayed 
    # sublanes: 'Adult Fiction', 'Adult Nonfiction',
    # 'Young Adult Fiction', 'Young Adult Nonfiction', and 'Children'
    # sublanes. These sublanes contain additional sublanes.
    #
    # The top-level LaneList also includes a sublane named after each
    # small-collection language. Each such sublane contains "Adult
    # Fiction", "Adult Nonfiction", and "Children/YA" sublanes.
    #
    # Finally the top-level LaneList includes an "Other Languages" sublane
    # which covers all other languages. This lane contains "Adult Fiction",
    # "Adult Nonfiction", and "Children/YA" sublanes.
    seen_languages = set()

    top_level_lanes = []

    def language_list(x):
        if isinstance(language_set, basestring):
            return x.split(',')
        return x

    for language_set in Configuration.large_collection_languages():
        languages = language_list(language_set)
        seen_languages = seen_languages.union(set(languages))
        top_level_lanes.extend(lanes_for_large_collection(_db, language_set))

    for language_set in Configuration.small_collection_languages():
        languages = language_list(language_set)
        seen_languages = seen_languages.union(set(languages))
        top_level_lanes.append(lane_for_small_collection(_db, language_set))

    top_level_lanes.append(lane_for_other_languages(_db, seen_languages))

    return LaneList.from_description(_db, None, top_level_lanes)

def lanes_from_genres(_db, genres, **extra_args):
    """Turn genre info into a list of Lane objects."""

    genre_lane_instructions = {
        "Humorous Fiction" : dict(display_name="Humor"),
        "Media Tie-in SF" : dict(display_name="Movie and TV Novelizations"),
        "Suspense/Thriller" : dict(display_name="Thriller"),
        "Humorous Nonfiction" : dict(display_name="Humor"),
        "Political Science" : dict(display_name="Politics & Current Events"),
        "Periodicals" : dict(invisible=True)
    }

    lanes = []
    for descriptor in genres:
        if isinstance(descriptor, dict):
            name = descriptor['name']
        else:
            name = descriptor
        genredata = classifier.genres[name]
        lane_args = dict(extra_args)
        if name in genre_lane_instructions.keys():
            instructions = genre_lane_instructions[name]
            if "display_name" in instructions:
                lane_args['display_name']=instructions.get('display_name')
            if "invisible" in instructions:
                lane_args['invisible']=instructions.get("invisible")
        lanes.append(genredata.to_lane(_db, **lane_args))
    return lanes

def lanes_for_large_collection(_db, languages):

    YA = Classifier.AUDIENCE_YOUNG_ADULT
    CHILDREN = Classifier.AUDIENCE_CHILDREN

    common_args = dict(
        languages=languages,
        include_best_sellers=True,
        include_staff_picks=True,
    )

    adult_fiction = Lane(
        _db, full_name="Adult Fiction", display_name="Fiction",
        genres=None,
        sublanes=lanes_from_genres(
            _db, fiction_genres, languages=languages,
            audiences=Classifier.AUDIENCES_ADULT,
        ),
        fiction=True, 
        audiences=Classifier.AUDIENCES_ADULT,
        **common_args
    )
    adult_nonfiction = Lane(
        _db, full_name="Adult Nonfiction", display_name="Nonfiction",
        genres=None,
        sublanes=lanes_from_genres(
            _db, nonfiction_genres, languages=languages,
            audiences=Classifier.AUDIENCES_ADULT,
        ),
        fiction=False, 
        audiences=Classifier.AUDIENCES_ADULT,
        **common_args
    )

    ya_common_args = dict(
        audiences=YA,
        languages=languages,
    )

    ya_fiction = Lane(
        _db, full_name="Young Adult Fiction", genres=None, fiction=True,
        include_best_sellers=True,
        include_staff_picks=True,        
        sublanes=[
            Lane(_db, full_name="YA Dystopian",
                 display_name="Dystopian", genres=[genres.Dystopian_SF],
                 **ya_common_args),
            Lane(_db, full_name="YA Fantasy", display_name="Fantasy",
                 genres=[genres.Fantasy], 
                 subgenre_behavior=Lane.IN_SAME_LANE, **ya_common_args),
            Lane(_db, full_name="YA Graphic Novels",
                 display_name="Comics & Graphic Novels",
                 genres=[genres.Comics_Graphic_Novels], **ya_common_args),
            Lane(_db, full_name="YA Literary Fiction",
                 display_name="Contemporary Fiction",
                 genres=[genres.Literary_Fiction], **ya_common_args),
            Lane(_db, full_name="YA LGBTQ Fiction", 
                 display_name="LGBTQ Fiction",
                 genres=[genres.LGBTQ_Fiction],
                 **ya_common_args),
            Lane(_db, full_name="Mystery & Thriller",
                 genres=[genres.Suspense_Thriller, genres.Mystery],
                 subgenre_behavior=Lane.IN_SAME_LANE, **ya_common_args),
            Lane(_db, full_name="YA Romance", display_name="Romance",
                 genres=[genres.Romance],
                 subgenre_behavior=Lane.IN_SAME_LANE, **ya_common_args),
            Lane(_db, full_name="YA Science Fiction",
                 display_name="Science Fiction",
                 genres=[genres.Science_Fiction],
                 subgenre_behavior=Lane.IN_SAME_LANE,
                 exclude_genres=[genres.Dystopian_SF, genres.Steampunk],
                 **ya_common_args),
            Lane(_db, full_name="YA Steampunk", genres=[genres.Steampunk],
                 subgenre_behavior=Lane.IN_SAME_LANE,
                 display_name="Steampunk", **ya_common_args),
            # TODO:
            # Paranormal -- what is it exactly?
        ],
        **ya_common_args
    )

    ya_nonfiction = Lane(
        _db, full_name="Young Adult Nonfiction", genres=None, fiction=False,
        include_best_sellers=True,
        include_staff_picks=True,
        sublanes=[
            Lane(_db, full_name="YA Biography", 
                 genres=genres.Biography_Memoir,
                 display_name="Biography",
                 **ya_common_args
                 ),
            Lane(_db, full_name="YA History",
                 genres=[genres.History, genres.Social_Sciences],
                 display_name="History & Sociology", 
                 subgenre_behavior=Lane.IN_SAME_LANE,
                 **ya_common_args
             ),
            Lane(_db, full_name="YA Life Strategies",
                 display_name="Life Strategies",
                 genres=[genres.Life_Strategies], 
                 **ya_common_args
                 ),
            Lane(_db, full_name="YA Religion & Spirituality", 
                 display_name="Religion & Spirituality",
                 genres=genres.Religion_Spirituality,
                 subgenre_behavior=Lane.IN_SAME_LANE,
                 **ya_common_args
                 )
        ],
        **ya_common_args
    )

    children_common_args = dict(
        audiences=genres.Classifier.AUDIENCE_CHILDREN,
        languages=languages,
    )

    children = Lane(
        _db, full_name="Children and Middle Grade", genres=None,
        fiction=Lane.BOTH_FICTION_AND_NONFICTION,
        include_best_sellers=True,
        include_staff_picks=True,
        sublanes=[
            Lane(_db, full_name="Picture Books", age_range=[0,1,2,3,4],
                 genres=None, fiction=Lane.BOTH_FICTION_AND_NONFICTION,
                 **children_common_args
             ),
            Lane(_db, full_name="Easy readers", age_range=[5,6,7,8],
                 genres=None, fiction=Lane.BOTH_FICTION_AND_NONFICTION,
                 **children_common_args
             ),
            Lane(_db, full_name="Chapter books", age_range=[9,10,11,12],
                 genres=None, fiction=Lane.BOTH_FICTION_AND_NONFICTION,
                 **children_common_args
             ),
            Lane(_db, full_name="Children's Poetry", 
                 display_name="Poetry books", genres=[genres.Poetry],
                 **children_common_args
             ),
            Lane(_db, full_name="Children's Folklore", display_name="Folklore",
                 genres=[genres.Folklore],
                 subgenre_behavior=Lane.IN_SAME_LANE,
                 **children_common_args
             ),
            Lane(_db, full_name="Children's Fantasy", display_name="Fantasy",
                 fiction=True,
                 genres=[genres.Fantasy], 
                 subgenre_behavior=Lane.IN_SAME_LANE,
                 **children_common_args
             ),
            Lane(_db, full_name="Children's SF", display_name="Science Fiction",
                 fiction=True, genres=[genres.Science_Fiction],
                 subgenre_behavior=Lane.IN_SAME_LANE,
                 **children_common_args
             ),
            Lane(_db, full_name="Realistic fiction", 
                 fiction=True, genres=[genres.Literary_Fiction],
                 subgenre_behavior=Lane.IN_SAME_LANE,
                 **children_common_args
             ),
            Lane(_db, full_name="Children's Graphic Novels",
                 display_name="Comics & Graphic Novels",
                 genres=[genres.Comics_Graphic_Novels],
                 **children_common_args
             ),
            Lane(_db, full_name="Biography", 
                 genres=[genres.Biography_Memoir],
                 subgenre_behavior=Lane.IN_SAME_LANE,
                 **children_common_args
             ),
            Lane(_db, full_name="Historical fiction", 
                 genres=[genres.Historical_Fiction],
                 subgenre_behavior=Lane.IN_SAME_LANE, 
                 **children_common_args
             ),
            Lane(_db, full_name="Informational books", genres=None,
                 fiction=False, exclude_genres=[genres.Biography_Memoir],
                 **children_common_args
             )
        ],
        **children_common_args
    )

    name = LanguageCodes.name_for_languageset(languages)
    lane = Lane(
        _db, full_name=name,
        genres=None,
        sublanes=[adult_fiction, adult_nonfiction, ya_fiction, ya_nonfiction, children],
        fiction=Lane.BOTH_FICTION_AND_NONFICTION,
        searchable=True,
        invisible=True,
        **common_args
    )

    return [lane]

def lane_for_small_collection(_db, languages):

    YA = Classifier.AUDIENCE_YOUNG_ADULT
    CHILDREN = Classifier.AUDIENCE_CHILDREN

    common_args = dict(
        include_best_sellers=False,
        include_staff_picks=False,
        languages=languages,
        genres=None,
    )

    adult_fiction = Lane(
        _db, full_name="Adult Fiction",
        display_name="Fiction",
        fiction=True, 
        audiences=Classifier.AUDIENCES_ADULT,
        **common_args
    )
    adult_nonfiction = Lane(
        _db, full_name="Adult Nonfiction", 
        display_name="Nonfiction",
        fiction=False, 
        audiences=Classifier.AUDIENCES_ADULT,
        **common_args
    )

    ya_children = Lane(
        _db, 
        full_name="Children & Young Adult", 
        fiction=Lane.BOTH_FICTION_AND_NONFICTION,
        audiences=[YA, CHILDREN],
        **common_args
    )

    name = LanguageCodes.name_for_languageset(languages)
    lane = Lane(
        _db, full_name=name, languages=languages, 
        sublanes=[adult_fiction, adult_nonfiction, ya_children],
        searchable=True
    )
    lane.default_for_language = True
    return lane

def lane_for_other_languages(_db, exclude_languages):
    """Make a lane for all books not in one of the given languages."""

    YA = Classifier.AUDIENCE_YOUNG_ADULT
    CHILDREN = Classifier.AUDIENCE_CHILDREN

    common_args = dict(
        exclude_languages=exclude_languages,
        genres=None,
    )

    adult_fiction = Lane(
        _db, 
        full_name="Adult Fiction",
        display_name="Fiction",
        fiction=True, 
        audiences=Classifier.AUDIENCES_ADULT,
        **common_args
    )
    adult_nonfiction = Lane(
        _db, full_name="Adult Nonfiction", 
        display_name="Nonfiction",
        fiction=False, 
        audiences=Classifier.AUDIENCES_ADULT,
        **common_args
    )

    ya_children = Lane(
        _db, 
        full_name="Children & Young Adult", 
        fiction=Lane.BOTH_FICTION_AND_NONFICTION,
        audiences=[YA, CHILDREN],
        **common_args
    )

    lane = Lane(
        _db, 
        full_name="Other Languages", 
        sublanes=[adult_fiction, adult_nonfiction, ya_children],
        searchable=True,
        **common_args
    )
    lane.default_for_language = True
    return lane<|MERGE_RESOLUTION|>--- conflicted
+++ resolved
@@ -6,14 +6,8 @@
     fiction_genres,
     nonfiction_genres,
 )
-<<<<<<< HEAD
-from core.model import (
-    Work,
-)
-=======
 from core import classifier
 
->>>>>>> facdcf85
 from core.lane import (
     Lane,
     LaneList,
