--- conflicted
+++ resolved
@@ -37,19 +37,11 @@
     Subject,
     get_one,
 )
-<<<<<<< HEAD
 from .model.configuration import ExternalIntegrationLink
 from .monitor import CollectionMonitor
-from nose.tools import set_trace
 from .selftest import HasSelfTests, SelfTestResult
 from urllib.parse import urljoin, urlparse, quote
-=======
-from model.configuration import ExternalIntegrationLink
-from monitor import CollectionMonitor
-
-from selftest import HasSelfTests, SelfTestResult
-from six.moves.urllib.parse import urljoin, urlparse
->>>>>>> d1a64387
+
 from sqlalchemy.orm import aliased
 from sqlalchemy.orm.session import Session
 from .util.http import HTTP, BadResponseException
