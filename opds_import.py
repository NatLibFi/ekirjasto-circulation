import datetime
import logging
import traceback
from io import BytesIO
from urllib.parse import quote, urljoin, urlparse

import dateutil
import feedparser
from flask_babel import lazy_gettext as _
from lxml import etree
from sqlalchemy.orm import aliased
from sqlalchemy.orm.session import Session

from .classifier import Classifier
from .config import CannotLoadConfiguration, IntegrationException
from .coverage import CoverageFailure
from .metadata_layer import (
    CirculationData,
    ContributorData,
    IdentifierData,
    LinkData,
    MeasurementData,
    Metadata,
    ReplacementPolicy,
    SubjectData,
    TimestampData,
)
from .mirror import MirrorUploader
from .model import (
    Collection,
    CoverageRecord,
    DataSource,
    Edition,
    Equivalency,
    ExternalIntegration,
    Hyperlink,
    Identifier,
    LicensePool,
    Measurement,
    Representation,
    RightsStatus,
    Subject,
    get_one,
)
from .model.configuration import ExternalIntegrationLink
from .monitor import CollectionMonitor
from .selftest import HasSelfTests, SelfTestResult
<<<<<<< HEAD
from .util.datetime_helpers import datetime_utc, utc_now
=======
from .util.datetime_helpers import datetime_utc, to_utc, utc_now
>>>>>>> 19507841
from .util.http import HTTP, BadResponseException
from .util.opds_writer import OPDSFeed, OPDSMessage
from .util.string_helpers import base64
from .util.xmlparser import XMLParser


def parse_identifier(db, identifier):
    """Parse the identifier and return an Identifier object representing it.

    :param db: Database session
    :type db: sqlalchemy.orm.session.Session

    :param identifier: String containing the identifier
    :type identifier: str

    :return: Identifier object
    :rtype: Optional[core.model.identifier.Identifier]
    """
    parsed_identifier = None
    result = Identifier.parse_urn(db, identifier)

    if result is not None:
        parsed_identifier, _ = result

    return parsed_identifier


class AccessNotAuthenticated(Exception):
    """No authentication is configured for this service"""

    pass


class SimplifiedOPDSLookup(object):
    """Tiny integration class for the Simplified 'lookup' protocol."""

    LOOKUP_ENDPOINT = "lookup"

    @classmethod
    def check_content_type(cls, response):
        content_type = response.headers.get("content-type")
        if content_type != OPDSFeed.ACQUISITION_FEED_TYPE:
            raise BadResponseException.from_response(
                response.url, "Wrong media type: %s" % content_type, response
            )

    @classmethod
    def from_protocol(
        cls, _db, protocol, goal=ExternalIntegration.LICENSE_GOAL, library=None
    ):
        integration = ExternalIntegration.lookup(_db, protocol, goal, library=library)
        if not integration or not integration.url:
            return None
        return cls(integration.url)

    def __init__(self, base_url):
        if not base_url.endswith("/"):
            base_url += "/"
        self.base_url = base_url

    @property
    def lookup_endpoint(self):
        return self.LOOKUP_ENDPOINT

    def _get(self, url, **kwargs):
        """Make an HTTP request. This method is overridden in the mock class."""
        kwargs["timeout"] = kwargs.get("timeout", 300)
        kwargs["allowed_response_codes"] = kwargs.get("allowed_response_codes", [])
        kwargs["allowed_response_codes"] += ["2xx", "3xx"]
        return HTTP.get_with_timeout(url, **kwargs)

    def urn_args(self, identifiers):
        return "&".join(set("urn=%s" % i.urn for i in identifiers))

    def lookup(self, identifiers):
        """Retrieve an OPDS feed with metadata for the given identifiers."""
        args = self.urn_args(identifiers)
        url = self.base_url + self.lookup_endpoint + "?" + args
        logging.info("Lookup URL: %s", url)
        return self._get(url)


class MetadataWranglerOPDSLookup(SimplifiedOPDSLookup, HasSelfTests):

    PROTOCOL = ExternalIntegration.METADATA_WRANGLER
    NAME = _("Library Simplified Metadata Wrangler")
    CARDINALITY = 1

    SETTINGS = [
        {
            "key": ExternalIntegration.URL,
            "label": _("URL"),
            "default": "http://metadata.librarysimplified.org/",
            "required": True,
            "format": "url",
        },
    ]

    SITEWIDE = True

    ADD_ENDPOINT = "add"
    ADD_WITH_METADATA_ENDPOINT = "add_with_metadata"
    METADATA_NEEDED_ENDPOINT = "metadata_needed"
    REMOVE_ENDPOINT = "remove"
    UPDATES_ENDPOINT = "updates"
    CANONICALIZE_ENDPOINT = "canonical-author-name"

    @classmethod
    def from_config(cls, _db, collection=None):
        integration = ExternalIntegration.lookup(
            _db,
            ExternalIntegration.METADATA_WRANGLER,
            ExternalIntegration.METADATA_GOAL,
        )

        if not integration:
            raise CannotLoadConfiguration(
                "No ExternalIntegration found for the Metadata Wrangler."
            )

        if not integration.url:
            raise CannotLoadConfiguration("Metadata Wrangler improperly configured.")

        return cls(
            integration.url, shared_secret=integration.password, collection=collection
        )

    @classmethod
    def external_integration(cls, _db):
        return ExternalIntegration.lookup(
            _db,
            ExternalIntegration.METADATA_WRANGLER,
            ExternalIntegration.METADATA_GOAL,
        )

    def _run_self_tests(self, _db, lookup_class=None):
        """Run self-tests on every eligible Collection.

        :param _db: A database connection.
        :param lookup_class: Pass in a mock class to instantiate that
           class as needed instead of MetadataWranglerOPDSLookup.
        :return: A dictionary mapping Collection objects to lists of
           SelfTestResult objects.
        """
        lookup_class = lookup_class or MetadataWranglerOPDSLookup
        results = dict()

        # Find all eligible Collections on the system, instantiate a
        # _new_ MetadataWranglerOPDSLookup for each, and call
        # its _run_collection_self_tests method.
        for c in _db.query(Collection):
            try:
                metadata_identifier = c.metadata_identifier
            except ValueError as e:
                continue

            lookup = lookup_class.from_config(_db, c)
            for i in lookup._run_collection_self_tests():
                yield i

    def _run_collection_self_tests(self):
        """Run the self-test suite on the Collection associated with this
        MetadataWranglerOPDSLookup.
        """
        if not self.collection:
            return
        metadata_identifier = None
        try:
            metadata_identifier = self.collection.metadata_identifier
        except ValueError as e:
            # This collection has no metadata identifier. It's
            # probably a "Manual intervention" collection. It cannot
            # interact with the metadata wrangler and there's no need
            # to test it.
            return

        # Check various endpoints that yield OPDS feeds.
        one_day_ago = utc_now() - datetime.timedelta(days=1)
        for title, m, args in (
            ("Metadata updates in last 24 hours", self.updates, [one_day_ago]),
            (
                "Titles where we could (but haven't) provide information to the metadata wrangler",
                self.metadata_needed,
                [],
            ),
        ):
            yield self._feed_self_test(title, m, *args)

    def _feed_self_test(self, name, method, *args):
        """Retrieve a feed from the metadata wrangler and
        turn it into a SelfTestResult.
        """
        result = SelfTestResult(name)
        result.collection = self.collection

        # If the server returns a 500 error we don't want to raise an
        # exception -- we want to record it as part of the test
        # result.
        kwargs = dict(allowed_response_codes=["%sxx" % f for f in range(1, 6)])

        response = method(*args, **kwargs)
        self._annotate_feed_response(result, response)

        # We're all done.
        result.end = utc_now()
        return result

    @classmethod
    def _annotate_feed_response(cls, result, response):
        """Parse an OPDS feed and annotate a SelfTestResult with some
        information about it:

        * How the feed was requested.
        * What the response code was.
        * The number of items on the first page.
        * The title of each item on the page, if any.
        * The total number of items in the feed, if available.

        :param result: A SelfTestResult object.
        :param response: A requests Response object.
        """
        lines = []
        lines.append("Request URL: %s" % response.url)
        lines.append(
            "Request authorization: %s" % response.request.headers.get("Authorization")
        )
        lines.append("Status code: %d" % response.status_code)
        result.success = response.status_code == 200
        if result.success:
            feed = feedparser.parse(response.content)
            total_results = feed["feed"].get("opensearch_totalresults")
            if total_results is not None:
                lines.append(
                    "Total identifiers registered with this collection: %s"
                    % (total_results)
                )
            lines.append("Entries on this page: %d" % len(feed["entries"]))
            for i in feed["entries"]:
                lines.append(" " + i["title"])
        result.result = lines

    def __init__(self, url, shared_secret=None, collection=None):
        super(MetadataWranglerOPDSLookup, self).__init__(url)
        self.shared_secret = shared_secret
        self.collection = collection

    @property
    def authenticated(self):
        return bool(self.shared_secret)

    @property
    def authorization(self):
        if self.authenticated:
            token = "Bearer " + base64.b64encode(self.shared_secret)
            return {"Authorization": token}
        return None

    @property
    def lookup_endpoint(self):
        if not (self.authenticated and self.collection):
            return self.LOOKUP_ENDPOINT
        return self.collection.metadata_identifier + "/" + self.LOOKUP_ENDPOINT

    def _get(self, url, **kwargs):
        if self.authenticated:
            headers = kwargs.get("headers", {})
            headers.update(self.authorization)
            kwargs["headers"] = headers
        return super(MetadataWranglerOPDSLookup, self)._get(url, **kwargs)

    def _post(self, url, data="", **kwargs):
        """Make an HTTP request. This method is overridden in the mock class."""
        if self.authenticated:
            headers = kwargs.get("headers", {})
            headers.update(self.authorization)
            kwargs["headers"] = headers
        kwargs["timeout"] = kwargs.get("timeout", 120)
        kwargs["allowed_response_codes"] = kwargs.get("allowed_response_codes", [])
        kwargs["allowed_response_codes"] += ["2xx", "3xx"]
        return HTTP.post_with_timeout(url, data, **kwargs)

    def add_args(self, url, arg_string):
        joiner = "?"
        if joiner in url:
            # This URL already has an argument (namely: data_source), so
            # append the new arguments.
            joiner = "&"
        return url + joiner + arg_string

    def get_collection_url(self, endpoint):
        if not self.authenticated:
            raise AccessNotAuthenticated("Metadata Wrangler access not authenticated.")
        if not self.collection:
            raise ValueError("No Collection provided.")

        data_source = ""
        if self.collection.protocol == ExternalIntegration.OPDS_IMPORT:
            # Open access OPDS_IMPORT collections need to send a DataSource to
            # allow OPDS lookups on the Metadata Wrangler.
            data_source = "?data_source=" + quote(self.collection.data_source.name)

        return (
            self.base_url
            + self.collection.metadata_identifier
            + "/"
            + endpoint
            + data_source
        )

    def add(self, identifiers):
        """Add items to an authenticated Metadata Wrangler Collection"""
        add_url = self.get_collection_url(self.ADD_ENDPOINT)
        url = self.add_args(add_url, self.urn_args(identifiers))

        logging.info("Metadata Wrangler Collection Addition URL: %s", url)
        return self._post(url)

    def add_with_metadata(self, feed):
        """Add a feed of items with metadata to an authenticated Metadata Wrangler Collection."""
        add_with_metadata_url = self.get_collection_url(self.ADD_WITH_METADATA_ENDPOINT)
        return self._post(add_with_metadata_url, str(feed))

    def metadata_needed(self, **kwargs):
        """Get a feed of items that need additional metadata to be processed
        by the Metadata Wrangler.
        """
        metadata_needed_url = self.get_collection_url(self.METADATA_NEEDED_ENDPOINT)
        return self._get(metadata_needed_url, **kwargs)

    def remove(self, identifiers):
        """Remove items from an authenticated Metadata Wrangler Collection"""
        remove_url = self.get_collection_url(self.REMOVE_ENDPOINT)
        url = self.add_args(remove_url, self.urn_args(identifiers))

        logging.info("Metadata Wrangler Collection Removal URL: %s", url)
        return self._post(url)

    def updates(self, last_update_time, **kwargs):
        """Retrieve updated items from an authenticated Metadata
        Wrangler Collection

        :param last_update_time: DateTime representing the last time
            an update was fetched. May be None.
        """
        url = self.get_collection_url(self.UPDATES_ENDPOINT)
        if last_update_time:
            formatted_time = last_update_time.strftime("%Y-%m-%dT%H:%M:%SZ")
            url = self.add_args(url, ("last_update_time=" + formatted_time))
        logging.info("Metadata Wrangler Collection Updates URL: %s", url)
        return self._get(url, **kwargs)

    def canonicalize_author_name(self, identifier, working_display_name):
        """Attempt to find the canonical name for the author of a book.

        :param identifier: an ISBN-type Identifier.

        :param working_display_name: The display name of the author
            (i.e. the name format human being used as opposed to the name
            that goes into library records).
        """
        args = "display_name=%s" % (quote(working_display_name.encode("utf8")))
        if identifier:
            args += "&urn=%s" % quote(identifier.urn)
        url = self.base_url + self.CANONICALIZE_ENDPOINT + "?" + args
        logging.info("GET %s", url)
        return self._get(url)


class MockSimplifiedOPDSLookup(SimplifiedOPDSLookup):
    def __init__(self, *args, **kwargs):
        self.requests = []
        self.responses = []
        super(MockSimplifiedOPDSLookup, self).__init__(*args, **kwargs)

    def queue_response(self, status_code, headers={}, content=None):
        from .testing import MockRequestsResponse

        self.responses.insert(0, MockRequestsResponse(status_code, headers, content))

    def _get(self, url, *args, **kwargs):
        self.requests.append((url, args, kwargs))
        response = self.responses.pop()
        return HTTP._process_response(
            url,
            response,
            kwargs.get("allowed_response_codes"),
            kwargs.get("disallowed_response_codes"),
        )


class MockMetadataWranglerOPDSLookup(
    MockSimplifiedOPDSLookup, MetadataWranglerOPDSLookup
):
    def _post(self, url, *args, **kwargs):
        self.requests.append((url, args, kwargs))
        response = self.responses.pop()
        return HTTP._process_response(
            url,
            response,
            kwargs.get("allowed_response_codes"),
            kwargs.get("disallowed_response_codes"),
        )


class OPDSXMLParser(XMLParser):

    NAMESPACES = {
        "simplified": "http://librarysimplified.org/terms/",
        "app": "http://www.w3.org/2007/app",
        "dcterms": "http://purl.org/dc/terms/",
        "dc": "http://purl.org/dc/elements/1.1/",
        "opds": "http://opds-spec.org/2010/catalog",
        "schema": "http://schema.org/",
        "atom": "http://www.w3.org/2005/Atom",
        "drm": "http://librarysimplified.org/terms/drm",
    }


class OPDSImporter(object):
    """Imports editions and license pools from an OPDS feed.
    Creates Edition, LicensePool and Work rows in the database, if those
    don't already exist.

    Should be used when a circulation server asks for data from
    our internal content server, and also when our content server asks for data
    from external content servers.
    """

    COULD_NOT_CREATE_LICENSE_POOL = (
        "No existing license pool for this identifier and no way of creating one."
    )

    NAME = ExternalIntegration.OPDS_IMPORT
    DESCRIPTION = _("Import books from a publicly-accessible OPDS feed.")

    NO_DEFAULT_AUDIENCE = ""

    # These settings are used by all OPDS-derived import methods.
    BASE_SETTINGS = [
        {
            "key": Collection.EXTERNAL_ACCOUNT_ID_KEY,
            "label": _("URL"),
            "required": True,
            "format": "url",
        },
        {
            "key": Collection.DATA_SOURCE_NAME_SETTING,
            "label": _("Data source name"),
            "required": True,
        },
        {
            "key": Collection.DEFAULT_AUDIENCE_KEY,
            "label": _("Default audience"),
            "description": _(
                "If the vendor does not specify the target audience for their books, "
                "assume the books have this target audience."
            ),
            "type": "select",
            "format": "narrow",
            "options": [{"key": NO_DEFAULT_AUDIENCE, "label": _("No default audience")}]
            + [
                {"key": audience, "label": audience}
                for audience in sorted(Classifier.AUDIENCES)
            ],
            "default": NO_DEFAULT_AUDIENCE,
            "required": False,
            "readOnly": True,
        },
    ]

    # These settings are used by 'regular' OPDS but not by OPDS For
    # Distributors, which has its own way of doing authentication.
    SETTINGS = BASE_SETTINGS + [
        {
            "key": ExternalIntegration.USERNAME,
            "label": _("Username"),
            "description": _(
                "If HTTP Basic authentication is required to access the OPDS feed (it usually isn't), enter the username here."
            ),
        },
        {
            "key": ExternalIntegration.PASSWORD,
            "label": _("Password"),
            "description": _(
                "If HTTP Basic authentication is required to access the OPDS feed (it usually isn't), enter the password here."
            ),
        },
        {
            "key": ExternalIntegration.CUSTOM_ACCEPT_HEADER,
            "label": _("Custom accept header"),
            "required": False,
            "description": _(
                "Some servers expect an accept header to decide which file to send. You can use */* if the server doesn't expect anything."
            ),
            "default": ",".join(
                [
                    OPDSFeed.ACQUISITION_FEED_TYPE,
                    "application/atom+xml;q=0.9",
                    "application/xml;q=0.8",
                    "*/*;q=0.1",
                ]
            ),
        },
        {
            "key": ExternalIntegration.PRIMARY_IDENTIFIER_SOURCE,
            "label": _("Identifer"),
            "required": False,
            "description": _("Which book identifier to use as ID."),
            "type": "select",
            "options": [
                {"key": "", "label": _("(Default) Use <id>")},
                {
                    "key": ExternalIntegration.DCTERMS_IDENTIFIER,
                    "label": _("Use <dcterms:identifier> first, if not exist use <id>"),
                },
            ],
        },
    ]

    # Subclasses of OPDSImporter may define a different parser class that's
    # a subclass of OPDSXMLParser. For example, a subclass may want to use
    # tags from an additional namespace.
    PARSER_CLASS = OPDSXMLParser

    # Subclasses of OPDSImporter may define a list of status codes
    # that should be treated as indicating success, rather than failure,
    # when they show up in <simplified:message> tags.
    SUCCESS_STATUS_CODES = None

    def __init__(
        self,
        _db,
        collection,
        data_source_name=None,
        identifier_mapping=None,
        http_get=None,
        metadata_client=None,
        content_modifier=None,
        map_from_collection=None,
        mirrors=None,
    ):
        """:param collection: LicensePools created by this OPDS import
        will be associated with the given Collection. If this is None,
        no LicensePools will be created -- only Editions.

        :param data_source_name: Name of the source of this OPDS feed.
        All Editions created by this import will be associated with
        this DataSource. If there is no DataSource with this name, one
        will be created. NOTE: If `collection` is provided, its
        .data_source will take precedence over any value provided
        here. This is only for use when you are importing OPDS
        metadata without any particular Collection in mind.

        :param mirrors: A dictionary of different MirrorUploader objects for
        different purposes.

        :param http_get: Use this method to make an HTTP GET request. This
        can be replaced with a stub method for testing purposes.

        :param metadata_client: A SimplifiedOPDSLookup object that is used
        to fill in missing metadata.

        :param content_modifier: A function that may modify-in-place
        representations (such as images and EPUB documents) as they
        come in from the network.

        :param map_from_collection

        :param mirrors
        """
        self._db = _db
        self.log = logging.getLogger("OPDS Importer")
        self._collection_id = collection.id if collection else None
        if self.collection and not data_source_name:
            # Use the Collection data_source for OPDS import.
            data_source = self.collection.data_source
            if data_source:
                data_source_name = data_source.name
            else:
                raise ValueError(
                    "Cannot perform an OPDS import on a Collection that has no associated DataSource!"
                )
        else:
            # Use the given data_source or default to the Metadata
            # Wrangler.
            data_source_name = data_source_name or DataSource.METADATA_WRANGLER
        self.data_source_name = data_source_name
        self.identifier_mapping = identifier_mapping
        try:
            self.metadata_client = (
                metadata_client
                or MetadataWranglerOPDSLookup.from_config(_db, collection=collection)
            )
        except CannotLoadConfiguration:
            # The Metadata Wrangler isn't configured, but we can import without it.
            self.log.warn(
                "Metadata Wrangler integration couldn't be loaded, importing without it."
            )
            self.metadata_client = None

        # Check to see if a mirror for each purpose was passed in.
        # If not, then attempt to create one.
        covers_mirror = (
            mirrors.get(ExternalIntegrationLink.COVERS, None) if mirrors else None
        )
        books_mirror = (
            mirrors.get(ExternalIntegrationLink.OPEN_ACCESS_BOOKS, None)
            if mirrors
            else None
        )
        self.primary_identifier_source = None
        if collection:
            if not covers_mirror:
                # If this Collection is configured to mirror the assets it
                # discovers, this will create a MirrorUploader for that
                # Collection for its purpose. Otherwise, this will return None.
                covers_mirror = MirrorUploader.for_collection(
                    collection, ExternalIntegrationLink.COVERS
                )
            if not books_mirror:
                books_mirror = MirrorUploader.for_collection(
                    collection, ExternalIntegrationLink.OPEN_ACCESS_BOOKS
                )
            self.primary_identifier_source = collection.primary_identifier_source

        self.mirrors = dict(covers_mirror=covers_mirror, books_mirror=books_mirror)
        self.content_modifier = content_modifier

        # In general, we are cautious when mirroring resources so that
        # we don't, e.g. accidentally get our IP banned from
        # gutenberg.org.
        self.http_get = http_get or Representation.cautious_http_get
        self.map_from_collection = map_from_collection

    @property
    def collection(self):
        """Returns an associated Collection object

        :return: Associated Collection object
        :rtype: Optional[Collection]
        """
        if self._collection_id:
            return Collection.by_id(self._db, id=self._collection_id)

        return None

    @property
    def data_source(self):
        """Look up or create a DataSource object representing the
        source of this OPDS feed.
        """
        offers_licenses = self.collection is not None
        return DataSource.lookup(
            self._db,
            self.data_source_name,
            autocreate=True,
            offers_licenses=offers_licenses,
        )

    def assert_importable_content(self, feed, feed_url, max_get_attempts=5):
        """Raise an exception if the given feed contains nothing that can,
        even theoretically, be turned into a LicensePool.

        By default, this means the feed must link to open-access content
        that can actually be retrieved.
        """
        metadata, failures = self.extract_feed_data(feed, feed_url)
        get_attempts = 0

        # Find an open-access link, and try to GET it just to make
        # sure OPDS feed isn't hiding non-open-access stuff behind an
        # open-access link.
        #
        # To avoid taking forever or antagonizing API providers, we'll
        # give up after `max_get_attempts` failures.
        for link in self._open_access_links(list(metadata.values())):
            url = link.href
            success = self._is_open_access_link(url, link.media_type)
            if success:
                return success
            get_attempts += 1
            if get_attempts >= max_get_attempts:
                error = (
                    "Was unable to GET supposedly open-access content such as %s (tried %s times)"
                    % (url, get_attempts)
                )
                explanation = "This might be an OPDS For Distributors feed, or it might require different authentication credentials."
                raise IntegrationException(error, explanation)

        raise IntegrationException(
            "No open-access links were found in the OPDS feed.",
            "This might be an OPDS for Distributors feed.",
        )

    @classmethod
    def _open_access_links(cls, metadatas):
        """Find all open-access links in a list of Metadata objects.

        :param metadatas: A list of Metadata objects.
        :yield: A sequence of `LinkData` objects.
        """
        for item in metadatas:
            if not item.circulation:
                continue
            for link in item.circulation.links:
                if link.rel == Hyperlink.OPEN_ACCESS_DOWNLOAD:
                    yield link

    def _is_open_access_link(self, url, type):
        """Is `url` really an open-access link?

        That is, can we make a normal GET request and get something
        that looks like a book?
        """
        headers = {}
        if type:
            headers["Accept"] = type
        status, headers, body = self.http_get(url, headers=headers)
        if status == 200 and len(body) > 1024 * 10:
            # We could also check the media types, but this is good
            # enough for now.
            return "Found a book-like thing at %s" % url
        self.log.error(
            "Supposedly open-access link %s didn't give us a book. Status=%s, body length=%s",
            url,
            status,
            len(body),
        )
        return False

    def _parse_identifier(self, identifier):
        """Parse the identifier and return an Identifier object representing it.

        :param identifier: String containing the identifier
        :type identifier: str

        :return: Identifier object
        :rtype: Identifier
        """
        return parse_identifier(self._db, identifier)

    def import_from_feed(self, feed, feed_url=None):

        # Keep track of editions that were imported. Pools and works
        # for those editions may be looked up or created.
        imported_editions = {}
        pools = {}
        works = {}
        # CoverageFailures that note business logic errors and non-success download statuses
        failures = {}

        # If parsing the overall feed throws an exception, we should address that before
        # moving on. Let the exception propagate.
        metadata_objs, failures = self.extract_feed_data(feed, feed_url)
        # make editions.  if have problem, make sure associated pool and work aren't created.
        for key, metadata in metadata_objs.items():
            # key is identifier.urn here

            # If there's a status message about this item, don't try to import it.
            if key in list(failures.keys()):
                continue

            try:
                # Create an edition. This will also create a pool if there's circulation data.
                edition = self.import_edition_from_metadata(metadata)
                if edition:
                    imported_editions[key] = edition
            except Exception as e:
                # Rather than scratch the whole import, treat this as a failure that only applies
                # to this item.
                self.log.error("Error importing an OPDS item", exc_info=e)
                identifier, ignore = Identifier.parse_urn(self._db, key)
                data_source = self.data_source
                failure = CoverageFailure(
                    identifier,
                    traceback.format_exc(),
                    data_source=data_source,
                    transient=False,
                )
                failures[key] = failure
                # clean up any edition might have created
                if key in imported_editions:
                    del imported_editions[key]
                # Move on to the next item, don't create a work.
                continue

            try:
                pool, work = self.update_work_for_edition(edition)
                if pool:
                    pools[key] = pool
                if work:
                    works[key] = work
            except Exception as e:
                identifier, ignore = Identifier.parse_urn(self._db, key)
                data_source = self.data_source
                failure = CoverageFailure(
                    identifier,
                    traceback.format_exc(),
                    data_source=data_source,
                    transient=False,
                )
                failures[key] = failure

        return (
            list(imported_editions.values()),
            list(pools.values()),
            list(works.values()),
            failures,
        )

    def import_edition_from_metadata(self, metadata):
        """For the passed-in Metadata object, see if can find or create an Edition
        in the database. Also create a LicensePool if the Metadata has
        CirculationData in it.
        """
        # Locate or create an Edition for this book.
        edition, is_new_edition = metadata.edition(self._db)

        policy = ReplacementPolicy(
            subjects=True,
            links=True,
            contributions=True,
            rights=True,
            link_content=True,
            even_if_not_apparently_updated=True,
            mirrors=self.mirrors,
            content_modifier=self.content_modifier,
            http_get=self.http_get,
        )
        metadata.apply(
            edition=edition,
            collection=self.collection,
            metadata_client=self.metadata_client,
            replace=policy,
        )

        return edition

    def update_work_for_edition(self, edition):
        """If possible, ensure that there is a presentation-ready Work for the
        given edition's primary identifier.
        """
        work = None

        # Find a LicensePool for the primary identifier. Any LicensePool will
        # do--the collection doesn't have to match, since all
        # LicensePools for a given identifier have the same Work.
        #
        # If we have CirculationData, a pool was created when we
        # imported the edition. If there was already a pool from a
        # different data source or a different collection, that's fine
        # too.
        pool = get_one(
            self._db,
            LicensePool,
            identifier=edition.primary_identifier,
            on_multiple="interchangeable",
        )

        if pool:
            if not pool.work or not pool.work.presentation_ready:
                # There is no presentation-ready Work for this
                # LicensePool. Try to create one.
                work, ignore = pool.calculate_work()
            else:
                # There is a presentation-ready Work for this LicensePool.
                # Use it.
                work = pool.work

        # If a presentation-ready Work already exists, there's no
        # rush. We might have new metadata that will change the Work's
        # presentation, but when we called Metadata.apply() the work
        # was set up to have its presentation recalculated in the
        # background, and that's good enough.
        return pool, work

    @classmethod
    def extract_next_links(self, feed):
        if isinstance(feed, (bytes, str)):
            parsed = feedparser.parse(feed)
        else:
            parsed = feed
        feed = parsed["feed"]
        next_links = []
        if feed and "links" in feed:
            next_links = [
                link["href"] for link in feed["links"] if link["rel"] == "next"
            ]
        return next_links

    def extract_last_update_dates(self, feed):
        if isinstance(feed, (bytes, str)):
            parsed_feed = feedparser.parse(feed)
        else:
            parsed_feed = feed
        dates = [
            self.last_update_date_for_feedparser_entry(entry)
            for entry in parsed_feed["entries"]
        ]
        return [x for x in dates if x and x[1]]

    def build_identifier_mapping(self, external_urns):
        """Uses the given Collection and a list of URNs to reverse
        engineer an identifier mapping.

        NOTE: It would be better if .identifier_mapping weren't
        instance data, since a single OPDSImporter might import
        multiple pages of a feed. However, the code as written should
        work.
        """
        if not self.collection:
            return

        mapping = dict()
        identifiers_by_urn, failures = Identifier.parse_urns(
            self._db, external_urns, autocreate=False
        )
        external_identifiers = list(identifiers_by_urn.values())

        internal_identifier = aliased(Identifier)
        qu = (
            self._db.query(Identifier, internal_identifier)
            .join(Identifier.inbound_equivalencies)
            .join(internal_identifier, Equivalency.input)
            .join(internal_identifier.licensed_through)
            .filter(
                Identifier.id.in_([x.id for x in external_identifiers]),
                LicensePool.collection == self.collection,
            )
        )

        for external_identifier, internal_identifier in qu:
            mapping[external_identifier] = internal_identifier

        self.identifier_mapping = mapping

    def extract_feed_data(self, feed, feed_url=None):
        """Turn an OPDS feed into lists of Metadata and CirculationData objects,
        with associated messages and next_links.
        """
        data_source = self.data_source
        fp_metadata, fp_failures = self.extract_data_from_feedparser(
            feed=feed, data_source=data_source
        )
        # gets: medium, measurements, links, contributors, etc.
        xml_data_meta, xml_failures = self.extract_metadata_from_elementtree(
            feed, data_source=data_source, feed_url=feed_url, do_get=self.http_get
        )

        if self.map_from_collection:
            # Build the identifier_mapping based on the Collection.
            self.build_identifier_mapping(
                list(fp_metadata.keys()) + list(fp_failures.keys())
            )

        # translate the id in failures to identifier.urn
        identified_failures = {}
        for urn, failure in list(fp_failures.items()) + list(xml_failures.items()):
            identifier, failure = self.handle_failure(urn, failure)
            identified_failures[identifier.urn] = failure

        # Use one loop for both, since the id will be the same for both dictionaries.
        metadata = {}
        circulationdata = {}
        for id, m_data_dict in list(fp_metadata.items()):
            xml_data_dict = xml_data_meta.get(id, {})

            external_identifier = None
            if self.primary_identifier_source == ExternalIntegration.DCTERMS_IDENTIFIER:
                # If it should use <dcterms:identifier> as the primary identifier, it must use the
                # first value from the dcterms identifier, that came from the metadata as an
                # IdentifierData object and it must be validated as a foreign_id before be used
                # as and external_identifier.
                dcterms_ids = xml_data_dict.get("dcterms_identifiers", [])
                if len(dcterms_ids) > 0:
                    external_identifier, ignore = Identifier.for_foreign_id(
                        self._db, dcterms_ids[0].type, dcterms_ids[0].identifier
                    )
                    # the external identifier will be add later, so it must be removed at this point
                    new_identifiers = dcterms_ids[1:]
                    # Id must be in the identifiers with lower weight.
                    id_type, id_identifier = Identifier.type_and_identifier_for_urn(id)
                    id_weight = 1
                    new_identifiers.append(
                        IdentifierData(id_type, id_identifier, id_weight)
                    )
                    xml_data_dict["identifiers"] = new_identifiers

            if external_identifier is None:
                external_identifier, ignore = Identifier.parse_urn(self._db, id)

            if self.identifier_mapping:
                internal_identifier = self.identifier_mapping.get(
                    external_identifier, external_identifier
                )
            else:
                internal_identifier = external_identifier

            # Don't process this item if there was already an error
            if internal_identifier.urn in list(identified_failures.keys()):
                continue

            identifier_obj = IdentifierData(
                type=internal_identifier.type, identifier=internal_identifier.identifier
            )

            # form the Metadata object
            combined_meta = self.combine(m_data_dict, xml_data_dict)
            if combined_meta.get("data_source") is None:
                combined_meta["data_source"] = self.data_source_name

            combined_meta["primary_identifier"] = identifier_obj

            metadata[internal_identifier.urn] = Metadata(**combined_meta)

            # Form the CirculationData that would correspond to this Metadata,
            # assuming there is a Collection to hold the LicensePool that
            # would result.
            c_data_dict = None
            if self.collection:
                c_circulation_dict = m_data_dict.get("circulation")
                xml_circulation_dict = xml_data_dict.get("circulation", {})
                c_data_dict = self.combine(c_circulation_dict, xml_circulation_dict)

            # Unless there's something useful in c_data_dict, we're
            # not going to put anything under metadata.circulation,
            # and any partial data that got added to
            # metadata.circulation is going to be removed.
            metadata[internal_identifier.urn].circulation = None
            if c_data_dict:
                circ_links_dict = {}
                # extract just the links to pass to CirculationData constructor
                if "links" in xml_data_dict:
                    circ_links_dict["links"] = xml_data_dict["links"]
                combined_circ = self.combine(c_data_dict, circ_links_dict)
                if combined_circ.get("data_source") is None:
                    combined_circ["data_source"] = self.data_source_name

                combined_circ["primary_identifier"] = identifier_obj
                circulation = CirculationData(**combined_circ)

                self._add_format_data(circulation)

                if circulation.formats:
                    metadata[internal_identifier.urn].circulation = circulation
                else:
                    # If the CirculationData has no formats, it
                    # doesn't really offer any way to actually get the
                    # book, and we don't want to create a
                    # LicensePool. All the circulation data is
                    # useless.
                    #
                    # TODO: This will need to be revisited when we add
                    # ODL support.
                    pass
        return metadata, identified_failures

    def handle_failure(self, urn, failure):
        """Convert a URN and a failure message that came in through
        an OPDS feed into an Identifier and a CoverageFailure object.

        The Identifier may not be the one designated by `urn` (if it's
        found in self.identifier_mapping) and the 'failure' may turn out not
        to be a CoverageFailure at all -- if it's an Identifier, that means
        that what a normal OPDSImporter would consider 'failure' is
        considered success.
        """
        external_identifier, ignore = Identifier.parse_urn(self._db, urn)
        if self.identifier_mapping:
            # The identifier found in the OPDS feed is different from
            # the identifier we want to export.
            internal_identifier = self.identifier_mapping.get(
                external_identifier, external_identifier
            )
        else:
            internal_identifier = external_identifier
        if isinstance(failure, Identifier):
            # The OPDSImporter does not actually consider this a
            # failure. Signal success by returning the internal
            # identifier as the 'failure' object.
            failure = internal_identifier
        else:
            # This really is a failure. Associate the internal
            # identifier with the CoverageFailure object.
            failure.obj = internal_identifier
        return internal_identifier, failure

    @classmethod
    def _add_format_data(cls, circulation):
        """Subclasses that specialize OPDS Import can implement this
        method to add formats to a CirculationData object with
        information that allows a patron to actually get a book
        that's not open access.
        """
        pass

    @classmethod
    def combine(self, d1, d2):
        """Combine two dictionaries that can be used as keyword arguments to
        the Metadata constructor.
        """
        if not d1 and not d2:
            return dict()
        if not d1:
            return dict(d2)
        if not d2:
            return dict(d1)
        new_dict = dict(d1)
        for k, v in list(d2.items()):
            if k not in new_dict:
                # There is no value from d1. Even if the d2 value
                # is None, we want to set it.
                new_dict[k] = v
            elif v != None:
                # d1 provided a value, and d2 provided a value other
                # than None.
                if isinstance(v, list):
                    # The values are lists. Merge them.
                    new_dict[k].extend(v)
                elif isinstance(v, dict):
                    # The values are dicts. Merge them by with
                    # a recursive combine() call.
                    new_dict[k] = self.combine(new_dict[k], v)
                else:
                    # Overwrite d1's value with d2's value.
                    new_dict[k] = v
            else:
                # d1 provided a value and d2 provided None.  Do
                # nothing.
                pass
        return new_dict

    def extract_data_from_feedparser(self, feed, data_source):
        feedparser_parsed = feedparser.parse(feed)
        values = {}
        failures = {}
        for entry in feedparser_parsed["entries"]:
            identifier, detail, failure = self.data_detail_for_feedparser_entry(
                entry=entry, data_source=data_source
            )

            if identifier:
                if failure:
                    failures[identifier] = failure
                else:
                    if detail:
                        values[identifier] = detail
            else:
                # That's bad. Can't make an item-specific error message, but write to
                # log that something very wrong happened.
                logging.error(
                    "Tried to parse an element without a valid identifier.  feed=%s"
                    % feed
                )
        return values, failures

    @classmethod
    def extract_metadata_from_elementtree(
        cls, feed, data_source, feed_url=None, do_get=None
    ):
        """Parse the OPDS as XML and extract all author and subject
        information, as well as ratings and medium.

        All the stuff that Feedparser can't handle so we have to use lxml.

        :return: a dictionary mapping IDs to dictionaries. The inner
            dictionary can be used as keyword arguments to the Metadata
            constructor.
        """
        values = {}
        failures = {}
        parser = cls.PARSER_CLASS()
        if isinstance(feed, bytes):
            inp = BytesIO(feed)
        else:
            inp = BytesIO(feed.encode("utf-8"))
        root = etree.parse(inp)

        # Some OPDS feeds (eg Standard Ebooks) contain relative urls,
        # so we need the feed's self URL to extract links. If none was
        # passed in, we still might be able to guess.
        #
        # TODO: Section 2 of RFC 4287 says we should check xml:base
        # for this, so if anyone actually uses that we'll get around
        # to checking it.
        if not feed_url:
            links = [child.attrib for child in root.getroot() if "link" in child.tag]
            self_links = [link["href"] for link in links if link.get("rel") == "self"]
            if self_links:
                feed_url = self_links[0]

        # First, turn Simplified <message> tags into CoverageFailure
        # objects.
        for failure in cls.coveragefailures_from_messages(data_source, parser, root):
            if isinstance(failure, Identifier):
                # The Simplified <message> tag does not actually
                # represent a failure -- it was turned into an
                # Identifier instead of a CoverageFailure.
                urn = failure.urn
            else:
                urn = failure.obj.urn
            failures[urn] = failure

        # Then turn Atom <entry> tags into Metadata objects.
        for entry in parser._xpath(root, "/atom:feed/atom:entry"):
            identifier, detail, failure = cls.detail_for_elementtree_entry(
                parser, entry, data_source, feed_url, do_get=do_get
            )
            if identifier:
                if failure:
                    failures[identifier] = failure
                if detail:
                    values[identifier] = detail
        return values, failures

    @classmethod
    def _datetime(cls, entry, key):
        value = entry.get(key, None)
        if not value:
            return value
        return datetime_utc(*value[:6])

    def last_update_date_for_feedparser_entry(self, entry):
        identifier = entry.get("id")
        updated = self._datetime(entry, "updated_parsed")
        return (identifier, updated)

    @classmethod
    def data_detail_for_feedparser_entry(cls, entry, data_source):
        """Turn an entry dictionary created by feedparser into dictionaries of data
        that can be used as keyword arguments to the Metadata and CirculationData constructors.

        :return: A 3-tuple (identifier, kwargs for Metadata constructor, failure)
        """
        identifier = entry.get("id")
        if not identifier:
            return None, None, None

        # At this point we can assume that we successfully got some
        # metadata, and possibly a link to the actual book.
        try:
            kwargs_meta = cls._data_detail_for_feedparser_entry(entry, data_source)
            return identifier, kwargs_meta, None
        except Exception as e:
            _db = Session.object_session(data_source)
            identifier_obj, ignore = Identifier.parse_urn(_db, identifier)
            failure = CoverageFailure(
                identifier_obj, traceback.format_exc(), data_source, transient=True
            )
            return identifier, None, failure

    @classmethod
    def _data_detail_for_feedparser_entry(cls, entry, metadata_data_source):
        """Helper method that extracts metadata and circulation data from a feedparser
        entry. This method can be overridden in tests to check that callers handle things
        properly when it throws an exception.
        """
        title = entry.get("title", None)
        if title == OPDSFeed.NO_TITLE:
            title = None
        subtitle = entry.get("schema_alternativeheadline", None)

        # Generally speaking, a data source will provide either
        # metadata (e.g. the Simplified metadata wrangler) or both
        # metadata and circulation data (e.g. a publisher's ODL feed).
        #
        # However there is at least one case (the Simplified
        # open-access content server) where one server provides
        # circulation data from a _different_ data source
        # (e.g. Project Gutenberg).
        #
        # In this case we want the data source of the LicensePool to
        # be Project Gutenberg, but the data source of the pool's
        # presentation to be the open-access content server.
        #
        # The open-access content server uses a
        # <bibframe:distribution> tag to keep track of which data
        # source provides the circulation data.
        circulation_data_source = metadata_data_source
        circulation_data_source_tag = entry.get("bibframe_distribution")
        if circulation_data_source_tag:
            circulation_data_source_name = circulation_data_source_tag.get(
                "bibframe:providername"
            )
            if circulation_data_source_name:
                _db = Session.object_session(metadata_data_source)
                # We know this data source offers licenses because
                # that's what the <bibframe:distribution> is there
                # to say.
                circulation_data_source = DataSource.lookup(
                    _db,
                    circulation_data_source_name,
                    autocreate=True,
                    offers_licenses=True,
                )
                if not circulation_data_source:
                    raise ValueError(
                        "Unrecognized circulation data source: %s"
                        % (circulation_data_source_name)
                    )
        last_opds_update = cls._datetime(entry, "updated_parsed")

        publisher = entry.get("publisher", None)
        if not publisher:
            publisher = entry.get("dcterms_publisher", None)

        language = entry.get("language", None)
        if not language:
            language = entry.get("dcterms_language", None)

        links = []

        def summary_to_linkdata(detail):
            if not detail:
                return None
            if not "value" in detail or not detail["value"]:
                return None

            content = detail["value"]
            media_type = detail.get("type", "text/plain")
            return cls.make_link_data(
                rel=Hyperlink.DESCRIPTION, media_type=media_type, content=content
            )

        summary_detail = entry.get("summary_detail", None)
        link = summary_to_linkdata(summary_detail)
        if link:
            links.append(link)

        for content_detail in entry.get("content", []):
            link = summary_to_linkdata(content_detail)
            if link:
                links.append(link)

        rights_uri = cls.rights_uri_from_feedparser_entry(entry)

        kwargs_meta = dict(
            title=title,
            subtitle=subtitle,
            language=language,
            publisher=publisher,
            links=links,
            # refers to when was updated in opds feed, not our db
            data_source_last_updated=last_opds_update,
        )

        # Although we always provide the CirculationData, it will only
        # be used if the OPDSImporter has a Collection to hold the
        # LicensePool that will result from importing it.
        kwargs_circ = dict(
            data_source=circulation_data_source.name,
            links=list(links),
            default_rights_uri=rights_uri,
        )
        kwargs_meta["circulation"] = kwargs_circ
        return kwargs_meta

    @classmethod
    def rights_uri(cls, rights_string):
        """Determine the URI that best encapsulates the rights status of
        the downloads associated with this book.
        """
        return RightsStatus.rights_uri_from_string(rights_string)

    @classmethod
    def rights_uri_from_feedparser_entry(cls, entry):
        """Extract a rights URI from a parsed feedparser entry.

        :return: A rights URI.
        """
        rights = entry.get("rights", "")
        return cls.rights_uri(rights)

    @classmethod
    def rights_uri_from_entry_tag(cls, entry):
        """Extract a rights string from an lxml <entry> tag.

        :return: A rights URI.
        """
        rights = cls.PARSER_CLASS._xpath1(entry, "rights")
        if rights:
            return cls.rights_uri(rights)

    @classmethod
    def extract_messages(cls, parser, feed_tag):
        """Extract <simplified:message> tags from an OPDS feed and convert
        them into OPDSMessage objects.
        """
        path = "/atom:feed/simplified:message"
        for message_tag in parser._xpath(feed_tag, path):

            # First thing to do is determine which Identifier we're
            # talking about.
            identifier_tag = parser._xpath1(message_tag, "atom:id")
            if identifier_tag is None:
                urn = None
            else:
                urn = identifier_tag.text

            # What status code is associated with the message?
            status_code_tag = parser._xpath1(message_tag, "simplified:status_code")
            if status_code_tag is None:
                status_code = None
            else:
                try:
                    status_code = int(status_code_tag.text)
                except ValueError:
                    status_code = None

            # What is the human-readable message?
            description_tag = parser._xpath1(message_tag, "schema:description")
            if description_tag is None:
                description = ""
            else:
                description = description_tag.text

            yield OPDSMessage(urn, status_code, description)

    @classmethod
    def coveragefailures_from_messages(cls, data_source, parser, feed_tag):
        """Extract CoverageFailure objects from a parsed OPDS document. This
        allows us to determine the fate of books which could not
        become <entry> tags.
        """
        for message in cls.extract_messages(parser, feed_tag):
            failure = cls.coveragefailure_from_message(data_source, message)
            if failure:
                yield failure

    @classmethod
    def coveragefailure_from_message(cls, data_source, message):
        """Turn a <simplified:message> tag into a CoverageFailure."""

        _db = Session.object_session(data_source)

        # First thing to do is determine which Identifier we're
        # talking about. If we can't do that, we can't create a
        # CoverageFailure object.
        urn = message.urn
        try:
            identifier, ignore = Identifier.parse_urn(_db, urn)
        except ValueError as e:
            identifier = None

        if not identifier:
            # We can't associate this message with any particular
            # Identifier so we can't turn it into a CoverageFailure.
            return None

        if cls.SUCCESS_STATUS_CODES and message.status_code in cls.SUCCESS_STATUS_CODES:
            # This message is telling us that nothing went wrong. It
            # should be treated as a success.
            return identifier

        if message.status_code == 200:
            # By default, we treat a message with a 200 status code
            # as though nothing had been returned at all.
            return None

        description = message.message
        status_code = message.status_code
        if description and status_code:
            exception = "%s: %s" % (status_code, description)
        elif status_code:
            exception = str(status_code)
        elif description:
            exception = description
        else:
            exception = "No detail provided."

        # All these CoverageFailures are transient because ATM we can
        # only assume that the server will eventually have the data.
        return CoverageFailure(identifier, exception, data_source, transient=True)

    @classmethod
    def detail_for_elementtree_entry(
        cls, parser, entry_tag, data_source, feed_url=None, do_get=None
    ):

        """Turn an <atom:entry> tag into a dictionary of metadata that can be
        used as keyword arguments to the Metadata contructor.

        :return: A 2-tuple (identifier, kwargs)
        """
        identifier = parser._xpath1(entry_tag, "atom:id")
        if identifier is None or not identifier.text:
            # This <entry> tag doesn't identify a book so we
            # can't derive any information from it.
            return None, None, None
        identifier = identifier.text

        try:
            data = cls._detail_for_elementtree_entry(
                parser, entry_tag, feed_url, do_get=do_get
            )
            return identifier, data, None

        except Exception as e:
            _db = Session.object_session(data_source)
            identifier_obj, ignore = Identifier.parse_urn(_db, identifier)
            failure = CoverageFailure(
                identifier_obj, traceback.format_exc(), data_source, transient=True
            )
            return identifier, None, failure

    @classmethod
    def _detail_for_elementtree_entry(
        cls, parser, entry_tag, feed_url=None, do_get=None
    ):
        """Helper method that extracts metadata and circulation data from an elementtree
        entry. This method can be overridden in tests to check that callers handle things
        properly when it throws an exception.
        """
        # We will fill this dictionary with all the information
        # we can find.
        data = dict()

        alternate_identifiers = []
        for id_tag in parser._xpath(entry_tag, "dcterms:identifier"):
            v = cls.extract_identifier(id_tag)
            if v:
                alternate_identifiers.append(v)
        data["dcterms_identifiers"] = alternate_identifiers

        # If exist another identifer, add here
        data["identifiers"] = data["dcterms_identifiers"]

        data["contributors"] = []
        for author_tag in parser._xpath(entry_tag, "atom:author"):
            contributor = cls.extract_contributor(parser, author_tag)
            if contributor is not None:
                data["contributors"].append(contributor)

        data["subjects"] = [
            cls.extract_subject(parser, category_tag)
            for category_tag in parser._xpath(entry_tag, "atom:category")
        ]

        ratings = []
        for rating_tag in parser._xpath(entry_tag, "schema:Rating"):
            v = cls.extract_measurement(rating_tag)
            if v:
                ratings.append(v)
        data["measurements"] = ratings
        rights_uri = cls.rights_uri_from_entry_tag(entry_tag)

        data["links"] = cls.consolidate_links(
            [
                cls.extract_link(link_tag, feed_url, rights_uri)
                for link_tag in parser._xpath(entry_tag, "atom:link")
            ]
        )

        derived_medium = cls.get_medium_from_links(data["links"])
        data["medium"] = cls.extract_medium(entry_tag, derived_medium)

        series_tag = parser._xpath(entry_tag, "schema:Series")
        if series_tag:
            data["series"], data["series_position"] = cls.extract_series(series_tag[0])

        issued_tag = parser._xpath(entry_tag, "dcterms:issued")
        if issued_tag:
            date_string = issued_tag[0].text
            # By default, the date for strings that only have a year will
            # be set to January 1 rather than the current date.
            default = datetime_utc(utc_now().year, 1, 1)
            try:
                data["published"] = dateutil.parser.parse(date_string, default=default)
            except Exception as e:
                # This entry had an issued tag, but it was in a format we couldn't parse.
                pass

        return data

    @classmethod
    def get_medium_from_links(cls, links):
        """Get medium if derivable from information in an acquisition link."""
        derived = None
        for link in links:
            if (
                not link.rel
                or not link.media_type
                or not link.rel.startswith("http://opds-spec.org/acquisition/")
            ):
                continue
            derived = Edition.medium_from_media_type(link.media_type)
            if derived:
                break
        return derived

    @classmethod
    def extract_identifier(cls, identifier_tag):
        """Turn a <dcterms:identifier> tag into an IdentifierData object."""
        try:
            type, identifier = Identifier.type_and_identifier_for_urn(
                identifier_tag.text.lower()
            )
            return IdentifierData(type, identifier)
        except ValueError:
            return None

    @classmethod
    def extract_medium(cls, entry_tag, default=Edition.BOOK_MEDIUM):
        """Derive a value for Edition.medium from schema:additionalType or
        from a <dcterms:format> subtag.

        :param entry_tag: A <atom:entry> tag.
        :param default: The value to use if nothing is found.
        """
        if not entry_tag:
            return default

        medium = None
        additional_type = entry_tag.get("{http://schema.org/}additionalType")
        if additional_type:
            medium = Edition.additional_type_to_medium.get(additional_type, None)
        if not medium:
            format_tag = entry_tag.find("{http://purl.org/dc/terms/}format")
            if format_tag is not None:
                media_type = format_tag.text
                medium = Edition.medium_from_media_type(media_type)
        return medium or default

    @classmethod
    def extract_contributor(cls, parser, author_tag):
        """Turn an <atom:author> tag into a ContributorData object."""
        subtag = parser.text_of_optional_subtag
        sort_name = subtag(author_tag, "simplified:sort_name")
        display_name = subtag(author_tag, "atom:name")
        family_name = subtag(author_tag, "simplified:family_name")
        wikipedia_name = subtag(author_tag, "simplified:wikipedia_name")
        # TODO: we need a way of conveying roles. I believe Bibframe
        # has the answer.

        # TODO: Also collect VIAF and LC numbers if present.  This
        # requires parsing the URIs. Only the metadata wrangler will
        # provide this information.

        viaf = None
        if sort_name or display_name or viaf:
            return ContributorData(
                sort_name=sort_name,
                display_name=display_name,
                family_name=family_name,
                wikipedia_name=wikipedia_name,
                roles=None,
            )

        logging.info(
            "Refusing to create ContributorData for contributor with no sort name, display name, or VIAF."
        )
        return None

    @classmethod
    def extract_subject(cls, parser, category_tag):
        """Turn an <atom:category> tag into a SubjectData object."""
        attr = category_tag.attrib

        # Retrieve the type of this subject - FAST, Dewey Decimal,
        # etc.
        scheme = attr.get("scheme")
        subject_type = Subject.by_uri.get(scheme)
        if not subject_type:
            # We can't represent this subject because we don't
            # know its scheme. Just treat it as a tag.
            subject_type = Subject.TAG

        # Retrieve the term (e.g. "827") and human-readable name
        # (e.g. "English Satire & Humor") for this subject.
        term = attr.get("term")
        name = attr.get("label")
        default_weight = 1

        weight = attr.get("{http://schema.org/}ratingValue", default_weight)
        try:
            weight = int(weight)
        except ValueError as e:
            weight = default_weight

        return SubjectData(type=subject_type, identifier=term, name=name, weight=weight)

    @classmethod
    def extract_link(cls, link_tag, feed_url=None, entry_rights_uri=None):
        """Convert a <link> tag into a LinkData object.

        :param feed_url: The URL to the enclosing feed, for use in resolving
            relative links.

        :param entry_rights_uri: A URI describing the rights advertised
            in the entry. Unless this specific link says otherwise, we
            will assume that the representation on the other end of the link
            if made available on these terms.
        """
        attr = link_tag.attrib
        rel = attr.get("rel")
        media_type = attr.get("type")
        href = attr.get("href")
        if not href or not rel:
            # The link exists but has no destination, or no specified
            # relationship to the entry.
            return None
        rights = attr.get("{%s}rights" % OPDSXMLParser.NAMESPACES["dcterms"])
        if rights:
            # Rights associated with the link override rights
            # associated with the entry.
            rights_uri = cls.rights_uri(rights)
        else:
            rights_uri = entry_rights_uri
        if feed_url and not urlparse(href).netloc:
            # This link is relative, so we need to get the absolute url
            href = urljoin(feed_url, href)
        return cls.make_link_data(rel, href, media_type, rights_uri)

    @classmethod
    def make_link_data(
        cls, rel, href=None, media_type=None, rights_uri=None, content=None
    ):
        """Hook method for creating a LinkData object.

        Intended to be overridden in subclasses.
        """
        return LinkData(
            rel=rel,
            href=href,
            media_type=media_type,
            rights_uri=rights_uri,
            content=content,
        )

    @classmethod
    def consolidate_links(cls, links):
        """Try to match up links with their thumbnails.

        If link n is an image and link n+1 is a thumbnail, then the
        thumbnail is assumed to be the thumbnail of the image.

        Similarly if link n is a thumbnail and link n+1 is an image.
        """
        # Strip out any links that didn't get turned into LinkData objects
        # due to missing `href` or whatever.
        new_links = [x for x in links if x]

        # Make a new list of links from that list, to iterate over --
        # we'll be modifying new_links in place so we can't iterate
        # over it.
        links = list(new_links)

        next_link_already_handled = False
        for i, link in enumerate(links):

            if link.rel not in (Hyperlink.THUMBNAIL_IMAGE, Hyperlink.IMAGE):
                # This is not any kind of image. Ignore it.
                continue

            if next_link_already_handled:
                # This link and the previous link were part of an
                # image-thumbnail pair.
                next_link_already_handled = False
                continue

            if i == len(links) - 1:
                # This is the last link. Since there is no next link
                # there's nothing to do here.
                continue

            # Peek at the next link.
            next_link = links[i + 1]

            if (
                link.rel == Hyperlink.THUMBNAIL_IMAGE
                and next_link.rel == Hyperlink.IMAGE
            ):
                # This link is a thumbnail and the next link is
                # (presumably) the corresponding image.
                thumbnail_link = link
                image_link = next_link
            elif (
                link.rel == Hyperlink.IMAGE
                and next_link.rel == Hyperlink.THUMBNAIL_IMAGE
            ):
                thumbnail_link = next_link
                image_link = link
            else:
                # This link and the next link do not form an
                # image-thumbnail pair. Do nothing.
                continue

            image_link.thumbnail = thumbnail_link
            new_links.remove(thumbnail_link)
            next_link_already_handled = True

        return new_links

    @classmethod
    def extract_measurement(cls, rating_tag):
        type = rating_tag.get("{http://schema.org/}additionalType")
        value = rating_tag.get("{http://schema.org/}ratingValue")
        if not value:
            value = rating_tag.attrib.get("{http://schema.org}ratingValue")
        if not type:
            type = Measurement.RATING
        try:
            value = float(value)
            return MeasurementData(
                quantity_measured=type,
                value=value,
            )
        except ValueError:
            return None

    @classmethod
    def extract_series(cls, series_tag):
        attr = series_tag.attrib
        series_name = attr.get("{http://schema.org/}name", None)
        series_position = attr.get("{http://schema.org/}position", None)
        return series_name, series_position


class OPDSImportMonitor(CollectionMonitor, HasSelfTests):
    """Periodically monitor a Collection's OPDS archive feed and import
    every title it mentions.
    """

    SERVICE_NAME = "OPDS Import Monitor"

    # The first time this Monitor is invoked we want to get the
    # entire OPDS feed.
    DEFAULT_START_TIME = CollectionMonitor.NEVER

    # The protocol this Monitor works with. Subclasses that
    # specialize OPDS import should override this.
    PROTOCOL = ExternalIntegration.OPDS_IMPORT

    def __init__(
        self, _db, collection, import_class, force_reimport=False, **import_class_kwargs
    ):
        if not collection:
            raise ValueError(
                "OPDSImportMonitor can only be run in the context of a Collection."
            )

        if collection.protocol != self.PROTOCOL:
            raise ValueError(
                "Collection %s is configured for protocol %s, not %s."
                % (collection.name, collection.protocol, self.PROTOCOL)
            )

        data_source = self.data_source(collection)
        if not data_source:
            raise ValueError(
                "Collection %s has no associated data source." % collection.name
            )

        self.external_integration_id = collection.external_integration.id
        self.feed_url = self.opds_url(collection)
        self.force_reimport = force_reimport
        self.username = collection.external_integration.username
        self.password = collection.external_integration.password
        self.custom_accept_header = collection.external_integration.custom_accept_header

        self.importer = import_class(_db, collection=collection, **import_class_kwargs)
        super(OPDSImportMonitor, self).__init__(_db, collection)

    def external_integration(self, _db):
        return get_one(_db, ExternalIntegration, id=self.external_integration_id)

    def _run_self_tests(self, _db):
        """Retrieve the first page of the OPDS feed"""
        first_page = self.run_test(
            "Retrieve the first page of the OPDS feed (%s)" % self.feed_url,
            self.follow_one_link,
            self.feed_url,
        )
        yield first_page
        if not first_page.result:
            return

        # We got a page, but does it have anything the importer can
        # turn into a Work?
        #
        # By default, this means it must contain an open-access link.
        next_links, content = first_page.result
        yield self.run_test(
            "Checking for importable content",
            self.importer.assert_importable_content,
            content,
            self.feed_url,
        )

    def _get(self, url, headers):
        """Make the sort of HTTP request that's normal for an OPDS feed.

        Long timeout, raise error on anything but 2xx or 3xx.
        """
        headers = self._update_headers(headers)
        kwargs = dict(timeout=120, allowed_response_codes=["2xx", "3xx"])
        response = HTTP.get_with_timeout(url, headers=headers, **kwargs)
        return response.status_code, response.headers, response.content

    def _get_accept_header(self):
        return ",".join(
            [
                OPDSFeed.ACQUISITION_FEED_TYPE,
                "application/atom+xml;q=0.9",
                "application/xml;q=0.8",
                "*/*;q=0.1",
            ]
        )

    def _update_headers(self, headers):
        headers = dict(headers) if headers else {}
        if self.username and self.password and not "Authorization" in headers:
            headers["Authorization"] = "Basic %s" % base64.b64encode(
                "%s:%s" % (self.username, self.password)
            )

        if self.custom_accept_header:
            headers["Accept"] = self.custom_accept_header
        elif not "Accept" in headers:
            headers["Accept"] = self._get_accept_header()

        return headers

    def _parse_identifier(self, identifier):
        """Extract the publication's identifier from its metadata.

        :param identifier: String containing the identifier
        :type identifier: str

        :return: Identifier object
        :rtype: Identifier
        """
        return parse_identifier(self._db, identifier)

    def opds_url(self, collection):
        """Returns the OPDS import URL for the given collection.

        By default, this URL is stored as the external account ID, but
        subclasses may override this.
        """
        return collection.external_account_id

    def data_source(self, collection):
        """Returns the data source name for the given collection.

        By default, this URL is stored as a setting on the collection, but
        subclasses may hard-code it.
        """
        return collection.data_source

    def feed_contains_new_data(self, feed):
        """Does the given feed contain any entries that haven't been imported
        yet?
        """
        if self.force_reimport:
            # We don't even need to check. Always treat the feed as
            # though it contained new data.
            return True

        # For every item in the last page of the feed, check when that
        # item was last updated.
        last_update_dates = self.importer.extract_last_update_dates(feed)

        new_data = False
        for identifier, remote_updated in last_update_dates:

            identifier = self._parse_identifier(identifier)
            if not identifier:
                # Maybe this is new, maybe not, but we can't associate
                # the information with an Identifier, so we can't do
                # anything about it.
                self.log.info("Ignoring %s because unable to turn into an Identifier.")
                continue

            if self.identifier_needs_import(identifier, remote_updated):
                new_data = True
                break
        return new_data

    def identifier_needs_import(self, identifier, last_updated_remote):
        """Does the remote side have new information about this Identifier?

        :param identifier: An Identifier.
        :param last_update_remote: The last time the remote side updated
            the OPDS entry for this Identifier.
        """
        if not identifier:
            return False

        record = CoverageRecord.lookup(
            identifier,
            self.importer.data_source,
            operation=CoverageRecord.IMPORT_OPERATION,
        )

        if not record:
            # We have no record of importing this Identifier. Import
            # it now.
            self.log.info(
                "Counting %s as new because it has no CoverageRecord.", identifier
            )
            return True

        # If there was a transient failure last time we tried to
        # import this book, try again regardless of whether the
        # feed has changed.
        if record.status == CoverageRecord.TRANSIENT_FAILURE:
            self.log.info(
                "Counting %s as new because previous attempt resulted in transient failure: %s",
                identifier,
                record.exception,
            )
            return True

        # If our last attempt was a success or a persistent
        # failure, we only want to import again if something
        # changed since then.

        if record.timestamp:
            # We've imported this entry before, so don't import it
            # again unless it's changed.

            if not last_updated_remote:
                # The remote isn't telling us whether the entry
                # has been updated. Import it again to be safe.
                self.log.info(
                    "Counting %s as new because remote has no information about when it was updated.",
                    identifier,
                )
                return True

            if to_utc(last_updated_remote) >= to_utc(record.timestamp):
                # This book has been updated.
                self.log.info(
                    "Counting %s as new because its coverage date is %s and remote has %s.",
                    identifier,
                    record.timestamp,
                    last_updated_remote,
                )
                return True

    def _verify_media_type(self, url, status_code, headers, feed):
        # Make sure we got an OPDS feed, and not an error page that was
        # sent with a 200 status code.
        media_type = headers.get("content-type")
        if not media_type or not any(
            x in media_type for x in (OPDSFeed.ATOM_LIKE_TYPES)
        ):
            message = "Expected Atom feed, got %s" % media_type
            raise BadResponseException(
                url, message=message, debug_message=feed, status_code=status_code
            )

    def follow_one_link(self, url, do_get=None):
        """Download a representation of a URL and extract the useful
        information.

        :return: A 2-tuple (next_links, feed). `next_links` is a list of
            additional links that need to be followed. `feed` is the content
            that needs to be imported.
        """
        self.log.info("Following next link: %s", url)
        get = do_get or self._get
        status_code, headers, feed = get(url, {})

        self._verify_media_type(url, status_code, headers, feed)

        new_data = self.feed_contains_new_data(feed)

        if new_data:
            # There's something new on this page, so we need to check
            # the next page as well.
            next_links = self.importer.extract_next_links(feed)
            return next_links, feed
        else:
            # There's nothing new, so we don't need to import this
            # feed or check the next page.
            self.log.info("No new data.")
            return [], None

    def import_one_feed(self, feed):
        """Import every book mentioned in an OPDS feed."""

        # Because we are importing into a Collection, we will immediately
        # mark a book as presentation-ready if possible.
        imported_editions, pools, works, failures = self.importer.import_from_feed(
            feed, feed_url=self.opds_url(self.collection)
        )

        # Create CoverageRecords for the successful imports.
        for edition in imported_editions:
            record = CoverageRecord.add_for(
                edition,
                self.importer.data_source,
                CoverageRecord.IMPORT_OPERATION,
                status=CoverageRecord.SUCCESS,
            )

        # Create CoverageRecords for the failures.
        for urn, failure in list(failures.items()):
<<<<<<< HEAD
            failure.to_coverage_record(operation=CoverageRecord.IMPORT_OPERATION)
=======
            if isinstance(failure, list):
                failure_items = failure
            else:
                failure_items = [failure]

            for failure_item in failure_items:
                failure_item.to_coverage_record(
                    operation=CoverageRecord.IMPORT_OPERATION
                )

>>>>>>> 19507841
        return imported_editions, failures

    def _get_feeds(self):
        feeds = []
        queue = [self.feed_url]
        seen_links = set([])

        # First, follow the feed's next links until we reach a page with
        # nothing new. If any link raises an exception, nothing will be imported.

        while queue:
            new_queue = []

            for link in queue:
                if link in seen_links:
                    continue
                next_links, feed = self.follow_one_link(link)
                new_queue.extend(next_links)
                if feed:
                    feeds.append((link, feed))
                seen_links.add(link)

            queue = new_queue

        # Start importing at the end. If something fails, it will be easier to
        # pick up where we left off.
        feeds = reversed(feeds)

        return feeds

    def run_once(self, progress_ignore):
        feeds = self._get_feeds()
        total_imported = 0
        total_failures = 0

        for link, feed in feeds:
            self.log.info("Importing next feed: %s", link)
            imported_editions, failures = self.import_one_feed(feed)
            total_imported += len(imported_editions)
            total_failures += len(failures)
            self._db.commit()

        achievements = "Items imported: %d. Failures: %d." % (
            total_imported,
            total_failures,
        )

        return TimestampData(achievements=achievements)<|MERGE_RESOLUTION|>--- conflicted
+++ resolved
@@ -45,11 +45,7 @@
 from .model.configuration import ExternalIntegrationLink
 from .monitor import CollectionMonitor
 from .selftest import HasSelfTests, SelfTestResult
-<<<<<<< HEAD
-from .util.datetime_helpers import datetime_utc, utc_now
-=======
 from .util.datetime_helpers import datetime_utc, to_utc, utc_now
->>>>>>> 19507841
 from .util.http import HTTP, BadResponseException
 from .util.opds_writer import OPDSFeed, OPDSMessage
 from .util.string_helpers import base64
@@ -2150,9 +2146,6 @@
 
         # Create CoverageRecords for the failures.
         for urn, failure in list(failures.items()):
-<<<<<<< HEAD
-            failure.to_coverage_record(operation=CoverageRecord.IMPORT_OPERATION)
-=======
             if isinstance(failure, list):
                 failure_items = failure
             else:
@@ -2163,7 +2156,6 @@
                     operation=CoverageRecord.IMPORT_OPERATION
                 )
 
->>>>>>> 19507841
         return imported_editions, failures
 
     def _get_feeds(self):
