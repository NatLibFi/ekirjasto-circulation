# Library Simplified Circulation Manager
<<<<<<< HEAD
[![Test Circulation & Build Docker Images](https://github.com/lyrasis/simplye-circulation/actions/workflows/test-build.yml/badge.svg)](https://github.com/lyrasis/simplye-circulation/actions/workflows/test-build.yml)

This is a [LYRASIS](http://lyrasis.org) maintained fork of the NYPL [Library Simplified](http://www.librarysimplified.org/) Circulation Manager.

It depends on [Server Core](https://github.com/lyrasis/simplye-server-core) as a git submodule.
=======
![Build Status](https://github.com/nypl-simplified/circulation/actions/workflows/test.yml/badge.svg?branch=develop) [![GitHub Release](https://img.shields.io/github/release/nypl-simplified/circulation.svg?style=flat)]()

Default Branch: `develop`

This is the Circulation Manager for [Library Simplified](https://www.librarysimplified.org/). The Circulation Manager is the main connection between a library's collection and Library Simplified's various client-side applications. It handles user authentication, combines licensed works with open access content, pulls in updated book information from the [Metadata Wrangler](https://github.com/NYPL-Simplified/metadata_wrangler), and serves up available books in appropriately organized OPDS feeds.

It depends on [Library Simplified Server Core](https://github.com/NYPL-Simplified/server_core) as a git submodule.
>>>>>>> 6e241304

## Installation

Docker images created from this code are available at:
https://hub.docker.com/repository/docker/lyrasis/circ-webapp
https://hub.docker.com/repository/docker/lyrasis/circ-scripts

## Git Branch Workflow

| Branch   | Python Version |
| -------- | -------------- |
| develop  | Python 3       |
| main     | Python 3       |
| python2  | Python 2       |

The default branch is `develop` and that's the working branch that should be used when branching off for bug fixes or new features. Once a feature branch pull request is merged into `develop`, the changes can be merged to `main` to create releases.

Python 2 stopped being supported after January 1st, 2020 but there is still a `python2` branch which can be used. As of May 2021, development will be done in the `develop` and `main` branches.

There are additional protected branches that are used for *NYPL-specific* deployments to keep in mind.

| Branch          |
| --------------- |
| nypl-deploy-qa  |
| nypl-deploy-production  |
| openebooks-deploy-qa  |
| openebooks-deploy-qa  |
| bpl-deploy-qa  |
| bpl-deploy-production  |

### Python setup

This project uses python 3 for development. You will need to set up a local virtual environment to install packages and run the project. Start by creating the virtual environment:

```sh
$ python3 -m venv env
```

Then include the database URLS as environment variables at the end in `/env/bin/activate`. These databases should be created before this step and more information can be found in the [Library Simplified wiki](https://github.com/NYPL-Simplified/Simplified/wiki/Deployment-Instructions):

```
export SIMPLIFIED_PRODUCTION_DATABASE="postgres://simplified:[password]@localhost:5432/simplified_circulation_dev"
export SIMPLIFIED_TEST_DATABASE="postgres://simplified_test:[password]@localhost:5432/simplified_circulation_test"
```

Activate the virtual environment:

```sh
$ source env/bin/activate
```

and install the dependencies:

```sh
$ pip install -r requirements-dev.txt
```

## Generating Documentation

<<<<<<< HEAD
Code documentation can be generated using Sphinx. The configuration for the documentation can be found in `/docs`.

To view the documentation _locally_, go into the `/docs` directory and run `make html`. This will generate the .rst source files and build the static site in `/docs/build/html`
=======
Code documentation using Sphinx can be found on this repo's [Github Pages](http://nypl-simplified.github.io/circulation/index.html). It currently documents this repo's `api` directory, `scripts` file, and the `core` submodule directory. The configuration for the documentation can be found in `/docs`.

Github Actions handles generating the `.rst` source files, generating the HTML static site, and deploying the build to the `gh-pages` branch.
>>>>>>> 6e241304

## Usage with Docker

<<<<<<< HEAD
Check out the [Docker README](/docker/README.md) in the `/docker` directory for in-depth information on optionally running and developing the Circulation Manager locally with Docker, or for deploying the Circulation Manager with Docker.
=======
## Continuous Integration

This project runs all the unit tests through Github Actions for new pull requests and when merging into the default `develop` branch. The relevant file can be found in `.github/workflows/test.yml`. When contributing updates or fixes, it's required for the test Github Action to pass for all python 3 environments. Run the `tox` command locally before pushing changes to make sure you find any failing tests before committing them.

As mentioned above, Github Actions is also used to build and deploy Sphinx documentation to Github Pages. The relevant file can be found in `.github/workflows/docks.yml`.

## Testing
The Github Actions CI service runs the unit tests against Python 3.6, 3.7, and 3.8 automatically using [tox](https://tox.readthedocs.io/en/latest/). 

To run `pytest` unit tests locally, install `tox`.

```sh
pip install tox
```

Tox has an environment for each python version and an optional `-docker` factor that will automatically use docker to
deploy service containers used for the tests. You can select the environment you would like to test with the tox `-e` 
flag.

### Environments

| Environment | Python Version |
| ----------- | -------------- |
| py36        | Python 3.6     |
| py37        | Python 3.7     |
| py38        | Python 3.8     |

All of these environments are tested by default when running tox. To test one specific environment you can use the `-e`
flag. 

Test Python 3.8
```
tox -e py38
```

You need to have the Python versions you are testing against installed on your local system. `tox` searches the system for installed Python versions, but does not install new Python versions. If `tox` doesn't find the Python version its looking for it will give an `InterpreterNotFound` errror.

[Pyenv](https://github.com/pyenv/pyenv) is a useful tool to install multiple Python versions, if you need to install missing Python versions in your system for local testing.

### Docker

If you install `tox-docker` tox will take care of setting up all the service containers necessary to run the unit tests
and pass the correct environment variables to configure the tests to use these services. Using `tox-docker` is not required, but it is the recommended way to run the tests locally, since it runs the tests in the same way they are run on the Github Actions CI server. 

```
pip install tox-docker
``` 

The docker functionality is included in a `docker` factor that can be added to the environment. To run an environment
with a particular factor you add it to the end of the environment. 

Test with Python 3.8 using docker containers for the services.
```
tox -e py38-docker
```

### Local services

If you already have elastic search or postgres running locally, you can run them instead by setting the
following environment variables:

- `SIMPLIFIED_TEST_DATABASE`
- `SIMPLIFIED_TEST_ELASTICSEARCH`

Make sure the ports and usernames are updated to reflect the local configuration.

```sh
# Set environment variables
export SIMPLIFIED_TEST_DATABASE="postgres://simplified_test:test@localhost:9005/simplified_circulation_test"
export SIMPLIFIED_TEST_ELASTICSEARCH="http://localhost:9006"

# Run tox
tox -e py38
```

### Override `pytest` arguments

If you wish to pass additional arguments to `pytest` you can do so through `tox`. The default argument passed to `pytest`
is `tests`, however you can override this. Every argument passed after a `--` to the `tox` command line will the passed 
to `pytest`, overriding the default.

Only run the `test_cdn` tests with Python 3.6 using docker.

```sh
tox -e py36-docker -- tests/test_google_analytics_provider.py
```

## Usage with Docker

Check out the [Docker README](/docker/README.md) in the `/docker` directory for in-depth information on optionally running and developing the Circulation Manager locally with Docker, or for deploying the Circulation Manager with Docker.

## License

```
Copyright © 2015 The New York Public Library, Astor, Lenox, and Tilden Foundations

Licensed under the Apache License, Version 2.0 (the "License");
you may not use this file except in compliance with the License.
You may obtain a copy of the License at

   http://www.apache.org/licenses/LICENSE-2.0

Unless required by applicable law or agreed to in writing, software
distributed under the License is distributed on an "AS IS" BASIS,
WITHOUT WARRANTIES OR CONDITIONS OF ANY KIND, either express or implied.
See the License for the specific language governing permissions and
limitations under the License.
```
>>>>>>> 6e241304
<|MERGE_RESOLUTION|>--- conflicted
+++ resolved
@@ -1,19 +1,9 @@
 # Library Simplified Circulation Manager
-<<<<<<< HEAD
 [![Test Circulation & Build Docker Images](https://github.com/lyrasis/simplye-circulation/actions/workflows/test-build.yml/badge.svg)](https://github.com/lyrasis/simplye-circulation/actions/workflows/test-build.yml)
 
 This is a [LYRASIS](http://lyrasis.org) maintained fork of the NYPL [Library Simplified](http://www.librarysimplified.org/) Circulation Manager.
 
 It depends on [Server Core](https://github.com/lyrasis/simplye-server-core) as a git submodule.
-=======
-![Build Status](https://github.com/nypl-simplified/circulation/actions/workflows/test.yml/badge.svg?branch=develop) [![GitHub Release](https://img.shields.io/github/release/nypl-simplified/circulation.svg?style=flat)]()
-
-Default Branch: `develop`
-
-This is the Circulation Manager for [Library Simplified](https://www.librarysimplified.org/). The Circulation Manager is the main connection between a library's collection and Library Simplified's various client-side applications. It handles user authentication, combines licensed works with open access content, pulls in updated book information from the [Metadata Wrangler](https://github.com/NYPL-Simplified/metadata_wrangler), and serves up available books in appropriately organized OPDS feeds.
-
-It depends on [Library Simplified Server Core](https://github.com/NYPL-Simplified/server_core) as a git submodule.
->>>>>>> 6e241304
 
 ## Installation
 
@@ -73,21 +63,12 @@
 
 ## Generating Documentation
 
-<<<<<<< HEAD
 Code documentation can be generated using Sphinx. The configuration for the documentation can be found in `/docs`.
 
+Github Actions handles generating the `.rst` source files, generating the HTML static site, and deploying the build to the `gh-pages` branch.
+
 To view the documentation _locally_, go into the `/docs` directory and run `make html`. This will generate the .rst source files and build the static site in `/docs/build/html`
-=======
-Code documentation using Sphinx can be found on this repo's [Github Pages](http://nypl-simplified.github.io/circulation/index.html). It currently documents this repo's `api` directory, `scripts` file, and the `core` submodule directory. The configuration for the documentation can be found in `/docs`.
 
-Github Actions handles generating the `.rst` source files, generating the HTML static site, and deploying the build to the `gh-pages` branch.
->>>>>>> 6e241304
-
-## Usage with Docker
-
-<<<<<<< HEAD
-Check out the [Docker README](/docker/README.md) in the `/docker` directory for in-depth information on optionally running and developing the Circulation Manager locally with Docker, or for deploying the Circulation Manager with Docker.
-=======
 ## Continuous Integration
 
 This project runs all the unit tests through Github Actions for new pull requests and when merging into the default `develop` branch. The relevant file can be found in `.github/workflows/test.yml`. When contributing updates or fixes, it's required for the test Github Action to pass for all python 3 environments. Run the `tox` command locally before pushing changes to make sure you find any failing tests before committing them.
@@ -95,7 +76,7 @@
 As mentioned above, Github Actions is also used to build and deploy Sphinx documentation to Github Pages. The relevant file can be found in `.github/workflows/docks.yml`.
 
 ## Testing
-The Github Actions CI service runs the unit tests against Python 3.6, 3.7, and 3.8 automatically using [tox](https://tox.readthedocs.io/en/latest/). 
+The Github Actions CI service runs the unit tests against Python 3.6, 3.7, and 3.8 automatically using [tox](https://tox.readthedocs.io/en/latest/).
 
 To run `pytest` unit tests locally, install `tox`.
 
@@ -104,7 +85,7 @@
 ```
 
 Tox has an environment for each python version and an optional `-docker` factor that will automatically use docker to
-deploy service containers used for the tests. You can select the environment you would like to test with the tox `-e` 
+deploy service containers used for the tests. You can select the environment you would like to test with the tox `-e`
 flag.
 
 ### Environments
@@ -116,7 +97,7 @@
 | py38        | Python 3.8     |
 
 All of these environments are tested by default when running tox. To test one specific environment you can use the `-e`
-flag. 
+flag.
 
 Test Python 3.8
 ```
@@ -130,14 +111,14 @@
 ### Docker
 
 If you install `tox-docker` tox will take care of setting up all the service containers necessary to run the unit tests
-and pass the correct environment variables to configure the tests to use these services. Using `tox-docker` is not required, but it is the recommended way to run the tests locally, since it runs the tests in the same way they are run on the Github Actions CI server. 
+and pass the correct environment variables to configure the tests to use these services. Using `tox-docker` is not required, but it is the recommended way to run the tests locally, since it runs the tests in the same way they are run on the Github Actions CI server.
 
 ```
 pip install tox-docker
-``` 
+```
 
 The docker functionality is included in a `docker` factor that can be added to the environment. To run an environment
-with a particular factor you add it to the end of the environment. 
+with a particular factor you add it to the end of the environment.
 
 Test with Python 3.8 using docker containers for the services.
 ```
@@ -166,7 +147,7 @@
 ### Override `pytest` arguments
 
 If you wish to pass additional arguments to `pytest` you can do so through `tox`. The default argument passed to `pytest`
-is `tests`, however you can override this. Every argument passed after a `--` to the `tox` command line will the passed 
+is `tests`, however you can override this. Every argument passed after a `--` to the `tox` command line will the passed
 to `pytest`, overriding the default.
 
 Only run the `test_cdn` tests with Python 3.6 using docker.
@@ -177,23 +158,4 @@
 
 ## Usage with Docker
 
-Check out the [Docker README](/docker/README.md) in the `/docker` directory for in-depth information on optionally running and developing the Circulation Manager locally with Docker, or for deploying the Circulation Manager with Docker.
-
-## License
-
-```
-Copyright © 2015 The New York Public Library, Astor, Lenox, and Tilden Foundations
-
-Licensed under the Apache License, Version 2.0 (the "License");
-you may not use this file except in compliance with the License.
-You may obtain a copy of the License at
-
-   http://www.apache.org/licenses/LICENSE-2.0
-
-Unless required by applicable law or agreed to in writing, software
-distributed under the License is distributed on an "AS IS" BASIS,
-WITHOUT WARRANTIES OR CONDITIONS OF ANY KIND, either express or implied.
-See the License for the specific language governing permissions and
-limitations under the License.
-```
->>>>>>> 6e241304
+Check out the [Docker README](/docker/README.md) in the `/docker` directory for in-depth information on optionally running and developing the Circulation Manager locally with Docker, or for deploying the Circulation Manager with Docker.