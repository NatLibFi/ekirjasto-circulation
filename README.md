--- conflicted
+++ resolved
@@ -1,19 +1,9 @@
 # Library Simplified Circulation Manager
-<<<<<<< HEAD
-![Build Status](https://github.com/nypl-simplified/circulation/actions/workflows/test.yml/badge.svg?branch=develop) [![GitHub Release](https://img.shields.io/github/release/nypl-simplified/circulation.svg?style=flat)]()
-
-Default Branch: `develop`
-
-This is the Circulation Manager for [Library Simplified](https://www.librarysimplified.org/). The Circulation Manager is the main connection between a library's collection and Library Simplified's various client-side applications. It handles user authentication, combines licensed works with open access content, pulls in updated book information from the [Metadata Wrangler](https://github.com/NYPL-Simplified/metadata_wrangler), and serves up available books in appropriately organized OPDS feeds.
-
-It depends on [Library Simplified Server Core](https://github.com/NYPL-Simplified/server_core) as a git submodule.
-=======
 [![Test Circulation & Build Docker Images](https://github.com/lyrasis/simplye-circulation/actions/workflows/test-build.yml/badge.svg)](https://github.com/lyrasis/simplye-circulation/actions/workflows/test-build.yml)
 
 This is a [LYRASIS](http://lyrasis.org) maintained fork of the NYPL [Library Simplified](http://www.librarysimplified.org/) Circulation Manager.
 
 It depends on [Server Core](https://github.com/lyrasis/simplye-server-core) as a git submodule.
->>>>>>> e245a05b
 
 ## Installation
 
@@ -23,36 +13,10 @@
 
 ## Generating Documentation
 
-<<<<<<< HEAD
-Code documentation using Sphinx can be found on this repo's [Github Pages](http://nypl-simplified.github.io/circulation/index.html). It currently documents this repo's `api` directory, `scripts` file, and the `core` submodule directory. The configuration for the documentation can be found in `/docs`.
+Code documentation can be generated using Sphinx. The configuration for the documentation can be found in `/docs`.
 
-Travis CI handles generating the `.rst` source files, generating the HTML static site, and deploying the build to the `gh-pages` branch.
-
-To view the documentation _locally_, go into the `/docs` directory and run `make html`. This will generate the .rst source files and build the static site in `/docs/build/html`.
+To view the documentation _locally_, go into the `/docs` directory and run `make html`. This will generate the .rst source files and build the static site in `/docs/build/html`
 
 ## Usage with Docker
 
-Check out the [Docker README](/docker/README.md) in the `/docker` directory for in-depth information on optionally running and developing the Circulation Manager locally with Docker, or for deploying the Circulation Manager with Docker.
-
-## License
-
-```
-Copyright © 2015 The New York Public Library, Astor, Lenox, and Tilden Foundations
-
-Licensed under the Apache License, Version 2.0 (the "License");
-you may not use this file except in compliance with the License.
-You may obtain a copy of the License at
-
-   http://www.apache.org/licenses/LICENSE-2.0
-
-Unless required by applicable law or agreed to in writing, software
-distributed under the License is distributed on an "AS IS" BASIS,
-WITHOUT WARRANTIES OR CONDITIONS OF ANY KIND, either express or implied.
-See the License for the specific language governing permissions and
-limitations under the License.
-```
-=======
-Code documentation can be generated using Sphinx. The configuration for the documentation can be found in `/docs`.
-
-To view the documentation _locally_, go into the `/docs` directory and run `make html`. This will generate the .rst source files and build the static site in `/docs/build/html`
->>>>>>> e245a05b
+Check out the [Docker README](/docker/README.md) in the `/docker` directory for in-depth information on optionally running and developing the Circulation Manager locally with Docker, or for deploying the Circulation Manager with Docker.