--- conflicted
+++ resolved
@@ -1,16 +1,15 @@
 # E-kirjasto Circulation Manager
 
-<<<<<<< HEAD
-[![Test & Build](https://github.com/ThePalaceProject/circulation/actions/workflows/test-build.yml/badge.svg)](https://github.com/ThePalaceProject/circulation/actions/workflows/test-build.yml)
-[![codecov](https://codecov.io/github/thepalaceproject/circulation/branch/main/graph/badge.svg?token=T09QW6DLH6)](https://codecov.io/github/thepalaceproject/circulation)
+[![Test & Build](https://github.com/NatLibFi/ekirjasto-circulation/actions/workflows/test-build.yml/badge.svg)](https://github.com/NatLibFi/ekirjasto-circulation/actions/workflows/test-build.yml)
+
+<!-- [![codecov](https://codecov.io/github/thepalaceproject/circulation/branch/main/graph/badge.svg?token=T09QW6DLH6)](https://codecov.io/github/thepalaceproject/circulation) -->
+
 [![Code style: black](https://img.shields.io/badge/code%20style-black-000000.svg)](https://github.com/psf/black)
 [![Imports: isort](https://img.shields.io/badge/%20imports-isort-%231674b1?style=flat&labelColor=ef8336)](https://pycqa.github.io/isort/)
 [![pre-commit](https://img.shields.io/badge/pre--commit-enabled-brightgreen?logo=pre-commit&logoColor=white)](https://github.com/pre-commit/pre-commit)
 ![Python: 3.10,3.11](https://img.shields.io/badge/Python-3.10%20|%203.11-blue)
-=======
 This is the E-kirjasto fork of the [The Palace Project](https://thepalaceproject.org) Palace Manager (which is a fork of
 [Library Simplified](http://www.librarysimplified.org/) Circulation Manager).
->>>>>>> 1c8f1c37
 
 <!-- ## Installation
 
@@ -178,8 +177,8 @@
   public access to the files.
 - `PALACE_STORAGE_ANALYTICS_BUCKET`: Required if you want to use the storage service to store analytics data.
 - `PALACE_STORAGE_ACCESS_KEY`: The access key (optional).
-    - If this key is set it will be passed to boto3 when connecting to the storage service.
-    - If it is not set boto3 will attempt to find credentials as outlined in their
+  - If this key is set it will be passed to boto3 when connecting to the storage service.
+  - If it is not set boto3 will attempt to find credentials as outlined in their
     [documentation](https://boto3.amazonaws.com/v1/documentation/api/latest/guide/credentials.html#configuring-credentials).
 - `PALACE_STORAGE_SECRET_KEY`: The secret key (optional).
 - `PALACE_STORAGE_REGION`: The AWS region of the storage service (optional).
@@ -187,11 +186,11 @@
   s3 compatible storage service like [minio](https://min.io/).
 - `PALACE_STORAGE_URL_TEMPLATE`: The url template to use when generating urls for files stored in the storage service
   (optional).
-    - The default value is `https://{bucket}.s3.{region}.amazonaws.com/{key}`.
-    - The following variables can be used in the template:
-        - `{bucket}`: The name of the bucket.
-        - `{key}`: The key of the file.
-        - `{region}`: The region of the storage service.
+  - The default value is `https://{bucket}.s3.{region}.amazonaws.com/{key}`.
+  - The following variables can be used in the template:
+    - `{bucket}`: The name of the bucket.
+    - `{key}`: The key of the file.
+    - `{region}`: The region of the storage service.
 
 #### Reporting
 
@@ -216,8 +215,8 @@
 - `PALACE_LOG_CLOUDWATCH_INTERVAL`: The interval in seconds to send logs to CloudWatch. Default is `60`.
 - `PALACE_LOG_CLOUDWATCH_CREATE_GROUP`: Whether to create the log group if it does not exist. Default is `true`.
 - `PALACE_LOG_CLOUDWATCH_ACCESS_KEY`: The access key to use when sending logs to CloudWatch. This is optional.
-    - If this key is set it will be passed to boto3 when connecting to CloudWatch.
-    - If it is not set boto3 will attempt to find credentials as outlined in their
+  - If this key is set it will be passed to boto3 when connecting to CloudWatch.
+  - If it is not set boto3 will attempt to find credentials as outlined in their
     [documentation](https://boto3.amazonaws.com/v1/documentation/api/latest/guide/credentials.html#configuring-credentials).
 - `PALACE_LOG_CLOUDWATCH_SECRET_KEY`: The secret key to use when sending logs to CloudWatch. This is optional.
 
@@ -610,13 +609,7 @@
 #### Python version
 
 | Factor | Python Version |
-<<<<<<< HEAD
-|--------|----------------|
-=======
 | ------ | -------------- |
-| py38   | Python 3.8     |
-| py39   | Python 3.9     |
->>>>>>> 1c8f1c37
 | py310  | Python 3.10    |
 | py311  | Python 3.11    |
 
@@ -724,7 +717,7 @@
 - `PALACE_XRAY_NAME`: The name of the service shown in x-ray for these traces.
 - `PALACE_XRAY_ANNOTATE_`: Any environment variable starting with this prefix will be added to to the trace as an
   annotation.
-    - For example setting `PALACE_XRAY_ANNOTATE_KEY=value` will set the annotation `key=value` on all xray traces sent
+  - For example setting `PALACE_XRAY_ANNOTATE_KEY=value` will set the annotation `key=value` on all xray traces sent
     from the application.
 - `PALACE_XRAY_INCLUDE_BARCODE`: If this environment variable is set to `true` then the tracing code will try to include
   the patrons barcode in the user parameter of the trace, if a barcode is available.
@@ -787,23 +780,24 @@
 - `PALACE_PYINSTRUMENT`: Profiling will the enabled if this variable is set. The saved profile data will be available at
   path specified in the environment variable.
 
-    - The profile data will have the extension `.pyisession`.
-    - The data can be accessed with the
+  - The profile data will have the extension `.pyisession`.
+  - The data can be accessed with the
     [`pyinstrument.session.Session` class](https://pyinstrument.readthedocs.io/en/latest/reference.html#pyinstrument.session.Session).
-    - Example code to print details of the gathered statistics:
-        ```python
-        import os
-        from pathlib import Path
-
-        from pyinstrument.renderers import HTMLRenderer
-        from pyinstrument.session import Session
-
-        path = Path(os.environ.get("PALACE_PYINSTRUMENT"))
-        for file in path.glob("*.pyisession"):
-            session = Session.load(file)
-            renderer = HTMLRenderer()
-            renderer.open_in_browser(session)
-        ```
+  - Example code to print details of the gathered statistics:
+
+    ```python
+    import os
+    from pathlib import Path
+
+    from pyinstrument.renderers import HTMLRenderer
+    from pyinstrument.session import Session
+
+    path = Path(os.environ.get("PALACE_PYINSTRUMENT"))
+    for file in path.glob("*.pyisession"):
+        session = Session.load(file)
+        renderer = HTMLRenderer()
+        renderer.open_in_browser(session)
+    ```
 
 ### Other Environment Variables
 
