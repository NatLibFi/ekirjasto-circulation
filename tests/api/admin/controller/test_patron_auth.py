from __future__ import annotations

import json
from typing import TYPE_CHECKING
from unittest.mock import MagicMock

import flask
import pytest
from _pytest.monkeypatch import MonkeyPatch
from flask import Response
from werkzeug.datastructures import ImmutableMultiDict

from api.admin.controller.patron_auth_services import PatronAuthServicesController
from api.admin.exceptions import AdminNotAuthorized
from api.admin.problem_details import (
    CANNOT_CHANGE_PROTOCOL,
    FAILED_TO_RUN_SELF_TESTS,
    INCOMPLETE_CONFIGURATION,
    INTEGRATION_NAME_ALREADY_IN_USE,
    INVALID_CONFIGURATION_OPTION,
    INVALID_LIBRARY_IDENTIFIER_RESTRICTION_REGULAR_EXPRESSION,
    MISSING_IDENTIFIER,
    MISSING_SERVICE,
    MISSING_SERVICE_NAME,
    MULTIPLE_BASIC_AUTH_SERVICES,
    NO_PROTOCOL_FOR_NEW_SERVICE,
    NO_SUCH_LIBRARY,
    UNKNOWN_PROTOCOL,
)
from api.authentication.basic import (
    BarcodeFormats,
    Keyboards,
    LibraryIdentifierRestriction,
)
from api.millenium_patron import AuthenticationMode, MilleniumPatronAPI
from api.saml.provider import SAMLWebSSOAuthenticationProvider
from api.simple_authentication import SimpleAuthenticationProvider
from api.sip import SIP2AuthenticationProvider
from core.integration.goals import Goals
from core.model import Library, get_one
from core.model.integration import IntegrationConfiguration
from core.problem_details import INVALID_INPUT
from core.selftest import HasSelfTests
from core.util.problem_detail import ProblemDetail
from tests.fixtures.flask import FlaskAppFixture

if TYPE_CHECKING:
    from tests.fixtures.authenticator import (
        MilleniumAuthIntegrationFixture,
        SamlAuthIntegrationFixture,
        SimpleAuthIntegrationFixture,
        Sip2AuthIntegrationFixture,
    )
    from tests.fixtures.database import DatabaseTransactionFixture


@pytest.fixture
def common_args() -> list[tuple[str, str]]:
    return [
        ("test_identifier", "user"),
        ("test_password", "pass"),
        ("identifier_keyboard", Keyboards.DEFAULT.value),
        ("password_keyboard", Keyboards.DEFAULT.value),
        ("identifier_barcode_format", BarcodeFormats.CODABAR.value),
    ]


@pytest.fixture
def controller(db: DatabaseTransactionFixture) -> PatronAuthServicesController:
    mock_manager = MagicMock()
    mock_manager._db = db.session
    return PatronAuthServicesController(mock_manager)


class TestPatronAuth:
    def test_patron_auth_services_get_with_no_services(
        self,
        controller: PatronAuthServicesController,
        flask_app_fixture: FlaskAppFixture,
    ):
        with flask_app_fixture.test_request_context_system_admin("/"):
            response = controller.process_patron_auth_services()

        assert isinstance(response, Response)
        response_data = response.json
        assert isinstance(response_data, dict)
        assert response_data.get("patron_auth_services") == []
        protocols = response_data.get("protocols")
        assert isinstance(protocols, list)
<<<<<<< HEAD
        assert 6 == len(protocols)
=======
        assert 8 == len(protocols)
>>>>>>> 1a58ee46
        assert "settings" in protocols[0]
        assert "library_settings" in protocols[0]

        # Test request without admin set
        with flask_app_fixture.test_request_context("/"):
            pytest.raises(
                AdminNotAuthorized,
                controller.process_patron_auth_services,
            )

    def test_patron_auth_services_get_with_simple_auth_service(
        self,
        controller: PatronAuthServicesController,
        flask_app_fixture: FlaskAppFixture,
        db: DatabaseTransactionFixture,
        create_simple_auth_integration: SimpleAuthIntegrationFixture,
    ):
        auth_service, _ = create_simple_auth_integration(
            test_identifier="user", test_password="pass"
        )

        with flask_app_fixture.test_request_context_system_admin("/"):
            response = controller.process_patron_auth_services()
        assert isinstance(response, Response)
        response_data = response.json
        assert isinstance(response_data, dict)
        [service] = response_data.get("patron_auth_services", [])

        assert auth_service.id == service.get("id")
        assert auth_service.name == service.get("name")
        assert SimpleAuthenticationProvider.__module__ == service.get("protocol")
        assert "user" == service.get("settings").get("test_identifier")
        assert "pass" == service.get("settings").get("test_password")
        assert [] == service.get("libraries")

        auth_service.libraries += [db.default_library()]

        with flask_app_fixture.test_request_context_system_admin("/"):
            response = controller.process_patron_auth_services()
        assert isinstance(response, Response)
        response_data = response.json
        assert isinstance(response_data, dict)
        [service] = response_data.get("patron_auth_services", [])

        assert "user" == service.get("settings").get("test_identifier")
        [library] = service.get("libraries")
        assert db.default_library().short_name == library.get("short_name")

    def test_patron_auth_services_get_with_millenium_auth_service(
        self,
        controller: PatronAuthServicesController,
        flask_app_fixture: FlaskAppFixture,
        db: DatabaseTransactionFixture,
        create_millenium_auth_integration: MilleniumAuthIntegrationFixture,
    ):
        auth_service, _ = create_millenium_auth_integration(
            db.default_library(),
            test_identifier="user",
            test_password="pass",
            identifier_regular_expression="u*",
            password_regular_expression="p*",
        )

        with flask_app_fixture.test_request_context_system_admin("/"):
            response = controller.process_patron_auth_services()
        assert isinstance(response, Response)
        response_data = response.json
        assert isinstance(response_data, dict)
        [service] = response_data.get("patron_auth_services", [])

        assert auth_service.id == service.get("id")
        assert MilleniumPatronAPI.__module__ == service.get("protocol")
        assert "user" == service.get("settings").get("test_identifier")
        assert "pass" == service.get("settings").get("test_password")
        assert "u*" == service.get("settings").get("identifier_regular_expression")
        assert "p*" == service.get("settings").get("password_regular_expression")
        [library] = service.get("libraries")
        assert db.default_library().short_name == library.get("short_name")

    def test_patron_auth_services_get_with_sip2_auth_service(
        self,
        controller: PatronAuthServicesController,
        flask_app_fixture: FlaskAppFixture,
        db: DatabaseTransactionFixture,
        create_sip2_auth_integration: Sip2AuthIntegrationFixture,
    ):
        auth_service, _ = create_sip2_auth_integration(
            db.default_library(),
            url="url",
            port="1234",
            username="user",
            password="pass",
            location_code="5",
            field_separator=",",
        )

        with flask_app_fixture.test_request_context_system_admin("/"):
            response = controller.process_patron_auth_services()
        assert isinstance(response, Response)
        response_data = response.json
        assert isinstance(response_data, dict)
        [service] = response_data.get("patron_auth_services", [])

        assert auth_service.id == service.get("id")
        assert SIP2AuthenticationProvider.__module__ == service.get("protocol")
        assert "url" == service.get("settings").get("url")
        assert "1234" == service.get("settings").get("port")
        assert "user" == service.get("settings").get("username")
        assert "pass" == service.get("settings").get("password")
        assert "5" == service.get("settings").get("location_code")
        assert "," == service.get("settings").get("field_separator")
        [library] = service.get("libraries")
        assert db.default_library().short_name == library.get("short_name")

    def test_patron_auth_services_get_with_saml_auth_service(
        self,
        controller: PatronAuthServicesController,
        flask_app_fixture: FlaskAppFixture,
        db: DatabaseTransactionFixture,
        create_saml_auth_integration: SamlAuthIntegrationFixture,
    ):
        auth_service, _ = create_saml_auth_integration(
            db.default_library(),
        )

        with flask_app_fixture.test_request_context_system_admin("/"):
            response = controller.process_patron_auth_services()
        assert isinstance(response, Response)
        response_data = response.json
        assert isinstance(response_data, dict)
        [service] = response_data.get("patron_auth_services", [])

        assert auth_service.id == service.get("id")
        assert SAMLWebSSOAuthenticationProvider.__module__ == service.get("protocol")
        [library] = service.get("libraries")
        assert db.default_library().short_name == library.get("short_name")

    def test_patron_auth_services_post_unknown_protocol(
        self,
        controller: PatronAuthServicesController,
        flask_app_fixture: FlaskAppFixture,
    ):
        with flask_app_fixture.test_request_context_system_admin("/", method="POST"):
            flask.request.form = ImmutableMultiDict(
                [
                    ("protocol", "Unknown"),
                ]
            )
            response = controller.process_patron_auth_services()
        assert response == UNKNOWN_PROTOCOL

    def test_patron_auth_services_post_no_protocol(
        self,
        controller: PatronAuthServicesController,
        flask_app_fixture: FlaskAppFixture,
    ):
        with flask_app_fixture.test_request_context_system_admin("/", method="POST"):
            flask.request.form = ImmutableMultiDict([])
            response = controller.process_patron_auth_services()
        assert response == NO_PROTOCOL_FOR_NEW_SERVICE

    def test_patron_auth_services_post_missing_service(
        self,
        controller: PatronAuthServicesController,
        flask_app_fixture: FlaskAppFixture,
    ):
        with flask_app_fixture.test_request_context_system_admin("/", method="POST"):
            flask.request.form = ImmutableMultiDict(
                [
                    ("protocol", SimpleAuthenticationProvider.__module__),
                    ("id", "123"),
                ]
            )
            response = controller.process_patron_auth_services()
        assert response == MISSING_SERVICE

    def test_patron_auth_services_post_cannot_change_protocol(
        self,
        controller: PatronAuthServicesController,
        flask_app_fixture: FlaskAppFixture,
        create_simple_auth_integration: SimpleAuthIntegrationFixture,
    ):
        auth_service, _ = create_simple_auth_integration()
        with flask_app_fixture.test_request_context_system_admin("/", method="POST"):
            flask.request.form = ImmutableMultiDict(
                [
                    ("id", str(auth_service.id)),
                    ("protocol", SIP2AuthenticationProvider.__module__),
                ]
            )
            response = controller.process_patron_auth_services()
        assert response == CANNOT_CHANGE_PROTOCOL

    def test_patron_auth_services_post_name_in_use(
        self,
        controller: PatronAuthServicesController,
        flask_app_fixture: FlaskAppFixture,
        create_simple_auth_integration: SimpleAuthIntegrationFixture,
    ):
        auth_service, _ = create_simple_auth_integration()
        with flask_app_fixture.test_request_context_system_admin("/", method="POST"):
            flask.request.form = ImmutableMultiDict(
                [
                    ("name", str(auth_service.name)),
                    ("protocol", SIP2AuthenticationProvider.__module__),
                ]
            )
            response = controller.process_patron_auth_services()
        assert response == INTEGRATION_NAME_ALREADY_IN_USE

    def test_patron_auth_services_post_invalid_configuration(
        self,
        controller: PatronAuthServicesController,
        flask_app_fixture: FlaskAppFixture,
        create_millenium_auth_integration: MilleniumAuthIntegrationFixture,
        common_args: list[tuple[str, str]],
    ):
        auth_service, _ = create_millenium_auth_integration()
        with flask_app_fixture.test_request_context_system_admin("/", method="POST"):
            flask.request.form = ImmutableMultiDict(
                [
                    ("name", "some auth name"),
                    ("id", str(auth_service.id)),
                    ("protocol", MilleniumPatronAPI.__module__),
                    ("url", "http://url"),
                    ("authentication_mode", "Invalid mode"),
                    ("verify_certificate", "true"),
                ]
                + common_args
            )
            response = controller.process_patron_auth_services()
        assert isinstance(response, ProblemDetail)
        assert response.uri == INVALID_CONFIGURATION_OPTION.uri

    def test_patron_auth_services_post_incomplete_configuration(
        self,
        controller: PatronAuthServicesController,
        flask_app_fixture: FlaskAppFixture,
        create_simple_auth_integration: SimpleAuthIntegrationFixture,
        common_args: list[tuple[str, str]],
    ):
        auth_service, _ = create_simple_auth_integration()
        with flask_app_fixture.test_request_context_system_admin("/", method="POST"):
            flask.request.form = ImmutableMultiDict(
                [
                    ("id", str(auth_service.id)),
                    ("protocol", SimpleAuthenticationProvider.__module__),
                ]
            )
            response = controller.process_patron_auth_services()
        assert isinstance(response, ProblemDetail)
        assert response.uri == INCOMPLETE_CONFIGURATION.uri

    def test_patron_auth_services_post_missing_patron_auth_name(
        self,
        controller: PatronAuthServicesController,
        flask_app_fixture: FlaskAppFixture,
        common_args: list[tuple[str, str]],
    ):
        with flask_app_fixture.test_request_context_system_admin("/", method="POST"):
            flask.request.form = ImmutableMultiDict(
                [
                    ("protocol", SimpleAuthenticationProvider.__module__),
                ]
                + common_args
            )
            response = controller.process_patron_auth_services()
        assert isinstance(response, ProblemDetail)
        assert response == MISSING_SERVICE_NAME

    def test_patron_auth_services_post_no_such_library(
        self,
        controller: PatronAuthServicesController,
        flask_app_fixture: FlaskAppFixture,
        common_args: list[tuple[str, str]],
    ):
        with flask_app_fixture.test_request_context_system_admin("/", method="POST"):
            flask.request.form = ImmutableMultiDict(
                [
                    ("name", "testing auth name"),
                    ("protocol", SimpleAuthenticationProvider.__module__),
                    ("libraries", json.dumps([{"short_name": "not-a-library"}])),
                ]
                + common_args
            )
            response = controller.process_patron_auth_services()
        assert isinstance(response, ProblemDetail)
        assert response.uri == NO_SUCH_LIBRARY.uri

    def test_patron_auth_services_post_missing_short_name(
        self,
        controller: PatronAuthServicesController,
        flask_app_fixture: FlaskAppFixture,
        common_args: list[tuple[str, str]],
    ):
        with flask_app_fixture.test_request_context_system_admin("/", method="POST"):
            flask.request.form = ImmutableMultiDict(
                [
                    ("name", "testing auth name"),
                    ("protocol", SimpleAuthenticationProvider.__module__),
                    ("libraries", json.dumps([{}])),
                ]
                + common_args
            )
            response = controller.process_patron_auth_services()
        assert isinstance(response, ProblemDetail)
        assert response.uri == INVALID_INPUT.uri
        assert response.detail == "Invalid library settings, missing short_name."

    def test_patron_auth_services_post_missing_patron_auth_multiple_basic(
        self,
        controller: PatronAuthServicesController,
        flask_app_fixture: FlaskAppFixture,
        create_simple_auth_integration: SimpleAuthIntegrationFixture,
        default_library: Library,
        common_args: list[tuple[str, str]],
    ):
        auth_service, _ = create_simple_auth_integration(default_library)
        with flask_app_fixture.test_request_context_system_admin("/", method="POST"):
            flask.request.form = ImmutableMultiDict(
                [
                    ("name", "testing auth name"),
                    ("protocol", SimpleAuthenticationProvider.__module__),
                    (
                        "libraries",
                        json.dumps(
                            [
                                {
                                    "short_name": default_library.short_name,
                                    "library_identifier_restriction_type": LibraryIdentifierRestriction.NONE.value,
                                    "library_identifier_field": "barcode",
                                }
                            ]
                        ),
                    ),
                ]
                + common_args
            )
            response = controller.process_patron_auth_services()
        assert isinstance(response, ProblemDetail)
        assert response.uri == MULTIPLE_BASIC_AUTH_SERVICES.uri

    def test_patron_auth_services_post_invalid_library_identifier_restriction_regex(
        self,
        controller: PatronAuthServicesController,
        flask_app_fixture: FlaskAppFixture,
        default_library: Library,
        common_args: list[tuple[str, str]],
    ):
        with flask_app_fixture.test_request_context_system_admin("/", method="POST"):
            flask.request.form = ImmutableMultiDict(
                [
                    ("name", "testing auth name"),
                    ("protocol", SimpleAuthenticationProvider.__module__),
                    (
                        "libraries",
                        json.dumps(
                            [
                                {
                                    "short_name": default_library.short_name,
                                    "library_identifier_restriction_type": LibraryIdentifierRestriction.REGEX.value,
                                    "library_identifier_field": "barcode",
                                    "library_identifier_restriction_criteria": "(invalid re",
                                }
                            ]
                        ),
                    ),
                ]
                + common_args
            )
            response = controller.process_patron_auth_services()
        assert isinstance(response, ProblemDetail)
        assert response == INVALID_LIBRARY_IDENTIFIER_RESTRICTION_REGULAR_EXPRESSION

    def test_patron_auth_services_post_not_authorized(
        self,
        common_args: list[tuple[str, str]],
        controller: PatronAuthServicesController,
        flask_app_fixture: FlaskAppFixture,
    ):
        with flask_app_fixture.test_request_context("/", method="POST"):
            flask.request.form = ImmutableMultiDict(
                [
                    ("protocol", SimpleAuthenticationProvider.__module__),
                ]
                + common_args
            )
            pytest.raises(AdminNotAuthorized, controller.process_patron_auth_services)

    def test_patron_auth_services_post_create(
        self,
        common_args: list[tuple[str, str]],
        default_library: Library,
        controller: PatronAuthServicesController,
        flask_app_fixture: FlaskAppFixture,
        db: DatabaseTransactionFixture,
    ):
        with flask_app_fixture.test_request_context_system_admin("/", method="POST"):
            flask.request.form = ImmutableMultiDict(
                [
                    ("name", "testing auth name"),
                    ("protocol", SimpleAuthenticationProvider.__module__),
                    (
                        "libraries",
                        json.dumps(
                            [
                                {
                                    "short_name": default_library.short_name,
                                    "library_identifier_restriction_type": LibraryIdentifierRestriction.REGEX.value,
                                    "library_identifier_field": "barcode",
                                    "library_identifier_restriction_criteria": "^1234",
                                }
                            ]
                        ),
                    ),
                ]
                + common_args
            )
            response = controller.process_patron_auth_services()
        assert isinstance(response, Response)
        assert response.status_code == 201

        auth_service = get_one(
            db.session,
            IntegrationConfiguration,
            goal=Goals.PATRON_AUTH_GOAL,
        )
        assert auth_service is not None
        assert auth_service.id == int(response.response[0])  # type: ignore[index]
        assert SimpleAuthenticationProvider.__module__ == auth_service.protocol
        settings = SimpleAuthenticationProvider.settings_load(auth_service)
        assert settings.test_identifier == "user"
        assert settings.test_password == "pass"
        [library_config] = auth_service.library_configurations
        assert library_config.library == default_library
        assert "short_name" not in library_config.settings_dict
        assert (
            library_config.settings_dict["library_identifier_restriction_criteria"]
            == "^1234"
        )

        with flask_app_fixture.test_request_context_system_admin("/", method="POST"):
            flask.request.form = ImmutableMultiDict(
                [
                    ("name", "testing auth 2 name"),
                    ("protocol", MilleniumPatronAPI.__module__),
                    ("url", "https://url.com"),
                    ("verify_certificate", "false"),
                    ("authentication_mode", "pin"),
                ]
                + common_args
            )
            response = controller.process_patron_auth_services()
        assert isinstance(response, Response)
        assert response.status_code == 201

        auth_service2 = get_one(
            db.session,
            IntegrationConfiguration,
            goal=Goals.PATRON_AUTH_GOAL,
            protocol=MilleniumPatronAPI.__module__,
        )
        assert auth_service2 is not None
        assert auth_service2 != auth_service
        assert auth_service2.id == int(response.response[0])  # type: ignore[index]
        settings2 = MilleniumPatronAPI.settings_class()(**auth_service2.settings_dict)
        assert "https://url.com" == settings2.url
        assert "user" == settings2.test_identifier
        assert "pass" == settings2.test_password
        assert settings2.verify_certificate is False
        assert AuthenticationMode.PIN == settings2.authentication_mode
        assert settings2.block_types is None
        assert [] == auth_service2.library_configurations

    def test_patron_auth_services_post_edit(
        self,
        common_args: list[tuple[str, str]],
        controller: PatronAuthServicesController,
        flask_app_fixture: FlaskAppFixture,
        create_simple_auth_integration: SimpleAuthIntegrationFixture,
        db: DatabaseTransactionFixture,
        monkeypatch: MonkeyPatch,
    ):
        l1 = db.library("Library 1", "L1")
        l2 = db.library("Library 2", "L2")

        mock_site_configuration_has_changed = MagicMock()
        monkeypatch.setattr(
            "api.admin.controller.patron_auth_services.site_configuration_has_changed",
            mock_site_configuration_has_changed,
        )

        auth_service, _ = create_simple_auth_integration(
            l1,
            "old_user",
            "old_password",
        )

        with flask_app_fixture.test_request_context_system_admin("/", method="POST"):
            flask.request.form = ImmutableMultiDict(
                [
                    ("id", str(auth_service.id)),
                    ("protocol", SimpleAuthenticationProvider.__module__),
                    (
                        "libraries",
                        json.dumps(
                            [
                                {
                                    "short_name": l2.short_name,
                                    "library_identifier_restriction_type": LibraryIdentifierRestriction.NONE.value,
                                    "library_identifier_field": "barcode",
                                }
                            ]
                        ),
                    ),
                ]
                + common_args
            )
            response = controller.process_patron_auth_services()
        assert isinstance(response, Response)
        assert response.status_code == 200

        assert auth_service.id == int(response.get_data(as_text=True))
        assert SimpleAuthenticationProvider.__module__ == auth_service.protocol
        assert isinstance(auth_service.settings_dict, dict)
        settings = SimpleAuthenticationProvider.settings_load(auth_service)
        assert settings.test_identifier == "user"
        assert settings.test_password == "pass"
        [library_config] = auth_service.library_configurations
        assert l2 == library_config.library
        assert isinstance(library_config.settings_dict, dict)
        library_settings = SimpleAuthenticationProvider.library_settings_class()(
            **library_config.settings_dict
        )
        assert (
            library_settings.library_identifier_restriction_type
            == LibraryIdentifierRestriction.NONE
        )
        assert library_settings.library_identifier_field == "barcode"
        mock_site_configuration_has_changed.assert_called_once_with(db.session)

    def test_patron_auth_service_delete(
        self,
        common_args: list[tuple[str, str]],
        controller: PatronAuthServicesController,
        flask_app_fixture: FlaskAppFixture,
        create_simple_auth_integration: SimpleAuthIntegrationFixture,
        db: DatabaseTransactionFixture,
    ):
        l1 = db.library("Library 1", "L1")
        auth_service, _ = create_simple_auth_integration(
            l1,
            "old_user",
            "old_password",
        )

        with flask_app_fixture.test_request_context("/", method="DELETE"):
            pytest.raises(
                AdminNotAuthorized,
                controller.process_delete,
                auth_service.id,
            )

        with flask_app_fixture.test_request_context_system_admin("/", method="DELETE"):
            assert auth_service.id is not None
            response = controller.process_delete(auth_service.id)
            assert response.status_code == 200

        service = get_one(
            db.session,
            IntegrationConfiguration,
            id=auth_service.id,
        )
        assert service is None

    def test_patron_auth_self_tests_with_no_identifier(
        self, controller: PatronAuthServicesController
    ):
        response = controller.process_patron_auth_service_self_tests(None)
        assert isinstance(response, ProblemDetail)
        assert response.title == MISSING_IDENTIFIER.title
        assert response.detail == MISSING_IDENTIFIER.detail
        assert response.status_code == 400

    def test_patron_auth_self_tests_with_no_auth_service_found(
        self,
        controller: PatronAuthServicesController,
        flask_app_fixture: FlaskAppFixture,
    ):
        with flask_app_fixture.test_request_context("/"):
            response = controller.process_patron_auth_service_self_tests(-1)
        assert isinstance(response, ProblemDetail)
        assert response == MISSING_SERVICE
        assert response.status_code == 404

    def test_patron_auth_self_tests_get_with_no_libraries(
        self,
        controller: PatronAuthServicesController,
        flask_app_fixture: FlaskAppFixture,
        create_simple_auth_integration: SimpleAuthIntegrationFixture,
    ):
        auth_service, _ = create_simple_auth_integration()
        with flask_app_fixture.test_request_context("/"):
            response_obj = controller.process_patron_auth_service_self_tests(
                auth_service.id
            )
        assert isinstance(response_obj, Response)
        response = response_obj.json
        assert isinstance(response, dict)
        results = response.get("self_test_results", {}).get("self_test_results")
        assert results.get("disabled") is True
        assert (
            results.get("exception")
            == "You must associate this service with at least one library before you can run self tests for it."
        )

    def test_patron_auth_self_tests_test_get_no_results(
        self,
        controller: PatronAuthServicesController,
        flask_app_fixture: FlaskAppFixture,
        create_simple_auth_integration: SimpleAuthIntegrationFixture,
        default_library: Library,
    ):
        auth_service, _ = create_simple_auth_integration(library=default_library)

        # Make sure that we return the correct response when there are no results
        with flask_app_fixture.test_request_context("/"):
            response_obj = controller.process_patron_auth_service_self_tests(
                auth_service.id
            )
        assert isinstance(response_obj, Response)
        response = response_obj.json
        assert isinstance(response, dict)
        response_auth_service = response.get("self_test_results", {})

        assert response_auth_service.get("name") == auth_service.name
        assert response_auth_service.get("protocol") == auth_service.protocol
        assert response_auth_service.get("id") == auth_service.id
        assert auth_service.goal is not None
        assert response_auth_service.get("goal") == auth_service.goal.value
        assert response_auth_service.get("self_test_results") == "No results yet"

    def test_patron_auth_self_tests_test_get(
        self,
        controller: PatronAuthServicesController,
        flask_app_fixture: FlaskAppFixture,
        create_simple_auth_integration: SimpleAuthIntegrationFixture,
        default_library: Library,
    ):
        expected_results = dict(
            duration=0.9,
            start="2018-08-08T16:04:05Z",
            end="2018-08-08T16:05:05Z",
            results=[],
        )
        auth_service, _ = create_simple_auth_integration(library=default_library)
        auth_service.self_test_results = expected_results

        # Make sure that HasSelfTest.prior_test_results() was called and that
        # it is in the response's self tests object.
        with flask_app_fixture.test_request_context("/"):
            response_obj = controller.process_patron_auth_service_self_tests(
                auth_service.id
            )
        assert isinstance(response_obj, Response)
        response = response_obj.json
        assert isinstance(response, dict)
        response_auth_service = response.get("self_test_results", {})

        assert response_auth_service.get("name") == auth_service.name
        assert response_auth_service.get("protocol") == auth_service.protocol
        assert response_auth_service.get("id") == auth_service.id
        assert auth_service.goal is not None
        assert response_auth_service.get("goal") == auth_service.goal.value
        assert response_auth_service.get("self_test_results") == expected_results

    def test_patron_auth_self_tests_post_with_no_libraries(
        self,
        controller: PatronAuthServicesController,
        flask_app_fixture: FlaskAppFixture,
        create_simple_auth_integration: SimpleAuthIntegrationFixture,
    ):
        auth_service, _ = create_simple_auth_integration()
        with flask_app_fixture.test_request_context("/", method="POST"):
            response = controller.process_patron_auth_service_self_tests(
                auth_service.id,
            )
        assert isinstance(response, ProblemDetail)
        assert response.title == FAILED_TO_RUN_SELF_TESTS.title
        assert response.detail is not None
        assert "Failed to run self tests" in response.detail
        assert response.status_code == 400

    def test_patron_auth_self_tests_test_post(
        self,
        controller: PatronAuthServicesController,
        flask_app_fixture: FlaskAppFixture,
        create_simple_auth_integration: SimpleAuthIntegrationFixture,
        monkeypatch: MonkeyPatch,
        db: DatabaseTransactionFixture,
    ):
        expected_results = ("value", "results")
        mock = MagicMock(return_value=expected_results)
        monkeypatch.setattr(HasSelfTests, "run_self_tests", mock)
        library = db.default_library()
        auth_service, _ = create_simple_auth_integration(library=library)

        with flask_app_fixture.test_request_context("/", method="POST"):
            response = controller.process_patron_auth_service_self_tests(
                auth_service.id
            )
        assert isinstance(response, Response)
        assert response.status == "200 OK"
        assert "Successfully ran new self tests" == response.get_data(as_text=True)

        assert mock.call_count == 1
        assert mock.call_args.args[0] == db.session
        assert mock.call_args.args[1] is None
        assert mock.call_args.args[2] == library.id
        assert mock.call_args.args[3] == auth_service.id<|MERGE_RESOLUTION|>--- conflicted
+++ resolved
@@ -87,11 +87,7 @@
         assert response_data.get("patron_auth_services") == []
         protocols = response_data.get("protocols")
         assert isinstance(protocols, list)
-<<<<<<< HEAD
-        assert 6 == len(protocols)
-=======
-        assert 8 == len(protocols)
->>>>>>> 1a58ee46
+        assert 7 == len(protocols)
         assert "settings" in protocols[0]
         assert "library_settings" in protocols[0]
 
