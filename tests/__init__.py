--- conflicted
+++ resolved
@@ -6,8 +6,4 @@
     package_setup,
 )
 
-<<<<<<< HEAD
-package_setup()
-=======
-package_setup()
->>>>>>> aad60409
+package_setup()