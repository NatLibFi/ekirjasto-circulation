# encoding: utf-8
import os
from nose.tools import (
    assert_raises_regexp,
    eq_,
    set_trace,
)
from StringIO import StringIO
from zipfile import ZipFile
from . import (
    DatabaseTest,
    sample_data,
)
from api.feedbooks import (
    FeedbooksOPDSImporter,
    FeedbooksImportMonitor,
    RehostingPolicy,
)
from core.model import (
    Collection,
    DataSource,
    ExternalIntegration,
    Hyperlink,
    Representation,
    RightsStatus,
)
from core.model.configuration import ExternalIntegrationLink
from core.metadata_layer import (
    Metadata,
    LinkData,
)
from core.opds import OPDSFeed
from core.s3 import MockS3Uploader
from core.testing import (
    DummyHTTPClient,
    DummyMetadataClient,
)

LIFE_PLUS_70 = "This work is available for countries where copyright is Life+70."

class TestFeedbooksOPDSImporter(DatabaseTest):

    def _importer(self, **settings):
        collection = self._collection(
            name=DataSource.FEEDBOOKS + self._str,
            protocol=ExternalIntegration.FEEDBOOKS,
        )

        defaults = {
            FeedbooksOPDSImporter.REALLY_IMPORT_KEY: "true",
            FeedbooksOPDSImporter.REPLACEMENT_CSS_KEY: None,
        }
        for setting, value in defaults.items():
            if setting not in settings:
                settings[setting] = value

        collection.external_account_id = settings.pop('language', 'de')
        for setting, value in settings.items():
            if value is None:
                continue
            collection.external_integration.set_setting(setting, value)

        return collection, FeedbooksOPDSImporter(
            self._db, collection,
            http_get=self.http.do_get, mirrors=self.mirrors,
            metadata_client=self.metadata,
        )

    def setup(self):
        super(TestFeedbooksOPDSImporter, self).setup()
        self.http = DummyHTTPClient()
        self.metadata = DummyMetadataClient()
        self.mirrors = dict(covers_mirror=MockS3Uploader(),books_mirror=MockS3Uploader())

        self.data_source = DataSource.lookup(self._db, DataSource.FEEDBOOKS)

        # Create a default importer that's good enough for most tests.
        self.collection, self.importer = self._importer()

    def sample_file(self, filename):
        return sample_data(filename, "feedbooks")

    def test_safety_switch(self):
        """The importer won't be instantiated if REALLY_IMPORT_KEY is not
        set to true.
        """
        settings = {FeedbooksOPDSImporter.REALLY_IMPORT_KEY: "false"}
        assert_raises_regexp(
            Exception, "configured to not actually do an import",
            self._importer, **settings
        )

    def test_unique_identifier(self):
        # The unique account ID is the language of the Feedbooks
        # feed in use.
        eq_('de', self.collection.unique_account_id)

    def test_error_retrieving_replacement_css(self):
        # The importer cannot be instantiated if a replacement CSS
        # is specified but the replacement CSS document cannot be
        # retrieved or does not appear to be CSS.

        settings = {FeedbooksOPDSImporter.REPLACEMENT_CSS_KEY: "http://foo"}

        self.http.queue_response(500, content="An error message")
        assert_raises_regexp(
            IOError, "Replacement stylesheet URL returned 500 response code",
            self._importer, **settings
        )

        self.http.queue_response(
            200, content="We have many CSS offerings",
            media_type="text/html"
        )
        assert_raises_regexp(
            IOError, "Replacement stylesheet is 'text/html', not a CSS document.",
            self._importer, **settings
        )

    def test_extract_feed_data_improves_descriptions(self):
        feed = self.sample_file("feed.atom")
        self.http.queue_response(200, OPDSFeed.ENTRY_TYPE,
                                 content=self.sample_file("677.atom"))
        metadata, failures = self.importer.extract_feed_data(
            feed, "http://url/"
        )
        [(key, value)] = metadata.items()
        eq_(u'http://www.feedbooks.com/book/677', key)
        eq_("Discourse on the Method", value.title)

        # Instead of the short description from feed.atom, we have the
        # long description from 677.atom.
        [description] = [x for x in value.links if x.rel==Hyperlink.DESCRIPTION]
        eq_(1818, len(description.content))

    def test_improve_description(self):
        # Here's a Metadata that has a bad (truncated) description.
        metadata = Metadata(self.data_source)

        bad_description = LinkData(rel=Hyperlink.DESCRIPTION, media_type="text/plain", content=u"The Discourse on the Method is a philosophical and mathematical treatise published by Ren\xe9 Descartes in 1637. Its full name is Discourse on the Method of Rightly Conducting the Reason, and Searching for Truth in the Sciences (French title: Discour...")

        irrelevant_description = LinkData(
            rel=Hyperlink.DESCRIPTION, media_type="text/plain",
            content="Don't look at me; I'm irrelevant!"
        )

        # Sending an HTTP request to this URL is going to give a 404 error.
        alternate = LinkData(rel=Hyperlink.ALTERNATE, href="http://foo/",
                             media_type=OPDSFeed.ENTRY_TYPE)

        # We're not even going to try to send an HTTP request to this URL
        # because it doesn't promise an OPDS entry.
        alternate2 = LinkData(rel=Hyperlink.ALTERNATE, href="http://bar/",
                             media_type="text/html")

        # But this URL will give us full information about this
        # entry, including a better description.
        alternate3 = LinkData(
            rel=Hyperlink.ALTERNATE, href="http://baz/",
            media_type=OPDSFeed.ENTRY_TYPE
        )

        # This URL will not be requested because the third alternate URL
        # gives us the answer we're looking for.
        alternate4 = LinkData(
            rel=Hyperlink.ALTERNATE, href="http://qux/",
            media_type=OPDSFeed.ENTRY_TYPE
        )

        # Two requests will be made. The first will result in a 404
        # error. The second will give us an OPDS entry.
        self.http.queue_response(404, content="Not found")
        self.http.queue_response(200, OPDSFeed.ENTRY_TYPE,
                                 content=self.sample_file("677.atom"))

        metadata.links = [bad_description, irrelevant_description,
                          alternate, alternate2, alternate3, alternate4]

        self.importer.improve_description("some ID", metadata)

        # The descriptions have been removed from metatadata.links,
        # because 677.atom included a description we know was better.
        #
        # The incomplete description was removed even though 677.atom
        # also included a copy of it.
        assert bad_description not in metadata.links
        assert irrelevant_description not in metadata.links

        # The more complete description from 677.atom has been added.
        [good_description] = [
            x for x in metadata.links if x.rel == Hyperlink.DESCRIPTION
        ]

        # The four alternate links have not been touched.
        assert (alternate in metadata.links)
        assert (alternate2 in metadata.links)
        assert (alternate3 in metadata.links)
        assert (alternate4 in metadata.links)

        # Two HTTP requests were made.
        eq_(['http://foo/', 'http://baz/'], self.http.requests)

    def test_generic_acquisition_epub_link_picked_up_as_open_access(self):
        """The OPDS feed has links with generic OPDS "acquisition"
        relations. We know that the EPUB link should be open-access
        relations, and we modify its relation on the way in.

        We do not modify the link relation for links to the other
        formats, which means they don't get picked up at all.
        """

        feed = self.sample_file("feed_with_open_access_book.atom")
        imports, errors = self.importer.extract_feed_data(feed)
        [book] = imports.values()
        open_access_links = [x for x in book.circulation.links
                             if x.rel==Hyperlink.OPEN_ACCESS_DOWNLOAD]
        links = sorted(x.href for x in open_access_links)
        eq_(['http://www.feedbooks.com/book/677.epub'], links)

        generic_links = [x for x in book.circulation.links
                         if x.rel==Hyperlink.GENERIC_OPDS_ACQUISITION]
        eq_([], generic_links)

    def test_open_access_book_modified_and_mirrored(self):
        # If no replacement CSS is specified (this is the case with
        # the default importer), the OPDSImporter.content_modifier
        # method is not assigned.
        eq_(None, self.importer.new_css)
        eq_(None, self.importer.content_modifier)

        # Let's create an importer that does specify a replacement
        # CSS file.
        settings = {
            FeedbooksOPDSImporter.REPLACEMENT_CSS_KEY : "http://css/"
        }

        # The very first request made is going to be to the
        # REPLACEMENT_CSS_KEY URL.
        self.http.queue_response(
            200, content="Some new CSS", media_type="text/css",
        )
        ignore, importer = self._importer(**settings)

        # The replacement CSS is retrieved during the FeedbooksImporter
        # constructor.
        eq_([u'http://css/'], self.http.requests)

        # OPDSImporter.content_modifier has been set to call replace_css
        # when necessary.
        eq_("Some new CSS", importer.new_css)
        eq_(importer.replace_css, importer.content_modifier)

        # The requests to the various copies of the book will succeed,
        # and the books will be mirrored.
        self.http.queue_response(
            200, content=self.sample_file("677.epub"),
            media_type=Representation.EPUB_MEDIA_TYPE
        )

        # The request to
        # http://covers.feedbooks.net/book/677.jpg?size=large&t=1428398185'
        # will result in a 404 error, and the image will not be
        # mirrored.
        self.http.queue_response(404, media_type="text/plain")

        self.metadata.lookups = { u"René Descartes" : "Descartes, Rene" }
        feed = self.sample_file("feed_with_open_access_book.atom")
        self.http.queue_response(
            200, OPDSFeed.ACQUISITION_FEED_TYPE,
            content=feed
        )

        [edition], [pool], [work], failures = importer.import_from_feed(feed)

        eq_({}, failures)

        # The work has been created and has metadata.
        eq_("Discourse on the Method", work.title)
        eq_(u'Ren\xe9 Descartes', work.author)

        # Two more mock HTTP requests have now made.
        eq_([
            u'http://css/',
            u'http://www.feedbooks.com/book/677.epub',
            u'http://covers.feedbooks.net/book/677.jpg?size=large&t=1428398185',
        ],
            self.http.requests
        )

        # The EPUB was 'uploaded' to the mock S3 service and turned
        # into a LicensePoolDeliveryMechanism. The other formats were
        # ignored.
        [mechanism] = pool.delivery_mechanisms
<<<<<<< HEAD
        eq_('https://s3.amazonaws.com/test-content-bucket/FeedBooks/URI/http%3A%2F%2Fwww.feedbooks.com%2Fbook%2F677/Discourse+on+the+Method.epub',
            mechanism.resource.representation.mirror_url
=======
        eq_(
            mechanism.resource.representation.mirror_url,
            'https://test-content-bucket.s3.amazonaws.com/FeedBooks/URI/http%3A//www.feedbooks.com/book/677/Discourse%20on%20the%20Method.epub'
>>>>>>> 9462fe6f
        )
        eq_(u'application/epub+zip', mechanism.delivery_mechanism.content_type)

        # From information contained in the OPDS entry we determined
        # the book's license to be CC-BY-NC.
        eq_(u'https://creativecommons.org/licenses/by-nc/4.0',
            mechanism.rights_status.uri)

        # The pool is marked as open-access, because it has an open-access
        # delivery mechanism that was mirrored.
        eq_(True, pool.open_access)

        # The mirrored content contains the modified CSS in the books mirror
        # due to the link rel type.
        content = StringIO(self.mirrors[ExternalIntegrationLink.BOOKS].content[0])
        with ZipFile(content) as zip:
            # The zip still contains the original epub's files.
            assert "META-INF/container.xml" in zip.namelist()
            assert "OPS/css/about.css" in zip.namelist()
            assert "OPS/main0.xml" in zip.namelist()

            # The content of an old file hasn't changed.
            with zip.open("mimetype") as f:
                eq_("application/epub+zip\r\n", f.read())

            # The content of CSS files has been changed to the new value.
            with zip.open("OPS/css/about.css") as f:
                eq_("Some new CSS", f.read())

    def test_in_copyright_book_not_mirrored(self):

        self.metadata.lookups = { u"René Descartes" : "Descartes, Rene" }
        feed = self.sample_file("feed_with_in_copyright_book.atom")
        self.http.queue_response(
            200, OPDSFeed.ACQUISITION_FEED_TYPE,
            content=feed
        )

        [edition], [pool], [work], failures = self.importer.import_from_feed(feed)

        # The work has been created and has metadata.
        eq_("Discourse on the Method", work.title)
        eq_(u'Ren\xe9 Descartes', work.author)

        # No mock HTTP requests were made.
        eq_([], self.http.requests)

        # Nothing was uploaded to the mock S3 covers mirror.
        eq_([], self.mirrors[ExternalIntegrationLink.COVERS].uploaded)

        # The LicensePool's delivery mechanism is set appropriately
        # to reflect an in-copyright work.
        [mechanism] = pool.delivery_mechanisms
        eq_(RightsStatus.IN_COPYRIGHT, mechanism.rights_status.uri)

        # The DeliveryMechanism has a Representation but the Representation
        # has not been set as mirrored, because nothing was uploaded.
        rep = mechanism.resource.representation
        eq_('http://www.feedbooks.com/book/677.epub', rep.url)
        eq_(None, rep.mirror_url)
        eq_(None, rep.mirror_exception)

        # The pool is not marked as open-access because although it
        # has open-access links, they're not licensed under terms we
        # can use.
        eq_(False, pool.open_access)


class TestRehostingPolicy(object):

    def test_rights_uri(self):
        # A Feedbooks work based on a text that is in copyright in the
        # US gets a RightsStatus of IN_COPYRIGHT.  We will not be
        # hosting this book and if we should host it by accident we
        # will not redistribute it.
        pd_in_australia_only = RehostingPolicy.rights_uri(
            LIFE_PLUS_70, "gutenberg.net.au", 1930
        )
        eq_(RightsStatus.IN_COPYRIGHT, pd_in_australia_only)

        unknown_australia_publication = RehostingPolicy.rights_uri(
            LIFE_PLUS_70, "gutenberg.net.au", None
        )
        eq_(RightsStatus.IN_COPYRIGHT, unknown_australia_publication)

        # A Feedbooks work based on a text that is in the US public
        # domain is relicensed to us as CC-BY-NC.
        pd_in_us = RehostingPolicy.rights_uri(
            LIFE_PLUS_70, "gutenberg.net.au", 1922
        )
        eq_(RightsStatus.CC_BY_NC, pd_in_us)

        # A Feedbooks work based on a text whose CC license is not
        # compatible with CC-BY-NC is relicensed to us under the
        # original license.
        sharealike = RehostingPolicy.rights_uri(
            "Attribution Share Alike (cc by-sa)", "mywebsite.com", 2016
        )
        eq_(RightsStatus.CC_BY_SA, sharealike)

        # A Feedbooks work based on a text whose rights status cannot
        # be determined gets an unknown RightsStatus. We will not be
        # hosting this book, but we might change our minds after
        # investigating.
        unknown = RehostingPolicy.rights_uri(
            RehostingPolicy.RIGHTS_UNKNOWN, "mywebsite.com", 2016
        )
        eq_(RightsStatus.UNKNOWN, unknown)

    def test_can_rehost_us(self):
        # We will rehost anything published prior to 1923.
        eq_(
            True, RehostingPolicy.can_rehost_us(
                LIFE_PLUS_70, "gutenberg.net.au", 1922
            )
        )

        # We will rehost anything whose rights statement explicitly
        # indicates it can be rehosted in the US, no matter the
        # issuance date.
        for terms in RehostingPolicy.CAN_REHOST_IN_US:
            eq_(
                True, RehostingPolicy.can_rehost_us(
                    terms, "gutenberg.net.au", 2016
                )
            )

        # We will rehost anything that originally derives from a
        # US-based site that specializes in open-access books.
        for site in list(RehostingPolicy.US_SITES) + [
                "WikiSource", "Gutenberg", "http://gutenberg.net/"
        ]:
            eq_(
                True, RehostingPolicy.can_rehost_us(
                    None, site, 2016
                )
            )

        # If none of these conditions are met we will not rehost a
        # book.
        eq_(
            False, RehostingPolicy.can_rehost_us(
                LIFE_PLUS_70, "gutenberg.net.au", 1930
            )
        )

        # If a book would require manual work to determine copyright
        # status, we will distinguish slightly between that case and
        # the case where we're pretty sure.
        eq_(
            None, RehostingPolicy.can_rehost_us(
                RehostingPolicy.RIGHTS_UNKNOWN, "Some random website", 2016
            )
        )


class TestFeedbooksImportMonitor(DatabaseTest):

    def test_subclass_methods(self):
        """Test methods of OPDSImportMonitor overridden with special
        Feedbooks logic.
        """
        collection = self._collection(protocol=ExternalIntegration.FEEDBOOKS)
        collection.external_account_id = "somelanguage"
        collection.external_integration.set_setting(
            FeedbooksOPDSImporter.REALLY_IMPORT_KEY, "true"
        )

        monitor = FeedbooksImportMonitor(
            self._db, collection, import_class=FeedbooksOPDSImporter,
        )

        # The data source and protocol are always Feedbooks.
        eq_(DataSource.FEEDBOOKS, monitor.data_source(collection))
        eq_(monitor.PROTOCOL, ExternalIntegration.FEEDBOOKS)

        # The URL is always a feedbooks.com URL based on the collection's
        # language setting.
        eq_(u"http://www.feedbooks.com/books/recent.atom?lang=somelanguage",
            monitor.opds_url(collection))<|MERGE_RESOLUTION|>--- conflicted
+++ resolved
@@ -291,14 +291,9 @@
         # into a LicensePoolDeliveryMechanism. The other formats were
         # ignored.
         [mechanism] = pool.delivery_mechanisms
-<<<<<<< HEAD
-        eq_('https://s3.amazonaws.com/test-content-bucket/FeedBooks/URI/http%3A%2F%2Fwww.feedbooks.com%2Fbook%2F677/Discourse+on+the+Method.epub',
-            mechanism.resource.representation.mirror_url
-=======
         eq_(
             mechanism.resource.representation.mirror_url,
             'https://test-content-bucket.s3.amazonaws.com/FeedBooks/URI/http%3A//www.feedbooks.com/book/677/Discourse%20on%20the%20Method.epub'
->>>>>>> 9462fe6f
         )
         eq_(u'application/epub+zip', mechanism.delivery_mechanism.content_type)
 
