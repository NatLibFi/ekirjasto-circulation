import datetime
import json
import os
import tempfile
from StringIO import StringIO

from nose.tools import (
    assert_raises,
    assert_raises_regexp,
    eq_,
    set_trace,
)

from . import (
    DatabaseTest,
)
from classifier import Classifier

from config import (
    Configuration, 
    temp_config,
)

from model import (
    create,
    get_one,
<<<<<<< HEAD
    Complaint, 
    Contributor, 
=======
    Collection,
>>>>>>> 094e99b8
    CustomList,
    DataSource,
    Edition,
    Identifier,
    Library,
    LicensePool,
    Timestamp, 
    Work,
)
from scripts import (
<<<<<<< HEAD
    Script,
    CheckContributorNamesInDB, 
=======
    AddClassificationScript,
    ConfigureCollectionScript,
    ConfigureLibraryScript,
>>>>>>> 094e99b8
    CustomListManagementScript,
    DatabaseMigrationInitializationScript,
    DatabaseMigrationScript,
    IdentifierInputScript,
    MockStdin,
    OneClickDeltaScript,
    OneClickImportScript, 
    PatronInputScript,
    RunCoverageProviderScript,
    Script,
    ShowCollectionsScript,
    ShowLibrariesScript,
    WorkProcessingScript,
)
from util.opds_writer import (
    OPDSFeed,
)


class TestScript(DatabaseTest):

    def test_parse_time(self): 
        reference_date = datetime.datetime(2016, 1, 1)

        eq_(Script.parse_time("2016-01-01"), reference_date)

        eq_(Script.parse_time("2016-1-1"), reference_date)

        eq_(Script.parse_time("1/1/2016"), reference_date)

        eq_(Script.parse_time("20160101"), reference_date)

        assert_raises(ValueError, Script.parse_time, "201601-01")


class TestCheckContributorNamesInDB(DatabaseTest):
    def test_process_contribution_local(self):
        stdin = MockStdin()

        edition_alice, pool_alice = self._edition(
            data_source_name=DataSource.GUTENBERG,
            identifier_type=Identifier.GUTENBERG_ID,
            identifier_id="1",
            with_open_access_download=True,
            title="Alice Writes Books")

        alice, new = self._contributor(sort_name="Alice Alrighty")
        alice._sort_name = "Alice Alrighty"
        alice.display_name="Alice Alrighty"

        edition_alice.add_contributor(
            alice, [Contributor.PRIMARY_AUTHOR_ROLE]
        )
        edition_alice.sort_author="Alice Rocks"

        # everything is set up as we expect
        eq_("Alice Alrighty", alice.sort_name)
        eq_("Alice Alrighty", alice.display_name)
        eq_("Alice Rocks", edition_alice.sort_author)

        edition_bob, pool_bob = self._edition(
            data_source_name=DataSource.GUTENBERG,
            identifier_type=Identifier.GUTENBERG_ID,
            identifier_id="2",
            with_open_access_download=True,
            title="Bob Writes Books")

        bob, new = self._contributor(sort_name="Bob")
        bob.display_name="Bob Bitshifter"

        edition_bob.add_contributor(
            bob, [Contributor.PRIMARY_AUTHOR_ROLE]
        )
        edition_bob.sort_author="Bob Rocks"

        eq_("Bob", bob.sort_name)
        eq_("Bob Bitshifter", bob.display_name)
        eq_("Bob Rocks", edition_bob.sort_author)

        contributor_fixer = CheckContributorNamesInDB(self._db)
        contributor_fixer.run()

        # Alice got fixed up.
        eq_("Alrighty, Alice", alice.sort_name)
        eq_("Alice Alrighty", alice.display_name)
        eq_("Alrighty, Alice", edition_alice.sort_author)

        # Bob's repairs were too extensive to make.
        eq_("Bob", bob.sort_name)
        eq_("Bob Bitshifter", bob.display_name)
        eq_("Bob Rocks", edition_bob.sort_author)

        # and we lodged a proper complaint
        q = self._db.query(Complaint).filter(Complaint.source==CheckContributorNamesInDB.COMPLAINT_SOURCE)
        q = q.filter(Complaint.type==CheckContributorNamesInDB.COMPLAINT_TYPE).filter(Complaint.license_pool==pool_bob)
        complaints = q.all()
        eq_(1, len(complaints))
        eq_(None, complaints[0].resolved)



class TestIdentifierInputScript(DatabaseTest):

    def test_parse_list_as_identifiers(self):

        i1 = self._identifier()
        i2 = self._identifier()
        args = [i1.identifier, 'no-such-identifier', i2.identifier]
        identifiers = IdentifierInputScript.parse_identifier_list(
            self._db, i1.type, None, args
        )
        eq_([i1, i2], identifiers)

        eq_([], IdentifierInputScript.parse_identifier_list(
            self._db, i1.type, None, [])
        )

    def test_parse_list_as_identifiers_with_autocreate(self):

        type = Identifier.OVERDRIVE_ID
        args = ['brand-new-identifier']
        [i] = IdentifierInputScript.parse_identifier_list(
            self._db, type, None, args, autocreate=True
        )
        eq_(type, i.type)
        eq_('brand-new-identifier', i.identifier)

    def test_parse_list_as_identifiers_with_data_source(self):
        lp1 = self._licensepool(None, data_source_name=DataSource.UNGLUE_IT)
        lp2 = self._licensepool(None, data_source_name=DataSource.FEEDBOOKS)
        lp3 = self._licensepool(None, data_source_name=DataSource.FEEDBOOKS)

        i1, i2, i3 = [lp.identifier for lp in [lp1, lp2, lp3]]
        i1.type = i2.type = Identifier.URI
        source = DataSource.lookup(self._db, DataSource.FEEDBOOKS)

        # Only URIs with a FeedBooks LicensePool are selected.
        identifiers = IdentifierInputScript.parse_identifier_list(
            self._db, Identifier.URI, source, [])
        eq_([i2], identifiers)

    def test_parse_command_line(self):
        i1 = self._identifier()
        i2 = self._identifier()
        # We pass in one identifier on the command line...
        cmd_args = ["--identifier-type",
                    i1.type, i1.identifier]
        # ...and another one into standard input.
        stdin = MockStdin(i2.identifier)
        parsed = IdentifierInputScript.parse_command_line(
            self._db, cmd_args, stdin
        )
        eq_([i1, i2], parsed.identifiers)
        eq_(i1.type, parsed.identifier_type)

    def test_parse_command_line_no_identifiers(self):
        cmd_args = [
            "--identifier-type", Identifier.OVERDRIVE_ID,
            "--identifier-data-source", DataSource.STANDARD_EBOOKS
        ]
        parsed = IdentifierInputScript.parse_command_line(
            self._db, cmd_args, MockStdin()
        )
        eq_([], parsed.identifiers)
        eq_(Identifier.OVERDRIVE_ID, parsed.identifier_type)
        eq_(DataSource.STANDARD_EBOOKS, parsed.identifier_data_source)


class TestPatronInputScript(DatabaseTest):

    def test_parse_patron_list(self):
        """Test that patrons can be identified with any unique identifier."""
        p1 = self._patron()
        p1.authorization_identifier = self._str
        p2 = self._patron()
        p2.username = self._str
        p3 = self._patron()
        p3.external_identifier = self._str
        args = [p1.authorization_identifier, 'no-such-patron',
                '', p2.username, p3.external_identifier]
        patrons = PatronInputScript.parse_patron_list(
            self._db, args
        )
        eq_([p1, p2, p3], patrons)

        eq_([], PatronInputScript.parse_patron_list(self._db, []))

    def test_parse_command_line(self):
        p1 = self._patron()
        p2 = self._patron()
        p1.authorization_identifier = self._str
        p2.authorization_identifier = self._str
        # We pass in one patron identifier on the command line...
        cmd_args = [p1.authorization_identifier]
        # ...and another one into standard input.
        stdin = MockStdin(p2.authorization_identifier)
        parsed = PatronInputScript.parse_command_line(
            self._db, cmd_args, stdin
        )
        eq_([p1, p2], parsed.patrons)

    def test_parse_command_line_no_identifiers(self):
        parsed = PatronInputScript.parse_command_line(
            self._db, [], MockStdin()
        )
        eq_([], parsed.patrons)


    def test_do_run(self):
        """Test that PatronInputScript.do_run() calls process_patron()
        for every patron designated by the command-line arguments.
        """
        class MockPatronInputScript(PatronInputScript):
            def process_patron(self, patron):
                patron.processed = True
        p1 = self._patron()
        p2 = self._patron()
        p3 = self._patron()
        p3.processed = False
        p1.authorization_identifier = self._str
        p2.authorization_identifier = self._str
        cmd_args = [p1.authorization_identifier]
        stdin = MockStdin(p2.authorization_identifier)
        script = MockPatronInputScript(self._db)
        script.do_run(cmd_args=cmd_args, stdin=stdin)
        eq_(True, p1.processed)
        eq_(True, p2.processed)
        eq_(False, p3.processed)
        
        
class TestRunCoverageProviderScript(DatabaseTest):

    def test_parse_command_line(self):
        identifier = self._identifier()
        cmd_args = ["--cutoff-time", "2016-05-01", "--identifier-type", 
                    identifier.type, identifier.identifier]
        parsed = RunCoverageProviderScript.parse_command_line(
            self._db, cmd_args, MockStdin()
        )
        eq_(datetime.datetime(2016, 5, 1), parsed.cutoff_time)
        eq_([identifier], parsed.identifiers)
        eq_(identifier.type, parsed.identifier_type)

        
class TestWorkProcessingScript(DatabaseTest):

    def test_make_query(self):
        # Create two Gutenberg works and one Overdrive work
        g1 = self._work(with_license_pool=True, with_open_access_download=True)
        g2 = self._work(with_license_pool=True, with_open_access_download=True)

        overdrive_edition = self._edition(
            data_source_name=DataSource.OVERDRIVE, 
            identifier_type=Identifier.OVERDRIVE_ID,
            with_license_pool=True
        )[0]
        overdrive_work = self._work(presentation_edition=overdrive_edition)

        ugi_edition = self._edition(
            data_source_name=DataSource.UNGLUE_IT,
            identifier_type=Identifier.URI,
            with_license_pool=True
        )[0]
        unglue_it = self._work(presentation_edition=ugi_edition)

        se_edition = self._edition(
            data_source_name=DataSource.STANDARD_EBOOKS,
            identifier_type=Identifier.URI,
            with_license_pool=True
        )[0]
        standard_ebooks = self._work(presentation_edition=se_edition)

        everything = WorkProcessingScript.make_query(self._db, None, None, None)
        eq_(set([g1, g2, overdrive_work, unglue_it, standard_ebooks]),
            set(everything.all()))

        all_gutenberg = WorkProcessingScript.make_query(
            self._db, Identifier.GUTENBERG_ID, [], None
        )
        eq_(set([g1, g2]), set(all_gutenberg.all()))

        one_gutenberg = WorkProcessingScript.make_query(
            self._db, Identifier.GUTENBERG_ID, [g1.license_pools[0].identifier], None
        )
        eq_([g1], one_gutenberg.all())

        one_standard_ebook = WorkProcessingScript.make_query(
            self._db, Identifier.URI, [], DataSource.STANDARD_EBOOKS
        )
        eq_([standard_ebooks], one_standard_ebook.all())


class MockDatabaseMigrationScript(DatabaseMigrationScript):

    @property
    def directories_by_priority(self):
        """Uses test migration directories for """
        real_migration_directories = super(
            MockDatabaseMigrationScript, self
        ).directories_by_priority

        test_directories = [
            os.path.join(os.path.split(d)[0], 'test_migration')
            for d in real_migration_directories
        ]

        return test_directories


class TestDatabaseMigrationScript(DatabaseTest):

    def _create_test_migrations(self):
        """Sets up migrations in the expected locations"""

        directories = self.script.directories_by_priority
        [self.core_migration_dir, self.parent_migration_dir] = directories

        # Create temporary migration directories where
        # DatabaseMigrationScript expects them.
        for migration_dir in directories:
            if not os.path.isdir(migration_dir):
                temp_migration_dir = tempfile.mkdtemp()
                os.rename(temp_migration_dir, migration_dir)

        # Put a file of each migratable type in both directories.
        self._create_test_migration_file(self.core_migration_dir, 'CORE', 'sql')
        self._create_test_migration_file(self.core_migration_dir, 'CORE', 'py')
        self._create_test_migration_file(self.parent_migration_dir, 'SERVER', 'sql')
        self._create_test_migration_file(self.parent_migration_dir, 'SERVER', 'py')

    def _create_test_migration_file(self, directory, unique_string,
                                    migration_type, migration_date=None):
        suffix = '.'+migration_type

        if migration_type=='sql':
            # Create unique, innocuous content for a SQL file.
            # This SQL inserts a timestamp into the test database.
            service = "Test Database Migration Script - %s" % unique_string
            content = (("insert into timestamps(service, timestamp)"
                        " values ('%s', '%s');") % (service, '1970-01-01'))
        elif migration_type=='py':
            # Create unique, innocuous content for a Python file.
            # This python creates a temporary .py file in core/tests.
            core = os.path.split(self.core_migration_dir)[0]
            target_dir = os.path.join(core, 'tests')
            content = (
                "import tempfile\nimport os\n\n"+
                "file_info = tempfile.mkstemp(prefix='"+
                unique_string+"-', suffix='.py', dir='"+target_dir+"')\n\n"+
                "# Close file descriptor\n"+
                "os.close(file_info[0])\n"
            )

        if not migration_date:
            # Default date is just after self.timestamp.
            migration_date = '20260811'
        prefix = migration_date + '-'

        migration_file_info = tempfile.mkstemp(
            prefix=prefix, suffix=suffix, dir=directory
        )
        # Hold onto details about the file for deletion in teardown().
        self.migration_files.append(migration_file_info)

        with open(migration_file_info[1], 'w') as migration:
            # Write content to the file.
            migration.write(content)

    def setup(self):
        super(TestDatabaseMigrationScript, self).setup()
        self.script = MockDatabaseMigrationScript(_db=self._db)

        # This list holds any temporary files created during tests
        # so they can be deleted during teardown().
        self.migration_files = []
        self._create_test_migrations()

        stamp = datetime.datetime.strptime('20260810', '%Y%m%d')
        self.timestamp = Timestamp(service=self.script.name, timestamp=stamp)
        self._db.add(self.timestamp)

    def teardown(self):
        """Delete any files and directories created during testing."""
        for fd, fpath in self.migration_files:
            os.close(fd)
            os.remove(fpath)
            if fpath.endswith('.py'):
                # Remove compiled files.
                try:
                    os.remove(fpath+'c')
                except OSError:
                    pass

        for directory in self.script.directories_by_priority:
            os.rmdir(directory)

        test_dir = os.path.split(__file__)[0]
        all_files = os.listdir(test_dir)
        test_generated_files = sorted([f for f in all_files
                                       if f.startswith(('CORE', 'SERVER'))])
        for filename in test_generated_files:
            os.remove(os.path.join(test_dir, filename))

        super(TestDatabaseMigrationScript, self).teardown()

    def test_directories_by_priority(self):
        core = os.path.split(os.path.split(__file__)[0])[0]
        parent = os.path.split(core)[0]
        expected_core = os.path.join(core, 'migration')
        expected_parent = os.path.join(parent, 'migration')

        # This is the only place we're testing the real script.
        # Everywhere else should use the mock.
        script = DatabaseMigrationScript()
        eq_(
            [expected_core, expected_parent],
            script.directories_by_priority
        )

    def test_fetch_migration_files(self):
        result = self.script.fetch_migration_files()
        result_migrations, result_migrations_by_dir = result

        for desc, migration_file in self.migration_files:
            assert os.path.split(migration_file)[1] in result_migrations

        def extract_filenames(core=True):
            pathnames = [pathname for desc, pathname in self.migration_files]
            if core:
                pathnames = [p for p in pathnames if 'core' in p]
            else:
                pathnames = [p for p in pathnames if 'core' not in p]

            return [os.path.split(p)[1] for p in pathnames]

        # Ensure that all the expected migrations from CORE are included in
        # the 'core' directory array in migrations_by_directory.
        core_migration_files = extract_filenames()
        eq_(2, len(core_migration_files))
        for filename in core_migration_files:
            assert filename in result_migrations_by_dir[self.core_migration_dir]

        # Ensure that all the expected migrations from the parent server
        # are included in the appropriate array in migrations_by_directory.
        parent_migration_files = extract_filenames(core=False)
        eq_(2, len(parent_migration_files))
        for filename in parent_migration_files:
            assert filename in result_migrations_by_dir[self.parent_migration_dir]

    def test_migratable_files(self):
        """Removes migration files that aren't python or SQL from a list."""

        migrations = [
            '.gitkeep', '20250521-make-bananas.sql', '20260810-do-a-thing.py',
            '20260802-did-a-thing.pyc', 'why-am-i-here.rb'
        ]

        result = self.script.migratable_files(migrations)
        eq_(2, len(result))
        eq_(['20250521-make-bananas.sql', '20260810-do-a-thing.py'], result)

    def test_get_new_migrations(self):
        """Filters out migrations that were run on or before a given timestamp"""

        migrations = [
            '20271202-future-migration-funtime.sql',
            '20250521-make-bananas.sql',
            '20260810-last-timestamp',
            '20260811-do-a-thing.py',
            '20260809-already-done.sql'
        ]

        result = self.script.get_new_migrations(self.timestamp, migrations)
        # Expected migrations will be sorted by timestamp.
        expected = [
            '20260811-do-a-thing.py', '20271202-future-migration-funtime.sql'
        ]

        eq_(2, len(result))
        eq_(expected, result)

        # If the timestamp has a counter, the filter only finds new migrations
        # past the counter.
        migrations = [
            '20271202-future-migration-funtime.sql',
            '20260810-last-timestamp.sql',
            '20260810-1-do-a-thing.sql',
            '20260810-2-do-all-the-things.sql',
            '20260809-already-done.sql'
        ]
        self.timestamp.counter = 1
        result = self.script.get_new_migrations(self.timestamp, migrations)
        expected = [
            '20260810-2-do-all-the-things.sql',
            '20271202-future-migration-funtime.sql'
        ]

        eq_(2, len(result))
        eq_(expected, result)

        # If the timestamp has a (unlikely) mix of counter and non-counter
        # migrations with the same datetime, migrations with counters are
        # sorted after migrations without them.
        migrations = [
            '20260810-do-a-thing.sql',
            '20271202-1-more-future-migration-funtime.sql',
            '20260810-1-do-all-the-things.sql',
            '20260809-already-done.sql',
            '20271202-future-migration-funtime.sql',
        ]
        self.timestamp.counter = None

        result = self.script.get_new_migrations(self.timestamp, migrations)
        expected = [
            '20260810-1-do-all-the-things.sql',
            '20271202-future-migration-funtime.sql',
            '20271202-1-more-future-migration-funtime.sql'
        ]
        eq_(3, len(result))
        eq_(expected, result)

    def test_update_timestamp(self):
        """Resets a timestamp according to the date of a migration file"""

        migration = '20271202-future-migration-funtime.sql'

        assert self.timestamp.timestamp.strftime('%Y%m%d') != migration[0:8]
        self.script.update_timestamp(self.timestamp, migration)
        eq_(self.timestamp.timestamp.strftime('%Y%m%d'), migration[0:8])

        # It also takes care of counter digits when multiple migrations
        # exist for the same date.
        migration = '20260810-2-do-all-the-things.sql'
        self.script.update_timestamp(self.timestamp, migration)
        eq_(self.timestamp.timestamp.strftime('%Y%m%d'), migration[0:8])
        eq_(str(self.timestamp.counter), migration[9])

        # And removes those counter digits when the timestamp is updated.
        migration = '20260101-what-it-do.sql'
        self.script.update_timestamp(self.timestamp, migration)
        eq_(self.timestamp.timestamp.strftime('%Y%m%d'), migration[0:8])
        eq_(self.timestamp.counter, None)

    def test_running_a_migration_updates_the_timestamp(self):
        future_time = datetime.datetime.strptime('20261030', '%Y%m%d')
        self.timestamp.timestamp = future_time

        # Create a test migration after that point and grab relevant info
        # about it.
        self._create_test_migration_file(
            self.core_migration_dir, 'SINGLE', 'sql',
            migration_date='20261202'
        )

        # Pop the last migration filepath off and run the migration with
        # the relevant information.
        migration_filepath = self.migration_files[-1][1]
        migration_filename = os.path.split(migration_filepath)[1]
        migrations_by_dir = {
            self.core_migration_dir : [migration_filename],
            self.parent_migration_dir : []
        }

        # Running the migration updates the timestamp
        self.script.run_migrations(
            [migration_filename], migrations_by_dir, self.timestamp
        )
        eq_(self.timestamp.timestamp.strftime('%Y%m%d'), '20261202')

        # Even when there are counters.
        self._create_test_migration_file(
            self.core_migration_dir, 'COUNTER', 'sql',
            migration_date='20261203-3'
        )
        migration_filename = os.path.split(self.migration_files[-1][1])[1]
        migrations_by_dir[self.core_migration_dir] = [migration_filename]
        self.script.run_migrations(
            [migration_filename], migrations_by_dir, self.timestamp
        )
        eq_(self.timestamp.timestamp.strftime('%Y%m%d'), '20261203')
        eq_(self.timestamp.counter, 3)

    def test_all_migration_files_are_run(self):
        self.script.do_run()

        # There are two test timestamps in the database, confirming that
        # the test SQL files created by self._create_test_migration_files()
        # have been run.
        timestamps = self._db.query(Timestamp).filter(
            Timestamp.service.like('Test Database Migration Script - %')
        ).order_by(Timestamp.service).all()
        eq_(2, len(timestamps))

        # A timestamp has been generated from each migration directory.
        eq_(True, timestamps[0].service.endswith('CORE'))
        eq_(True, timestamps[1].service.endswith('SERVER'))

        for timestamp in timestamps:
            self._db.delete(timestamp)

        # There are two temporary files created in core/tests,
        # confirming that the test Python files created by
        # self._create_test_migration_files() have been run.
        test_dir = os.path.split(__file__)[0]
        all_files = os.listdir(test_dir)
        test_generated_files = sorted([f for f in all_files
                                       if f.startswith(('CORE', 'SERVER'))])
        eq_(2, len(test_generated_files))

        # A file has been generated from each migration directory.
        assert 'CORE' in test_generated_files[0]
        assert 'SERVER' in test_generated_files[1]


class TestDatabaseMigrationInitializationScript(DatabaseTest):

    def setup(self):
        super(TestDatabaseMigrationInitializationScript, self).setup()
        self.script = DatabaseMigrationInitializationScript(_db=self._db)

    @property
    def timestamp(self):
        return self._db.query(Timestamp).\
            filter(Timestamp.service==self.script.name).one()

    def assert_matches_latest_migration(self):
        migrations = self.script.fetch_migration_files()[0]
        last_migration_date = self.script.sort_migrations(migrations)[-1][:8]
        eq_(self.timestamp.timestamp.strftime('%Y%m%d'), last_migration_date)

    def test_accurate_timestamp_created(self):
        timestamps = self._db.query(Timestamp).all()
        eq_(timestamps, [])

        self.script.do_run()
        self.assert_matches_latest_migration()

    def test_error_raised_when_timestamp_exists(self):
        Timestamp.stamp(self._db, self.script.name)
        assert_raises(RuntimeError, self.script.do_run)

    def test_error_not_raised_when_timestamp_forced(self):
        Timestamp.stamp(self._db, self.script.name)
        self.script.do_run(['-f'])
        self.assert_matches_latest_migration()

    def test_accepts_last_run_date(self):
        # A timestamp can be passed via the command line.
        self.script.do_run(['--last-run-date', '20101010'])
        expected_stamp = datetime.datetime.strptime('20101010', '%Y%m%d')
        eq_(expected_stamp, self.timestamp.timestamp)

        # It will override an existing timestamp if forced.
        previous_timestamp = self.timestamp
        self.script.do_run(['--last-run-date', '20111111', '--force'])
        expected_stamp = datetime.datetime.strptime('20111111', '%Y%m%d')
        eq_(previous_timestamp, self.timestamp)
        eq_(expected_stamp, self.timestamp.timestamp)

    def test_accepts_last_run_counter(self):
        # If a counter is passed without a date, an error is raised.
        assert_raises(ValueError, self.script.do_run, ['--last-run-counter', '7'])

        # With a date, the counter can be set.
        self.script.do_run(['--last-run-date', '20101010', '--last-run-counter', '7'])
        expected_stamp = datetime.datetime.strptime('20101010', '%Y%m%d')
        eq_(expected_stamp, self.timestamp.timestamp)
        eq_(7, self.timestamp.counter)

        # When forced, the counter can be reset on an existing timestamp.
        previous_timestamp = self.timestamp
        self.script.do_run(['--last-run-date', '20121212', '--last-run-counter', '2', '-f'])
        expected_stamp = datetime.datetime.strptime('20121212', '%Y%m%d')
        eq_(previous_timestamp, self.timestamp)
        eq_(expected_stamp, self.timestamp.timestamp)
        eq_(2, self.timestamp.counter)


class TestAddClassificationScript(DatabaseTest):

    def test_end_to_end(self):
        work = self._work(with_license_pool=True)
        identifier = work.license_pools[0].identifier
        eq_(Classifier.AUDIENCE_ADULT, work.audience)
        
        cmd_args = [
            "--identifier-type", identifier.type,
            "--subject-type", Classifier.FREEFORM_AUDIENCE,
            "--subject-identifier", Classifier.AUDIENCE_CHILDREN,
            "--weight", "42", '--create-subject',
            identifier.identifier
        ]
        script = AddClassificationScript(self._db, cmd_args)
        script.run()

        # The identifier has been classified under 'children'.
        [classification] = identifier.classifications
        eq_(42, classification.weight)
        subject = classification.subject
        eq_(Classifier.FREEFORM_AUDIENCE, subject.type)
        eq_(Classifier.AUDIENCE_CHILDREN, subject.identifier)
        
        # The work has been reclassified and is now known as a
        # children's book.
        eq_(Classifier.AUDIENCE_CHILDREN, work.audience)

    def test_autocreate(self):
        work = self._work(with_license_pool=True)
        identifier = work.license_pools[0].identifier
        eq_(Classifier.AUDIENCE_ADULT, work.audience)
        
        cmd_args = [
            "--identifier-type", identifier.type,
            "--subject-type", Classifier.TAG,
            "--subject-identifier", "some random tag",
            identifier.identifier
        ]
        script = AddClassificationScript(self._db, cmd_args)
        script.run()

        # Nothing has happened. There was no Subject with that
        # identifier, so we assumed there was a typo and did nothing.
        eq_([], identifier.classifications)

        # If we stick the 'create-subject' onto the end of the
        # command-line arguments, the Subject is created and the
        # classification happens.
        cmd_args.append('--create-subject')
        script = AddClassificationScript(self._db, cmd_args)
        script.run()

        [classification] = identifier.classifications
        subject = classification.subject
        eq_("some random tag", subject.identifier)



class TestOneClickImportScript(DatabaseTest):

    def get_data(self, filename):
        base_path = os.path.split(__file__)[0]
        self.resource_path = os.path.join(base_path, "files", "oneclick")

        # returns contents of sample file as string and as dict
        path = os.path.join(self.resource_path, filename)
        data = open(path).read()
        return data, json.loads(data)


    def test_parse_command_line(self):
        cmd_args = ["--mock"]
        parsed = OneClickImportScript.parse_command_line(
            _db=self._db, cmd_args=cmd_args
        )
        eq_(True, parsed.mock)


    def test_import(self):
        with temp_config() as config:
            config[Configuration.INTEGRATIONS]['OneClick'] = {
                'library_id' : '1931',
                'username' : 'username_123',
                'password' : 'password_123',
                'remote_stage' : 'qa', 
                'base_url' : 'www.oneclickapi.test', 
                'basic_token' : 'abcdef123hijklm', 
                "ebook_loan_length" : '21', 
                "eaudio_loan_length" : '21'
            }
            cmd_args = ["--mock"]
            importer = OneClickImportScript(_db=self._db, cmd_args=cmd_args)

            datastr, datadict = self.get_data("response_catalog_all_sample.json")
            importer.api.queue_response(status_code=200, content=datastr)
            importer.run()

        # verify that we created Works, Editions, LicensePools
        works = self._db.query(Work).all()
        work_titles = [work.title for work in works]
        expected_titles = ["Tricks", "Emperor Mage: The Immortals", 
            "In-Flight Russian", "Road, The", "Private Patient, The", 
            "Year of Magical Thinking, The", "Junkyard Bot: Robots Rule, Book 1, The", 
            "Challenger Deep"]
        eq_(set(expected_titles), set(work_titles))


        # make sure we created some Editions
        edition = Edition.for_foreign_id(self._db, DataSource.ONECLICK, Identifier.ONECLICK_ID, "9780062231727", create_if_not_exists=False)
        assert(edition is not None)
        edition = Edition.for_foreign_id(self._db, DataSource.ONECLICK, Identifier.ONECLICK_ID, "9781615730186", create_if_not_exists=False)
        assert(edition is not None)

        # make sure we created some LicensePools
        pool, made_new = LicensePool.for_foreign_id(self._db, DataSource.ONECLICK, Identifier.ONECLICK_ID, "9780062231727")
        eq_(False, made_new)
        pool, made_new = LicensePool.for_foreign_id(self._db, DataSource.ONECLICK, Identifier.ONECLICK_ID, "9781615730186")
        eq_(False, made_new)

        # make sure there are 8 LicensePools
        pools = self._db.query(LicensePool).all()
        eq_(8, len(pools))

        # make sure we created some Identifiers



class TestOneClickDeltaScript(DatabaseTest):

    def get_data(self, filename):
        base_path = os.path.split(__file__)[0]
        self.resource_path = os.path.join(base_path, "files", "oneclick")

        # returns contents of sample file as string and as dict
        path = os.path.join(self.resource_path, filename)
        data = open(path).read()
        return data, json.loads(data)


    def test_delta(self):
        with temp_config() as config:
            config[Configuration.INTEGRATIONS]['OneClick'] = {
                'library_id' : '1931',
                'username' : 'username_123',
                'password' : 'password_123',
                'remote_stage' : 'qa', 
                'base_url' : 'www.oneclickapi.test', 
                'basic_token' : 'abcdef123hijklm', 
                "ebook_loan_length" : '21', 
                "eaudio_loan_length" : '21'
            }
            cmd_args = ["--mock"]
            # first, load a sample library
            importer = OneClickImportScript(_db=self._db, cmd_args=cmd_args)

            datastr, datadict = self.get_data("response_catalog_all_sample.json")
            importer.api.queue_response(status_code=200, content=datastr)
            importer.run()

            # set license numbers on test pool
            pool, made_new = LicensePool.for_foreign_id(self._db, DataSource.ONECLICK, Identifier.ONECLICK_ID, "9781615730186")
            eq_(False, made_new)
            pool.licenses_owned = 10
            pool.licenses_available = 9
            pool.licenses_reserved = 2
            pool.patrons_in_hold_queue = 1

            # now update that library with a sample delta            
            cmd_args = ["--mock"]
            delta_runner = OneClickDeltaScript(_db=self._db, cmd_args=cmd_args)

            datastr, datadict = self.get_data("response_catalog_delta.json")
            delta_runner.api.queue_response(status_code=200, content=datastr)
            delta_runner.run()

        # "Tricks" did not get deleted, but did get its pools set to "nope".
        # "Emperor Mage: The Immortals" got new metadata.
        works = self._db.query(Work).all()
        work_titles = [work.title for work in works]
        expected_titles = ["Tricks", "Emperor Mage: The Immortals", 
            "In-Flight Russian", "Road, The", "Private Patient, The", 
            "Year of Magical Thinking, The", "Junkyard Bot: Robots Rule, Book 1, The", 
            "Challenger Deep"]
        eq_(set(expected_titles), set(work_titles))

        eq_("Tricks", pool.presentation_edition.title)
        eq_(0, pool.licenses_owned)
        eq_(0, pool.licenses_available)
        eq_(0, pool.licenses_reserved)
        eq_(0, pool.patrons_in_hold_queue)
        assert (datetime.datetime.utcnow() - pool.last_checked) < datetime.timedelta(seconds=20)

        # make sure we updated fields
        edition = Edition.for_foreign_id(self._db, DataSource.ONECLICK, Identifier.ONECLICK_ID, "9781934180723", create_if_not_exists=False)
        eq_("Recorded Books, Inc.", edition.publisher)

        # make sure there are still 8 LicensePools
        pools = self._db.query(LicensePool).all()
        eq_(8, len(pools))


class TestShowLibrariesScript(DatabaseTest):

    def test_with_no_libraries(self):
        output = StringIO()
        ShowLibrariesScript().do_run(self._db, output=output)
        eq_("No libraries found.\n", output.getvalue())

    def test_with_multiple_libraries(self):
        l1, ignore = create(
            self._db, Library, name="Library 1", short_name="L1",
        )
        l1.library_registry_shared_secret="a"
        l2, ignore = create(
            self._db, Library, name="Library 2", short_name="L2",
        )
        l2.library_registry_shared_secret="b"

        # The output of this script is the result of running explain()
        # on both libraries.
        output = StringIO()
        ShowLibrariesScript().do_run(self._db, output=output)
        expect_1 = "\n".join(l1.explain(include_library_registry_shared_secret=False))
        expect_2 = "\n".join(l2.explain(include_library_registry_shared_secret=False))
        
        eq_(expect_1 + "\n" + expect_2 + "\n", output.getvalue())


        # We can tell the script to only list a single library.
        output = StringIO()
        ShowLibrariesScript().do_run(
            self._db,
            cmd_args=["--short-name=L2"],
            output=output
        )
        eq_(expect_2 + "\n", output.getvalue())
        
        # We can tell the script to include the library registry
        # shared secret.
        output = StringIO()
        ShowLibrariesScript().do_run(
            self._db,
            cmd_args=["--show-registry-shared-secret"],
            output=output
        )
        expect_1 = "\n".join(l1.explain(include_library_registry_shared_secret=True))
        expect_2 = "\n".join(l2.explain(include_library_registry_shared_secret=True))
        eq_(expect_1 + "\n" + expect_2 + "\n", output.getvalue())


class TestConfigureLibraryScript(DatabaseTest):
    
    def test_bad_arguments(self):
        script = ConfigureLibraryScript()
        library, ignore = create(
            self._db, Library, name="Library 1", short_name="L1",
        )
        library.library_registry_shared_secret='secret'
        self._db.commit()
        assert_raises_regexp(
            ValueError,
            "You must identify the library by its short name.",
            script.do_run, self._db, []
        )

        assert_raises_regexp(
            ValueError,
            "Could not locate library 'foo'",
            script.do_run, self._db, ["--short-name=foo"]
        )
        assert_raises_regexp(
            ValueError,
            "Cowardly refusing to overwrite an existing shared secret with a random value.",
            script.do_run, self._db, [
                "--short-name=L1",
                "--random-library-registry-shared-secret"
            ]
        )

    def test_create_library(self):
        # There is no library.
        eq_([], self._db.query(Library).all())

        script = ConfigureLibraryScript()
        output = StringIO()
        script.do_run(
            self._db, [
                "--short-name=L1",
                "--name=Library 1",
                "--library-registry-shared-secret=foo",
                "--library-registry-short-name=nyl1",
            ],
            output
        )

        # Now there is one library.
        [library] = self._db.query(Library).all()
        eq_("Library 1", library.name)
        eq_("L1", library.short_name)
        eq_("foo", library.library_registry_shared_secret)
        eq_("NYL1", library.library_registry_short_name)
        expect_output = "Configuration settings stored.\n" + "\n".join(library.explain()) + "\n"
        eq_(expect_output, output.getvalue())

    def test_reconfigure_library(self):
        # The library exists.
        library, ignore = create(
            self._db, Library, name="Library 1", short_name="L1",
        )
        script = ConfigureLibraryScript()
        output = StringIO()

        # We're going to change one value and add some more.
        script.do_run(
            self._db, [
                "--short-name=L1",
                "--name=Library 1 New Name",
                "--random-library-registry-shared-secret",
                "--library-registry-short-name=nyl1",
            ],
            output
        )

        eq_("Library 1 New Name", library.name)
        eq_("NYL1", library.library_registry_short_name)

        # The shared secret was randomly generated, so we can't test
        # its exact value, but we do know it's a string that can be
        # converted into a hexadecimal number.
        assert library.library_registry_shared_secret != None
        int(library.library_registry_shared_secret, 16)
        
        expect_output = "Configuration settings stored.\n" + "\n".join(library.explain()) + "\n"
        eq_(expect_output, output.getvalue())


class TestShowCollectionsScript(DatabaseTest):

    def test_with_no_collections(self):
        output = StringIO()
        ShowCollectionsScript().do_run(self._db, output=output)
        eq_("No collections found.\n", output.getvalue())

    def test_with_multiple_collections(self):
        c1, ignore = create(self._db, Collection, name="Collection 1",
                            protocol=Collection.OVERDRIVE)
        c1.collection_password="a"
        c2, ignore = create(self._db, Collection, name="Collection 2",
                            protocol=Collection.BIBLIOTHECA)
        c2.collection_password="b"

        # The output of this script is the result of running explain()
        # on both collections.
        output = StringIO()
        ShowCollectionsScript().do_run(self._db, output=output)
        expect_1 = "\n".join(c1.explain(include_password=False))
        expect_2 = "\n".join(c2.explain(include_password=False))
        
        eq_(expect_1 + "\n" + expect_2 + "\n", output.getvalue())


        # We can tell the script to only list a single collection.
        output = StringIO()
        ShowCollectionsScript().do_run(
            self._db,
            cmd_args=["--name=Collection 2"],
            output=output
        )
        eq_(expect_2 + "\n", output.getvalue())
        
        # We can tell the script to include the collection password
        output = StringIO()
        ShowCollectionsScript().do_run(
            self._db,
            cmd_args=["--show-password"],
            output=output
        )
        expect_1 = "\n".join(c1.explain(include_password=True))
        expect_2 = "\n".join(c2.explain(include_password=True))
        eq_(expect_1 + "\n" + expect_2 + "\n", output.getvalue())


class TestConfigureCollectionScript(DatabaseTest):
    
    def test_bad_arguments(self):
        script = ConfigureCollectionScript()
        library, ignore = create(
            self._db, Library, name="Library 1", short_name="L1",
        )
        self._db.commit()

        # Reference to a nonexistent collection without the information
        # necessary to create it.
        assert_raises_regexp(
            ValueError,
            'No collection called "collection". You can create it, but you must specify a protocol.',
            script.do_run, self._db, ["--name=collection"]
        )

        # Incorrect format for the 'setting' argument.
        assert_raises_regexp(
            ValueError,
            'Incorrect format for setting: "key". Should be "key=value"',
            script.do_run, self._db, [
                "--name=collection", "--protocol=Overdrive",
                "--setting=key"
            ]
        )

        # Try to add the collection to a nonexistent library.
        assert_raises_regexp(
            ValueError,
            'No such library: "nosuchlibrary". I only know about: "L1"',
            script.do_run, self._db, [
                "--name=collection", "--protocol=Overdrive",
                "--library=nosuchlibrary"
            ]
        )


    def test_success(self):
        
        script = ConfigureCollectionScript()
        l1, ignore = create(
            self._db, Library, name="Library 1", short_name="L1",
        )
        l2, ignore = create(
            self._db, Library, name="Library 2", short_name="L2",
        )
        l3, ignore = create(
            self._db, Library, name="Library 3", short_name="L3",
        )
        self._db.commit()

        # Create a collection, set all its attributes, set a custom
        # setting, and associate it with two libraries.
        output = StringIO()
        script.do_run(
            self._db, ["--name=New Collection", "--protocol=Overdrive",
                       "--library=L2", "--library=L1",
                       "--setting=library_id=1234",
                       "--external-account-id=acctid",
                       "--url=url",
                       "--username=username",
                       "--password=password",
            ], output
        )

        # The collection was created and configured properly.
        collection = get_one(self._db, Collection)
        eq_("New Collection", collection.name)
        eq_("url", collection.url)
        eq_("acctid", collection.external_account_id)
        eq_("username", collection.username)
        eq_("password", collection.password)

        # Two libraries now have access to the collection.
        eq_([collection], l1.collections)
        eq_([collection], l2.collections)
        eq_([], l3.collections)

        # One CollectionSetting was set on the collection.
        [setting] = collection.settings
        eq_("library_id", setting.key)
        eq_("1234", setting.value)

        # The output explains the collection settings.
        expect = ("Configuration settings stored.\n"
                  + "\n".join(collection.explain()) + "\n")
        eq_(expect, output.getvalue())

    def test_reconfigure_collection(self):
        # The collection exists.
        collection, ignore = create(
            self._db, Collection, name="Collection 1",
            protocol=Collection.OVERDRIVE
        )
        script = ConfigureCollectionScript()
        output = StringIO()

        # We're going to change one value and add a new one.
        script.do_run(
            self._db, [
                "--name=Collection 1",
                "--url=foo",
                "--protocol=%s" % Collection.BIBLIOTHECA
            ],
            output
        )

        # The collection has been changed.
        eq_("foo", collection.url)
        eq_(Collection.BIBLIOTHECA, collection.protocol)
        
        expect = ("Configuration settings stored.\n"
                  + "\n".join(collection.explain()) + "\n")
        
        eq_(expect, output.getvalue())<|MERGE_RESOLUTION|>--- conflicted
+++ resolved
@@ -24,12 +24,9 @@
 from model import (
     create,
     get_one,
-<<<<<<< HEAD
+    Collection,
     Complaint, 
     Contributor, 
-=======
-    Collection,
->>>>>>> 094e99b8
     CustomList,
     DataSource,
     Edition,
@@ -39,15 +36,12 @@
     Timestamp, 
     Work,
 )
+
 from scripts import (
-<<<<<<< HEAD
-    Script,
+    AddClassificationScript,
     CheckContributorNamesInDB, 
-=======
-    AddClassificationScript,
     ConfigureCollectionScript,
     ConfigureLibraryScript,
->>>>>>> 094e99b8
     CustomListManagementScript,
     DatabaseMigrationInitializationScript,
     DatabaseMigrationScript,
