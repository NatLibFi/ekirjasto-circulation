--- conflicted
+++ resolved
@@ -2,13 +2,8 @@
 import datetime
 from pyld import jsonld
 
-<<<<<<< HEAD
-from . import DatabaseTest
+from core.testing import DatabaseTest
 from .test_controller import ControllerTest
-=======
-from core.testing import DatabaseTest
-from test_controller import ControllerTest
->>>>>>> ee0ba53a
 
 from core.model import (
     Annotation,
