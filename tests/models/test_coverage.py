--- conflicted
+++ resolved
@@ -416,19 +416,11 @@
         # A new record has been added to the identifier.
         assert existing not in resulting_records
         [new_record] = resulting_records
-<<<<<<< HEAD
-        eq_(covered, new_record.identifier)
-        eq_(CoverageRecord.TRANSIENT_FAILURE, new_record.status)
-        eq_(source, new_record.data_source)
-        eq_(operation, new_record.operation)
-        eq_('Oh no', new_record.exception)
-=======
         assert covered == new_record.identifier
         assert CoverageRecord.TRANSIENT_FAILURE == new_record.status
         assert source == new_record.data_source
         assert operation == new_record.operation
-        assert u'Oh no' == new_record.exception
->>>>>>> d1a64387
+        assert 'Oh no' == new_record.exception
 
 class TestWorkCoverageRecord(DatabaseTest):
 
