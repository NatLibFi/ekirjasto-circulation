# encoding: utf-8
from enum import Enum

import pytest
import sqlalchemy
from flask_babel import lazy_gettext as _
from mock import MagicMock, create_autospec
from parameterized import parameterized
from sqlalchemy.exc import IntegrityError

from ...config import CannotLoadConfiguration, Configuration
from ...model import create, get_one
from ...model.collection import Collection
from ...model.configuration import (
    ConfigurationAttribute,
    ConfigurationAttributeType,
    ConfigurationGrouping,
    ConfigurationMetadata,
    ConfigurationOption,
    ConfigurationSetting,
    ConfigurationStorage,
    ExternalIntegration,
    ExternalIntegrationLink,
    HasExternalIntegration,
)
from ...model.datasource import DataSource
from ...testing import DatabaseTest


class TestConfigurationSetting(DatabaseTest):
    def test_is_secret(self):
        """Some configuration settings are considered secrets,
        and some are not.
        """
        m = ConfigurationSetting._is_secret
        assert True == m("secret")
        assert True == m("password")
        assert True == m("its_a_secret_to_everybody")
        assert True == m("the_password")
        assert True == m("password_for_the_account")
        assert False == m("public_information")

        assert True == ConfigurationSetting.sitewide(self._db, "secret_key").is_secret
        assert False == ConfigurationSetting.sitewide(self._db, "public_key").is_secret

    def test_value_or_default(self):
        integration, ignore = create(
            self._db, ExternalIntegration, goal=self._str, protocol=self._str
        )
        setting = integration.setting("key")
        assert None == setting.value

        # If the setting has no value, value_or_default sets the value to
        # the default, and returns the default.
        assert "default value" == setting.value_or_default("default value")
        assert "default value" == setting.value

        # Once the value is set, value_or_default returns the value.
        assert "default value" == setting.value_or_default("new default")

        # If the setting has any value at all, even the empty string,
        # it's returned instead of the default.
        setting.value = ""
        assert "" == setting.value_or_default("default")

    def test_value_inheritance(self):

        key = "SomeKey"

        # Here's a sitewide configuration setting.
        sitewide_conf = ConfigurationSetting.sitewide(self._db, key)

        # Its value is not set.
        assert None == sitewide_conf.value

        # Set it.
        sitewide_conf.value = "Sitewide value"
        assert "Sitewide value" == sitewide_conf.value

        # Here's an integration, let's say the SIP2 authentication mechanism
        sip, ignore = create(
            self._db,
            ExternalIntegration,
            goal=ExternalIntegration.PATRON_AUTH_GOAL,
            protocol="SIP2",
        )

        # It happens to a ConfigurationSetting for the same key used
        # in the sitewide configuration.
        sip_conf = ConfigurationSetting.for_externalintegration(key, sip)

        # But because the meaning of a configuration key differ so
        # widely across integrations, the SIP2 integration does not
        # inherit the sitewide value for the key.
        assert None == sip_conf.value
        sip_conf.value = "SIP2 value"

        # Here's a library which has a ConfigurationSetting for the same
        # key used in the sitewide configuration.
        library = self._default_library
        library_conf = ConfigurationSetting.for_library(key, library)

        # Since all libraries use a given ConfigurationSetting to mean
        # the same thing, a library _does_ inherit the sitewide value
        # for a configuration setting.
        assert "Sitewide value" == library_conf.value

        # Change the site-wide configuration, and the default also changes.
        sitewide_conf.value = "New site-wide value"
        assert "New site-wide value" == library_conf.value

        # The per-library value takes precedence over the site-wide
        # value.
        library_conf.value = "Per-library value"
        assert "Per-library value" == library_conf.value

        # Now let's consider a setting like the patron identifier
        # prefix.  This is set on the combination of a library and a
        # SIP2 integration.
        key = "patron_identifier_prefix"
        library_patron_prefix_conf = (
            ConfigurationSetting.for_library_and_externalintegration(
                self._db, key, library, sip
            )
        )
        assert None == library_patron_prefix_conf.value

        # If the SIP2 integration has a value set for this
        # ConfigurationSetting, that value is inherited for every
        # individual library that uses the integration.
        generic_patron_prefix_conf = ConfigurationSetting.for_externalintegration(
            key, sip
        )
        assert None == generic_patron_prefix_conf.value
        generic_patron_prefix_conf.value = "Integration-specific value"
        assert "Integration-specific value" == library_patron_prefix_conf.value

        # Change the value on the integration, and the default changes
        # for each individual library.
        generic_patron_prefix_conf.value = "New integration-specific value"
        assert "New integration-specific value" == library_patron_prefix_conf.value

        # The library+integration setting takes precedence over the
        # integration setting.
        library_patron_prefix_conf.value = "Library-specific value"
        assert "Library-specific value" == library_patron_prefix_conf.value

    def test_duplicate(self):
        """You can't have two ConfigurationSettings for the same key,
        library, and external integration.

        (test_relationships shows that you can have two settings for the same
        key as long as library or integration is different.)
        """
        key = self._str
        integration, ignore = create(
            self._db, ExternalIntegration, goal=self._str, protocol=self._str
        )
        library = self._default_library
        setting = ConfigurationSetting.for_library_and_externalintegration(
            self._db, key, library, integration
        )
        setting2 = ConfigurationSetting.for_library_and_externalintegration(
            self._db, key, library, integration
        )
        assert setting.id == setting2.id
        pytest.raises(
            IntegrityError,
            create,
            self._db,
            ConfigurationSetting,
            key=key,
            library=library,
            external_integration=integration,
        )

    def test_relationships(self):
        integration, ignore = create(
            self._db, ExternalIntegration, goal=self._str, protocol=self._str
        )
        assert [] == integration.settings

        library = self._default_library
        assert [] == library.settings

        # Create four different ConfigurationSettings with the same key.
        cs = ConfigurationSetting
        key = self._str

        for_neither = cs.sitewide(self._db, key)
        assert None == for_neither.library
        assert None == for_neither.external_integration

        for_library = cs.for_library(key, library)
        assert library == for_library.library
        assert None == for_library.external_integration

        for_integration = cs.for_externalintegration(key, integration)
        assert None == for_integration.library
        assert integration == for_integration.external_integration

        for_both = cs.for_library_and_externalintegration(
            self._db, key, library, integration
        )
        assert library == for_both.library
        assert integration == for_both.external_integration

        # We got four distinct objects with the same key.
        objs = [for_neither, for_library, for_integration, for_both]
        assert 4 == len(set(objs))
        for o in objs:
            assert o.key == key

        assert [for_library, for_both] == library.settings
        assert [for_integration, for_both] == integration.settings
        assert library == for_both.library
        assert integration == for_both.external_integration

        # If we delete the integration, all configuration settings
        # associated with it are deleted, even the one that's also
        # associated with the library.
        self._db.delete(integration)
        self._db.commit()
        assert [for_library.id] == [x.id for x in library.settings]

    def test_no_orphan_delete_cascade(self):
        # Disconnecting a ConfigurationSetting from a Library or
        # ExternalIntegration doesn't delete it, because it's fine for
        # a ConfigurationSetting to have no associated Library or
        # ExternalIntegration.

        library = self._default_library
        for_library = ConfigurationSetting.for_library(self._str, library)

        integration = self._external_integration(self._str)
        for_integration = ConfigurationSetting.for_externalintegration(
            self._str, integration
        )

        # Remove library and external_integration.
        for_library.library = None
        for_integration.external_integration = None
        self._db.commit()

        # That was a weird thing to do, but the ConfigurationSettings
        # are still in the database.
        for cs in for_library, for_integration:
            assert cs == get_one(self._db, ConfigurationSetting, id=cs.id)

    @parameterized.expand(
        [
            ("no value", None, None),
            ("stringable value", 1, "1"),
            ("string value", "snowman", "snowman"),
            ("bytes value", "☃".encode("utf8"), "☃"),
        ]
    )
    def test_setter(self, _, set_to, expect):
        # Values are converted into Unicode strings on the way in to
        # the 'value' setter.
        setting = ConfigurationSetting.sitewide(self._db, "setting")
        setting.value = set_to
        assert setting.value == expect

    def test_stored_bytes_value(self):
        bytes_setting = ConfigurationSetting.sitewide(self._db, "bytes_setting")
        assert bytes_setting.value is None

        bytes_setting.value = "1234 ☃".encode("utf8")
        assert "1234 ☃" == bytes_setting.value

        with pytest.raises(UnicodeDecodeError):
            bytes_setting.value = b"\x80"

    def test_int_value(self):
        number = ConfigurationSetting.sitewide(self._db, "number")
        assert None == number.int_value

        number.value = "1234"
        assert 1234 == number.int_value

        number.value = "tra la la"
        pytest.raises(ValueError, lambda: number.int_value)

    def test_float_value(self):
        number = ConfigurationSetting.sitewide(self._db, "number")
        assert None == number.int_value

        number.value = "1234.5"
        assert 1234.5 == number.float_value

        number.value = "tra la la"
        pytest.raises(ValueError, lambda: number.float_value)

    def test_json_value(self):
        jsondata = ConfigurationSetting.sitewide(self._db, "json")
        assert None == jsondata.int_value

        jsondata.value = "[1,2]"
        assert [1, 2] == jsondata.json_value

        jsondata.value = "tra la la"
        pytest.raises(ValueError, lambda: jsondata.json_value)

    def test_excluded_audio_data_sources(self):
        # Get a handle on the underlying ConfigurationSetting
        setting = ConfigurationSetting.sitewide(
            self._db, Configuration.EXCLUDED_AUDIO_DATA_SOURCES
        )
        m = ConfigurationSetting.excluded_audio_data_sources
        # When no explicit value is set for the ConfigurationSetting,
        # the return value of the method is AUDIO_EXCLUSIONS -- whatever
        # the default is for the current version of the circulation manager.
        assert None == setting.value
        assert ConfigurationSetting.EXCLUDED_AUDIO_DATA_SOURCES_DEFAULT == m(self._db)
        # When an explicit value for the ConfigurationSetting, is set, that
        # value is interpreted as JSON and returned.
        setting.value = "[]"
        assert [] == m(self._db)

    def test_explain(self):
        """Test that ConfigurationSetting.explain gives information
        about all site-wide configuration settings.
        """
        ConfigurationSetting.sitewide(self._db, "a_secret").value = "1"
        ConfigurationSetting.sitewide(self._db, "nonsecret_setting").value = "2"

        integration = self._external_integration("a protocol", "a goal")

        actual = ConfigurationSetting.explain(self._db, include_secrets=True)
        expect = """Site-wide configuration settings:
---------------------------------
a_secret='1'
nonsecret_setting='2'"""
        assert expect == "\n".join(actual)

        without_secrets = "\n".join(
            ConfigurationSetting.explain(self._db, include_secrets=False)
        )
        assert "a_secret" not in without_secrets
        assert "nonsecret_setting" in without_secrets


class TestUniquenessConstraints(DatabaseTest):
    def test_duplicate_sitewide_setting(self):
        # You can't create two sitewide settings with the same key.
        c1 = ConfigurationSetting(key="key", value="value1")
        self._db.add(c1)
        self._db.flush()
        c2 = ConfigurationSetting(key="key", value="value2")
        self._db.add(c2)
        pytest.raises(IntegrityError, self._db.flush)

    def test_duplicate_library_setting(self):
        # A library can't have two settings with the same key.
        c1 = ConfigurationSetting(
            key="key", value="value1", library=self._default_library
        )
        self._db.add(c1)
        self._db.flush()
        c2 = ConfigurationSetting(
            key="key", value="value2", library=self._default_library
        )
        self._db.add(c2)
        pytest.raises(IntegrityError, self._db.flush)

    def test_duplicate_integration_setting(self):
        # An external integration can't have two settings with the
        # same key.
        integration = self._external_integration(self._str)
        c1 = ConfigurationSetting(
            key="key", value="value1", external_integration=integration
        )
        self._db.add(c1)
        self._db.flush()
        c2 = ConfigurationSetting(
            key="key", value="value1", external_integration=integration
        )
        self._db.add(c2)
        pytest.raises(IntegrityError, self._db.flush)

    def test_duplicate_library_integration_setting(self):
        # A library can't configure an external integration two
        # different ways for the same key.
        integration = self._external_integration(self._str)
        c1 = ConfigurationSetting(
            key="key",
            value="value1",
            library=self._default_library,
            external_integration=integration,
        )
        self._db.add(c1)
        self._db.flush()
        c2 = ConfigurationSetting(
            key="key",
            value="value1",
            library=self._default_library,
            external_integration=integration,
        )
        self._db.add(c2)
        pytest.raises(IntegrityError, self._db.flush)


class TestExternalIntegrationLink(DatabaseTest):
    def test_collection_mirror_settings(self):
        settings = ExternalIntegrationLink.COLLECTION_MIRROR_SETTINGS

        assert settings[0]["key"] == ExternalIntegrationLink.COVERS_KEY
        assert settings[0]["label"] == "Covers Mirror"
        assert (
            settings[0]["options"][0]["key"]
            == ExternalIntegrationLink.NO_MIRROR_INTEGRATION
        )
        assert settings[0]["options"][0]["label"] == _(
            "None - Do not mirror cover images"
        )

        assert settings[1]["key"] == ExternalIntegrationLink.OPEN_ACCESS_BOOKS_KEY
        assert settings[1]["label"] == "Open Access Books Mirror"
        assert (
            settings[1]["options"][0]["key"]
            == ExternalIntegrationLink.NO_MIRROR_INTEGRATION
        )
        assert settings[1]["options"][0]["label"] == _(
            "None - Do not mirror free books"
        )

        assert settings[2]["key"] == ExternalIntegrationLink.PROTECTED_ACCESS_BOOKS_KEY
        assert settings[2]["label"] == "Protected Access Books Mirror"
        assert (
            settings[2]["options"][0]["key"]
            == ExternalIntegrationLink.NO_MIRROR_INTEGRATION
        )
        assert settings[2]["options"][0]["label"] == _(
            "None - Do not mirror self-hosted, commercially licensed books"
        )

    def test_relationships(self):
        # Create a collection with two storage external integrations.
        collection = self._collection(
            name="Collection",
            protocol=ExternalIntegration.OVERDRIVE,
        )

        storage1 = self._external_integration(
            name="integration1",
            protocol=ExternalIntegration.S3,
        )
        storage2 = self._external_integration(
            name="integration2",
            protocol=ExternalIntegration.S3,
            goal=ExternalIntegration.STORAGE_GOAL,
            username="username",
            password="password",
        )

        # Two external integration links need to be created to associate
        # the collection's external integration with the two storage
        # external integrations.
        s1_external_integration_link = self._external_integration_link(
            integration=collection.external_integration,
            other_integration=storage1,
            purpose="covers_mirror",
        )
        s2_external_integration_link = self._external_integration_link(
            integration=collection.external_integration,
            other_integration=storage2,
            purpose="books_mirror",
        )

        qu = self._db.query(ExternalIntegrationLink).order_by(
            ExternalIntegrationLink.other_integration_id
        )
        external_integration_links = qu.all()

        assert len(external_integration_links) == 2
        assert external_integration_links[0].other_integration_id == storage1.id
        assert external_integration_links[1].other_integration_id == storage2.id

        # When a storage integration is deleted, the related external
        # integration link row is deleted, and the relationship with the
        # collection is removed.
        self._db.delete(storage1)

        qu = self._db.query(ExternalIntegrationLink)
        external_integration_links = qu.all()

        assert len(external_integration_links) == 1
        assert external_integration_links[0].other_integration_id == storage2.id


class TestExternalIntegration(DatabaseTest):
    def setup_method(self):
        super(TestExternalIntegration, self).setup_method()
        self.external_integration, ignore = create(
            self._db, ExternalIntegration, goal=self._str, protocol=self._str
        )

    def test_for_library_and_goal(self):
        goal = self.external_integration.goal
        qu = ExternalIntegration.for_library_and_goal(
            self._db, self._default_library, goal
        )

        # This matches nothing because the ExternalIntegration is not
        # associated with the Library.
        assert [] == qu.all()
        get_one = ExternalIntegration.one_for_library_and_goal
        assert None == get_one(self._db, self._default_library, goal)

        # Associate the library with the ExternalIntegration and
        # the query starts matching it. one_for_library_and_goal
        # also starts returning it.
        self.external_integration.libraries.append(self._default_library)
        assert [self.external_integration] == qu.all()
        assert self.external_integration == get_one(
            self._db, self._default_library, goal
        )

        # Create another, similar ExternalIntegration. By itself, this
        # has no effect.
        integration2, ignore = create(
            self._db, ExternalIntegration, goal=goal, protocol=self._str
        )
        assert [self.external_integration] == qu.all()
        assert self.external_integration == get_one(
            self._db, self._default_library, goal
        )

        # Associate that ExternalIntegration with the library, and
        # the query starts picking it up, and one_for_library_and_goal
        # starts raising an exception.
        integration2.libraries.append(self._default_library)
        assert set([self.external_integration, integration2]) == set(qu.all())
        with pytest.raises(CannotLoadConfiguration) as excinfo:
            get_one(self._db, self._default_library, goal)
        assert "Library {} defines multiple integrations with goal {}".format(
            self._default_library.name, goal
        ) in str(excinfo.value)

    def test_for_collection_and_purpose(self):
        wrong_purpose = "isbn"
        collection = self._collection()

        with pytest.raises(CannotLoadConfiguration) as excinfo:
            ExternalIntegration.for_collection_and_purpose(
                self._db, collection, wrong_purpose
            )
        assert (
            "No storage integration for collection '%s' and purpose '%s' is configured"
            % (collection.name, wrong_purpose)
            in str(excinfo.value)
        )

        external_integration = self._external_integration("some protocol")
        collection.external_integration_id = external_integration.id
        purpose = "covers_mirror"
        self._external_integration_link(
            integration=external_integration, purpose=purpose
        )

        integration = ExternalIntegration.for_collection_and_purpose(
            self._db, collection=collection, purpose=purpose
        )
        assert isinstance(integration, ExternalIntegration)

    def test_with_setting_value(self):
        def results():
            # Run the query and return all results.
            return ExternalIntegration.with_setting_value(
                self._db, "protocol", "goal", "key", "value"
            ).all()

        # We start off with no results.
        assert [] == results()

        # This ExternalIntegration will not match the result,
        # even though protocol and goal match, because it
        # doesn't have the 'key' ConfigurationSetting set.
        integration = self._external_integration("protocol", "goal")
        assert [] == results()

        # Now 'key' is set, but set to the wrong value.
        setting = integration.setting("key")
        setting.value = "wrong"
        assert [] == results()

        # Now it's set to the right value, so we get a result.
        setting.value = "value"
        assert [integration] == results()

        # Create another, identical integration.
        integration2, is_new = create(
            self._db, ExternalIntegration, protocol="protocol", goal="goal"
        )
        assert integration2 != integration
        integration2.setting("key").value = "value"

        # Both integrations show up.
        assert set([integration, integration2]) == set(results())

        # If the integration's goal doesn't match, it doesn't show up.
        integration2.goal = "wrong"
        assert [integration] == results()

        # If the integration's protocol doesn't match, it doesn't show up.
        integration.protocol = "wrong"
        assert [] == results()

    def test_data_source(self):
        # For most collections, the protocol determines the
        # data source.
        collection = self._collection(protocol=ExternalIntegration.OVERDRIVE)
        assert DataSource.OVERDRIVE == collection.data_source.name

        # For OPDS Import collections, data source is a setting which
        # might not be present.
        assert None == self._default_collection.data_source

        # data source will be automatically created if necessary.
        self._default_collection.external_integration.setting(
            Collection.DATA_SOURCE_NAME_SETTING
        ).value = "New Data Source"
        assert "New Data Source" == self._default_collection.data_source.name

    def test_set_key_value_pair(self):
        """Test the ability to associate extra key-value pairs with
        an ExternalIntegration.
        """
        assert [] == self.external_integration.settings

        setting = self.external_integration.set_setting("website_id", "id1")
        assert "website_id" == setting.key
        assert "id1" == setting.value

        # Calling set() again updates the key-value pair.
        assert [setting.id] == [x.id for x in self.external_integration.settings]
        setting2 = self.external_integration.set_setting("website_id", "id2")
        assert setting.id == setting2.id
        assert "id2" == setting2.value

        assert setting2 == self.external_integration.setting("website_id")

    def test_explain(self):
        integration = self._external_integration("protocol", "goal")
        integration.name = "The Integration"
        integration.url = "http://url/"
        integration.username = "someuser"
        integration.password = "somepass"
        integration.setting("somesetting").value = "somevalue"

        # Two different libraries have slightly different
        # configurations for this integration.
        self._default_library.name = "First Library"
        self._default_library.integrations.append(integration)
        ConfigurationSetting.for_library_and_externalintegration(
            self._db, "library-specific", self._default_library, integration
        ).value = "value1"

        library2 = self._library()
        library2.name = "Second Library"
        library2.integrations.append(integration)
        ConfigurationSetting.for_library_and_externalintegration(
            self._db, "library-specific", library2, integration
        ).value = "value2"

        # If we decline to pass in a library, we get information about how
        # each library in the system configures this integration.

        expect = (
            """ID: %s
Name: The Integration
Protocol/Goal: protocol/goal
library-specific='value1' (applies only to First Library)
library-specific='value2' (applies only to Second Library)
somesetting='somevalue'
url='http://url/'
username='someuser'"""
            % integration.id
        )
        actual = integration.explain()
        assert expect == "\n".join(actual)

        # If we pass in a library, we only get information about
        # how that specific library configures the integration.
        for_library_2 = "\n".join(integration.explain(library=library2))
        assert "applies only to First Library" not in for_library_2
        assert "applies only to Second Library" in for_library_2

        # If we pass in True for include_secrets, we see the passwords.
        with_secrets = integration.explain(include_secrets=True)
        assert "password='somepass'" in with_secrets

    def test_custom_accept_header(self):
        integration = self._external_integration("protocol", "goal")
        # Must be empty if not set
        assert integration.custom_accept_header == None

        # Must be the same value if set
        integration.custom_accept_header = "custom header"
        assert integration.custom_accept_header == "custom header"

<<<<<<< HEAD
=======
    def test_delete(self):
        """Ensure that ExternalIntegration.delete clears all orphan ExternalIntegrationLinks."""
        integration1 = self._external_integration(
            ExternalIntegration.MANUAL,
            ExternalIntegration.LICENSE_GOAL,
            libraries=[self._default_library],
        )
        integration2 = self._external_integration(
            ExternalIntegration.S3,
            ExternalIntegration.STORAGE_GOAL,
            libraries=[self._default_library],
        )

        # Set up a a link associating integration2 with integration1.
        link1 = self._external_integration_link(
            integration1,
            self._default_library,
            integration2,
            ExternalIntegrationLink.PROTECTED_ACCESS_BOOKS,
        )
        link2 = self._external_integration_link(
            integration1,
            self._default_library,
            integration2,
            ExternalIntegrationLink.COVERS,
        )

        # Delete integration1.
        self._db.delete(integration1)

        # Ensure that there are no orphan links.
        links = self._db.query(ExternalIntegrationLink).all()
        for link in (link1, link2):
            assert link not in links

        # Ensure that the first integration was successfully removed.
        external_integrations = self._db.query(ExternalIntegration).all()
        assert integration1 not in external_integrations
        assert integration2 in external_integrations

>>>>>>> 19507841

SETTING1_KEY = "setting1"
SETTING1_LABEL = "Setting 1's label"
SETTING1_DESCRIPTION = "Setting 1's description"
SETTING1_TYPE = ConfigurationAttributeType.TEXT
SETTING1_REQUIRED = False
SETTING1_DEFAULT = "12345"
SETTING1_CATEGORY = "Settings"

SETTING2_KEY = "setting2"
SETTING2_LABEL = "Setting 2's label"
SETTING2_DESCRIPTION = "Setting 2's description"
SETTING2_TYPE = ConfigurationAttributeType.SELECT
SETTING2_REQUIRED = False
SETTING2_DEFAULT = "value1"
SETTING2_OPTIONS = [
    ConfigurationOption("key1", "value1"),
    ConfigurationOption("key2", "value2"),
    ConfigurationOption("key3", "value3"),
]
SETTING2_CATEGORY = "Settings"


class TestConfiguration(ConfigurationGrouping):
    setting1 = ConfigurationMetadata(
        key="setting1",
        label=SETTING1_LABEL,
        description=SETTING1_DESCRIPTION,
        type=SETTING1_TYPE,
        required=SETTING1_REQUIRED,
        default=SETTING1_DEFAULT,
        category=SETTING1_CATEGORY,
    )

    setting2 = ConfigurationMetadata(
        key="setting2",
        label=SETTING2_LABEL,
        description=SETTING2_DESCRIPTION,
        type=SETTING2_TYPE,
        required=SETTING2_REQUIRED,
        default=SETTING2_DEFAULT,
        options=SETTING2_OPTIONS,
        category=SETTING2_CATEGORY,
    )


class ConfigurationWithBooleanProperty(ConfigurationGrouping):
    boolean_setting = ConfigurationMetadata(
        key="boolean_setting",
        label="Boolean Setting",
        description="Boolean Setting",
        type=ConfigurationAttributeType.SELECT,
        required=True,
        default="true",
        options=[
            ConfigurationOption("true", "True"),
            ConfigurationOption("false", "False"),
        ],
    )


class TestConfiguration2(ConfigurationGrouping):
    setting1 = ConfigurationMetadata(
        key="setting1",
        label=SETTING1_LABEL,
        description=SETTING1_DESCRIPTION,
        type=SETTING1_TYPE,
        required=SETTING1_REQUIRED,
        default=SETTING1_DEFAULT,
        category=SETTING1_CATEGORY,
        index=1,
    )

    setting2 = ConfigurationMetadata(
        key="setting2",
        label=SETTING2_LABEL,
        description=SETTING2_DESCRIPTION,
        type=SETTING2_TYPE,
        required=SETTING2_REQUIRED,
        default=SETTING2_DEFAULT,
        options=SETTING2_OPTIONS,
        category=SETTING2_CATEGORY,
        index=0,
    )


class TestConfigurationOption(object):
    def test_to_settings(self):
        # Arrange
        option = ConfigurationOption("key1", "value1")
        expected_result = {"key": "key1", "label": "value1"}

        # Act
        result = option.to_settings()

        # Assert
        assert result == expected_result

    def test_from_enum(self):
        # Arrange
        class TestEnum(Enum):
            LABEL1 = "KEY1"
            LABEL2 = "KEY2"

        expected_result = [
            ConfigurationOption("KEY1", "LABEL1"),
            ConfigurationOption("KEY2", "LABEL2"),
        ]

        # Act
        result = ConfigurationOption.from_enum(TestEnum)

        # Assert
        assert result == expected_result


class TestConfigurationGrouping(object):
    @parameterized.expand(
        [("setting1", "setting1", 12345), ("setting2", "setting2", "12345")]
    )
    def test_getters(self, _, setting_name, expected_value):
        # Arrange
        configuration_storage = create_autospec(spec=ConfigurationStorage)
        configuration_storage.load = MagicMock(return_value=expected_value)
        db = create_autospec(spec=sqlalchemy.orm.session.Session)
        configuration = TestConfiguration(configuration_storage, db)

        # Act
        setting_value = getattr(configuration, setting_name)

        # Assert
        assert setting_value == expected_value
        configuration_storage.load.assert_called_once_with(db, setting_name)

    @parameterized.expand(
        [("setting1", "setting1", 12345), ("setting2", "setting2", "12345")]
    )
    def test_setters(self, _, setting_name, expected_value):
        # Arrange
        configuration_storage = create_autospec(spec=ConfigurationStorage)
        configuration_storage.save = MagicMock(return_value=expected_value)
        db = create_autospec(spec=sqlalchemy.orm.session.Session)
        configuration = TestConfiguration(configuration_storage, db)

        # Act
        setattr(configuration, setting_name, expected_value)

        # Assert
        configuration_storage.save.assert_called_once_with(
            db, setting_name, expected_value
        )

    def test_to_settings_considers_default_indices(self):
        # Act
        settings = TestConfiguration.to_settings()

        # Assert
        assert len(settings) == 2

        assert settings[0][ConfigurationAttribute.KEY.value] == SETTING1_KEY
        assert settings[0][ConfigurationAttribute.LABEL.value] == SETTING1_LABEL
        assert (
            settings[0][ConfigurationAttribute.DESCRIPTION.value]
            == SETTING1_DESCRIPTION
        )
        assert settings[0][ConfigurationAttribute.TYPE.value] == None
        assert settings[0][ConfigurationAttribute.REQUIRED.value] == SETTING1_REQUIRED
        assert settings[0][ConfigurationAttribute.DEFAULT.value] == SETTING1_DEFAULT
        assert settings[0][ConfigurationAttribute.CATEGORY.value] == SETTING1_CATEGORY

        assert settings[1][ConfigurationAttribute.KEY.value] == SETTING2_KEY
        assert settings[1][ConfigurationAttribute.LABEL.value] == SETTING2_LABEL
        assert (
            settings[1][ConfigurationAttribute.DESCRIPTION.value]
            == SETTING2_DESCRIPTION
        )
        assert settings[1][ConfigurationAttribute.TYPE.value] == SETTING2_TYPE.value
        assert settings[1][ConfigurationAttribute.REQUIRED.value] == SETTING2_REQUIRED
        assert settings[1][ConfigurationAttribute.DEFAULT.value] == SETTING2_DEFAULT
        assert settings[1][ConfigurationAttribute.OPTIONS.value] == [
            option.to_settings() for option in SETTING2_OPTIONS
        ]
        assert settings[1][ConfigurationAttribute.CATEGORY.value] == SETTING2_CATEGORY

    def test_to_settings_considers_explicit_indices(self):
        # Act
        settings = TestConfiguration2.to_settings()

        # Assert
        assert len(settings) == 2

        assert settings[0][ConfigurationAttribute.KEY.value] == SETTING2_KEY
        assert settings[0][ConfigurationAttribute.LABEL.value] == SETTING2_LABEL
        assert (
            settings[0][ConfigurationAttribute.DESCRIPTION.value]
            == SETTING2_DESCRIPTION
        )
        assert settings[0][ConfigurationAttribute.TYPE.value] == SETTING2_TYPE.value
        assert settings[0][ConfigurationAttribute.REQUIRED.value] == SETTING2_REQUIRED
        assert settings[0][ConfigurationAttribute.DEFAULT.value] == SETTING2_DEFAULT
        assert settings[0][ConfigurationAttribute.OPTIONS.value] == [
            option.to_settings() for option in SETTING2_OPTIONS
        ]
        assert settings[0][ConfigurationAttribute.CATEGORY.value] == SETTING2_CATEGORY

        assert settings[1][ConfigurationAttribute.KEY.value] == SETTING1_KEY
        assert settings[1][ConfigurationAttribute.LABEL.value] == SETTING1_LABEL
        assert (
            settings[1][ConfigurationAttribute.DESCRIPTION.value]
            == SETTING1_DESCRIPTION
        )
        assert settings[1][ConfigurationAttribute.TYPE.value] == None
        assert settings[1][ConfigurationAttribute.REQUIRED.value] == SETTING1_REQUIRED
        assert settings[1][ConfigurationAttribute.DEFAULT.value] == SETTING1_DEFAULT
        assert settings[1][ConfigurationAttribute.CATEGORY.value] == SETTING1_CATEGORY


class TestBooleanConfigurationMetadata(DatabaseTest):
    @parameterized.expand(
        [
            ("true", "true", True),
            ("t", "t", True),
            ("yes", "yes", True),
            ("y", "y", True),
            (1, 1, False),
            ("false", "false", False),
        ]
    )
    def test_configuration_metadata_correctly_recognize_bool_values(
        self, _, value, expected_result
    ):
        """Ensure that ConfigurationMetadata.to_bool correctly translates different values into boolean (True/False).

        :param _: Name of the test case
        :type _: str

        :param value: Configuration setting's value
        :type value: Any

        :param expected_result: Expected boolean result
        :type expected_result: bool
        """
        # Arrange
        external_integration = self._external_integration("test")

        external_integration_association = create_autospec(spec=HasExternalIntegration)
        external_integration_association.external_integration = MagicMock(
            return_value=external_integration
        )

        configuration_storage = ConfigurationStorage(external_integration_association)

        configuration = ConfigurationWithBooleanProperty(
            configuration_storage, self._db
        )

        # We set a new value using ConfigurationMetadata.__set__
        configuration.boolean_setting = value

        # Act
        # We read the existing value using ConfigurationMetadata.__get__
        result = ConfigurationMetadata.to_bool(configuration.boolean_setting)

        # Assert
        assert expected_result == result<|MERGE_RESOLUTION|>--- conflicted
+++ resolved
@@ -700,8 +700,6 @@
         integration.custom_accept_header = "custom header"
         assert integration.custom_accept_header == "custom header"
 
-<<<<<<< HEAD
-=======
     def test_delete(self):
         """Ensure that ExternalIntegration.delete clears all orphan ExternalIntegrationLinks."""
         integration1 = self._external_integration(
@@ -742,7 +740,6 @@
         assert integration1 not in external_integrations
         assert integration2 in external_integrations
 
->>>>>>> 19507841
 
 SETTING1_KEY = "setting1"
 SETTING1_LABEL = "Setting 1's label"
