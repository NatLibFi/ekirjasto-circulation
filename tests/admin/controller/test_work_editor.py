import pytest

from api.admin.exceptions import *
from api.admin.problem_details import *
import feedparser
from werkzeug.datastructures import ImmutableMultiDict, MultiDict
import base64
import flask
import json
import math
import operator
import os
from PIL import Image
from io import StringIO
from tests.admin.controller.test_controller import AdminControllerTest
from tests.test_controller import CirculationControllerTest
from core.classifier import (
    genres,
    SimplifiedGenreClassifier
)
from core.model import (
    AdminRole,
    Classification,
    Contributor,
    Complaint,
    CoverageRecord,
    create,
    CustomList,
    DataSource,
    Edition,
    Genre,
    Hyperlink,
    Measurement,
    Representation,
    ResourceTransformation,
    RightsStatus,
    SessionManager,
    Subject,
)
from core.model.configuration import ExternalIntegrationLink
from core.s3 import MockS3Uploader
from core.testing import (
    AlwaysSuccessfulCoverageProvider,
    NeverSuccessfulCoverageProvider,
    MockRequestsResponse,
)
from datetime import date, datetime, timedelta
from functools import reduce

class TestWorkController(AdminControllerTest):

    # Unlike most of these controllers, we do want to have a book
    # automatically created as part of setup.
    BOOKS = CirculationControllerTest.BOOKS

    def setup_method(self):
        super(TestWorkController, self).setup_method()
        self.admin.add_role(AdminRole.LIBRARIAN, self._default_library)

    def test_details(self):
        [lp] = self.english_1.license_pools

        lp.suppressed = False
        with self.request_context_with_library_and_admin("/"):
            response = self.manager.admin_work_controller.details(
                lp.identifier.type, lp.identifier.identifier
            )
            assert 200 == response.status_code
            feed = feedparser.parse(response.get_data())
            [entry] = feed['entries']
            suppress_links = [x['href'] for x in entry['links']
                              if x['rel'] == "http://librarysimplified.org/terms/rel/hide"]
            unsuppress_links = [x['href'] for x in entry['links']
                                if x['rel'] == "http://librarysimplified.org/terms/rel/restore"]
            assert 0 == len(unsuppress_links)
            assert 1 == len(suppress_links)
            assert lp.identifier.identifier in suppress_links[0]

        lp.suppressed = True
        with self.request_context_with_library_and_admin("/"):
            response = self.manager.admin_work_controller.details(
                lp.identifier.type, lp.identifier.identifier
            )
            assert 200 == response.status_code
            feed = feedparser.parse(response.get_data())
            [entry] = feed['entries']
            suppress_links = [x['href'] for x in entry['links']
                              if x['rel'] == "http://librarysimplified.org/terms/rel/hide"]
            unsuppress_links = [x['href'] for x in entry['links']
                                if x['rel'] == "http://librarysimplified.org/terms/rel/restore"]
            assert 0 == len(suppress_links)
            assert 1 == len(unsuppress_links)
            assert lp.identifier.identifier in unsuppress_links[0]

        self.admin.remove_role(AdminRole.LIBRARIAN, self._default_library)
        with self.request_context_with_library_and_admin("/"):
            pytest.raises(AdminNotAuthorized,
                          self.manager.admin_work_controller.details,
                          lp.identifier.type, lp.identifier.identifier)

    def test_roles(self):
        roles = self.manager.admin_work_controller.roles()
<<<<<<< HEAD
        assert Contributor.ILLUSTRATOR_ROLE in list(roles.values())
        assert Contributor.NARRATOR_ROLE in list(roles.values())
        eq_(Contributor.ILLUSTRATOR_ROLE,
=======
        assert Contributor.ILLUSTRATOR_ROLE in roles.values()
        assert Contributor.NARRATOR_ROLE in roles.values()
        assert (Contributor.ILLUSTRATOR_ROLE ==
>>>>>>> ee0ba53a
            roles[Contributor.MARC_ROLE_CODES[Contributor.ILLUSTRATOR_ROLE]])
        assert (Contributor.NARRATOR_ROLE ==
            roles[Contributor.MARC_ROLE_CODES[Contributor.NARRATOR_ROLE]])

    def test_languages(self):
        languages = self.manager.admin_work_controller.languages()
        assert 'en' in list(languages.keys())
        assert 'fre' in list(languages.keys())
        names = [name for sublist in list(languages.values()) for name in sublist]
        assert 'English' in names
        assert 'French' in names

    def test_media(self):
        media = self.manager.admin_work_controller.media()
        assert Edition.BOOK_MEDIUM in list(media.values())
        assert Edition.medium_to_additional_type[Edition.BOOK_MEDIUM] in list(media.keys())

    def test_rights_status(self):
        rights_status = self.manager.admin_work_controller.rights_status()

        public_domain = rights_status.get(RightsStatus.PUBLIC_DOMAIN_USA)
        assert RightsStatus.NAMES.get(RightsStatus.PUBLIC_DOMAIN_USA) == public_domain.get("name")
        assert True == public_domain.get("open_access")
        assert True == public_domain.get("allows_derivatives")

        cc_by = rights_status.get(RightsStatus.CC_BY)
        assert RightsStatus.NAMES.get(RightsStatus.CC_BY) == cc_by.get("name")
        assert True == cc_by.get("open_access")
        assert True == cc_by.get("allows_derivatives")

        cc_by_nd = rights_status.get(RightsStatus.CC_BY_ND)
        assert RightsStatus.NAMES.get(RightsStatus.CC_BY_ND) == cc_by_nd.get("name")
        assert True == cc_by_nd.get("open_access")
        assert False == cc_by_nd.get("allows_derivatives")

        copyright = rights_status.get(RightsStatus.IN_COPYRIGHT)
        assert RightsStatus.NAMES.get(RightsStatus.IN_COPYRIGHT) == copyright.get("name")
        assert False == copyright.get("open_access")
        assert False == copyright.get("allows_derivatives")

    def _make_test_edit_request(self, data):
        [lp] = self.english_1.license_pools
        with self.request_context_with_library_and_admin("/"):
            flask.request.form = ImmutableMultiDict(data)
            return self.manager.admin_work_controller.edit(
                lp.identifier.type, lp.identifier.identifier
            )

    def test_edit_unknown_role(self):
        response = self._make_test_edit_request(
            [('contributor-role', self._str),
             ('contributor-name', self._str)])
        assert 400 == response.status_code
        assert UNKNOWN_ROLE.uri == response.uri

    def test_edit_invalid_series_position(self):
        response = self._make_test_edit_request(
            [('series', self._str),
             ('series_position', 'five')])
        assert 400 == response.status_code
        assert INVALID_SERIES_POSITION.uri == response.uri

    def test_edit_unknown_medium(self):
        response = self._make_test_edit_request(
            [('medium', self._str)])
        assert 400 == response.status_code
        assert UNKNOWN_MEDIUM.uri == response.uri

    def test_edit_unknown_language(self):
        response = self._make_test_edit_request(
            [('language', self._str)])
        assert 400 == response.status_code
        assert UNKNOWN_LANGUAGE.uri == response.uri

    def test_edit_invalid_date_format(self):
        response = self._make_test_edit_request(
            [('issued', self._str)])
        assert 400 == response.status_code
        assert INVALID_DATE_FORMAT.uri == response.uri

    def test_edit_invalid_rating_not_number(self):
        response = self._make_test_edit_request(
            [('rating', 'abc')])
        assert 400 == response.status_code
        assert INVALID_RATING.uri == response.uri

    def test_edit_invalid_rating_above_scale(self):
        response = self._make_test_edit_request(
            [('rating', 9999)])
        assert 400 == response.status_code
        assert INVALID_RATING.uri == response.uri

    def test_edit_invalid_rating_below_scale(self):
        response = self._make_test_edit_request(
            [('rating', -3)])
        assert 400 == response.status_code
        assert INVALID_RATING.uri == response.uri

    def test_edit(self):
        [lp] = self.english_1.license_pools

        staff_data_source = DataSource.lookup(self._db, DataSource.LIBRARY_STAFF)
        def staff_edition_count():
            return self._db.query(Edition) \
                .filter(
                    Edition.data_source == staff_data_source,
                    Edition.primary_identifier_id == self.english_1.presentation_edition.primary_identifier.id
                ) \
                .count()

        with self.request_context_with_library_and_admin("/"):
            flask.request.form = ImmutableMultiDict([
                ("title", "New title"),
                ("subtitle", "New subtitle"),
                ("contributor-role", "Author"),
                ("contributor-name", "New Author"),
                ("contributor-role", "Narrator"),
                ("contributor-name", "New Narrator"),
                ("series", "New series"),
                ("series_position", "144"),
                ("medium", "Audio"),
                ("language", "French"),
                ("publisher", "New Publisher"),
                ("imprint", "New Imprint"),
                ("issued", "2017-11-05"),
                ("rating", "2"),
                ("summary", "<p>New summary</p>")
            ])
            response = self.manager.admin_work_controller.edit(
                lp.identifier.type, lp.identifier.identifier
            )
            assert 200 == response.status_code
            assert "New title" == self.english_1.title
            assert "New title" in self.english_1.simple_opds_entry
            assert "New subtitle" == self.english_1.subtitle
            assert "New subtitle" in self.english_1.simple_opds_entry
            assert "New Author" == self.english_1.author
            assert "New Author" in self.english_1.simple_opds_entry
            [author, narrator] = sorted(
                self.english_1.presentation_edition.contributions,
                key=lambda x: x.contributor.display_name)
            assert "New Author" == author.contributor.display_name
            assert "Author, New" == author.contributor.sort_name
            assert "Primary Author" == author.role
            assert "New Narrator" == narrator.contributor.display_name
            assert "Narrator, New" == narrator.contributor.sort_name
            assert "Narrator" == narrator.role
            assert "New series" == self.english_1.series
            assert "New series" in self.english_1.simple_opds_entry
            assert 144 == self.english_1.series_position
            assert "144" in self.english_1.simple_opds_entry
            assert "Audio" == self.english_1.presentation_edition.medium
            assert "fre" == self.english_1.presentation_edition.language
            assert "New Publisher" == self.english_1.publisher
            assert "New Imprint" == self.english_1.presentation_edition.imprint
            assert datetime(2017, 11, 5) == self.english_1.presentation_edition.issued
            assert 0.25 == self.english_1.quality
            assert "<p>New summary</p>" == self.english_1.summary_text
            assert "&lt;p&gt;New summary&lt;/p&gt;" in self.english_1.simple_opds_entry
            assert 1 == staff_edition_count()

        with self.request_context_with_library_and_admin("/"):
            # Change the summary again and add an author.
            flask.request.form = ImmutableMultiDict([
                ("title", "New title"),
                ("subtitle", "New subtitle"),
                ("contributor-role", "Author"),
                ("contributor-name", "New Author"),
                ("contributor-role", "Narrator"),
                ("contributor-name", "New Narrator"),
                ("contributor-role", "Author"),
                ("contributor-name", "Second Author"),
                ("series", "New series"),
                ("series_position", "144"),
                ("medium", "Audio"),
                ("language", "French"),
                ("publisher", "New Publisher"),
                ("imprint", "New Imprint"),
                ("issued", "2017-11-05"),
                ("rating", "2"),
                ("summary", "abcd")
            ])
            response = self.manager.admin_work_controller.edit(
                lp.identifier.type, lp.identifier.identifier
            )
            assert 200 == response.status_code
            assert "abcd" == self.english_1.summary_text
            assert 'New summary' not in self.english_1.simple_opds_entry
            [author, narrator, author2] = sorted(
                self.english_1.presentation_edition.contributions,
                key=lambda x: x.contributor.display_name)
            assert "New Author" == author.contributor.display_name
            assert "Author, New" == author.contributor.sort_name
            assert "Primary Author" == author.role
            assert "New Narrator" == narrator.contributor.display_name
            assert "Narrator, New" == narrator.contributor.sort_name
            assert "Narrator" == narrator.role
            assert "Second Author" == author2.contributor.display_name
            assert "Author" == author2.role
            assert 1 == staff_edition_count()

        with self.request_context_with_library_and_admin("/"):
            # Now delete the subtitle, narrator, series, and summary entirely
            flask.request.form = ImmutableMultiDict([
                ("title", "New title"),
                ("contributor-role", "Author"),
                ("contributor-name", "New Author"),
                ("subtitle", ""),
                ("series", ""),
                ("series_position", ""),
                ("medium", "Audio"),
                ("language", "French"),
                ("publisher", "New Publisher"),
                ("imprint", "New Imprint"),
                ("issued", "2017-11-05"),
                ("rating", "2"),
                ("summary", "")
            ])
            response = self.manager.admin_work_controller.edit(
                lp.identifier.type, lp.identifier.identifier
            )
            assert 200 == response.status_code
            assert None == self.english_1.subtitle
            [author] = self.english_1.presentation_edition.contributions
            assert "New Author" == author.contributor.display_name
            assert None == self.english_1.series
            assert None == self.english_1.series_position
            assert "" == self.english_1.summary_text
            assert 'New subtitle' not in self.english_1.simple_opds_entry
            assert "Narrator" not in self.english_1.simple_opds_entry
            assert 'New series' not in self.english_1.simple_opds_entry
            assert '144' not in self.english_1.simple_opds_entry
            assert 'abcd' not in self.english_1.simple_opds_entry
            assert 1 == staff_edition_count()

        with self.request_context_with_library_and_admin("/"):
            # Set the fields one more time
            flask.request.form = ImmutableMultiDict([
                ("title", "New title"),
                ("subtitle", "Final subtitle"),
                ("series", "Final series"),
                ("series_position", "169"),
                ("summary", "<p>Final summary</p>")
            ])
            response = self.manager.admin_work_controller.edit(
                lp.identifier.type, lp.identifier.identifier
            )
            assert 200 == response.status_code
            assert "Final subtitle" == self.english_1.subtitle
            assert "Final series" == self.english_1.series
            assert 169 == self.english_1.series_position
            assert "<p>Final summary</p>" == self.english_1.summary_text
            assert 'Final subtitle' in self.english_1.simple_opds_entry
            assert 'Final series' in self.english_1.simple_opds_entry
            assert '169' in self.english_1.simple_opds_entry
            assert "&lt;p&gt;Final summary&lt;/p&gt;" in self.english_1.simple_opds_entry
            assert 1 == staff_edition_count()

        # Make sure a non-librarian of this library can't edit.
        self.admin.remove_role(AdminRole.LIBRARIAN, self._default_library)
        with self.request_context_with_library_and_admin("/"):
            flask.request.form = ImmutableMultiDict([
                ("title", "Another new title"),
            ])
            pytest.raises(AdminNotAuthorized,
                          self.manager.admin_work_controller.edit,
                          lp.identifier.type, lp.identifier.identifier)

    def test_edit_classifications(self):
        # start with a couple genres based on BISAC classifications from Axis 360
        work = self.english_1
        [lp] = work.license_pools
        primary_identifier = work.presentation_edition.primary_identifier
        work.audience = "Adult"
        work.fiction = True
        axis_360 = DataSource.lookup(self._db, DataSource.AXIS_360)
        classification1 = primary_identifier.classify(
            data_source=axis_360,
            subject_type=Subject.BISAC,
            subject_identifier="FICTION / Horror",
            weight=1
        )
        classification2 = primary_identifier.classify(
            data_source=axis_360,
            subject_type=Subject.BISAC,
            subject_identifier="FICTION / Science Fiction / Time Travel",
            weight=1
        )
        genre1, ignore = Genre.lookup(self._db, "Horror")
        genre2, ignore = Genre.lookup(self._db, "Science Fiction")
        work.genres = [genre1, genre2]

        # make no changes
        with self.request_context_with_library_and_admin("/"):
            flask.request.form = MultiDict([
                ("audience", "Adult"),
                ("fiction", "fiction"),
                ("genres", "Horror"),
                ("genres", "Science Fiction")
            ])
            requested_genres = flask.request.form.getlist("genres")
            response = self.manager.admin_work_controller.edit_classifications(
                lp.identifier.type, lp.identifier.identifier
            )
            assert response.status_code == 200

        staff_data_source = DataSource.lookup(self._db, DataSource.LIBRARY_STAFF)
        genre_classifications = self._db \
            .query(Classification) \
            .join(Subject) \
            .filter(
                Classification.identifier == primary_identifier,
                Classification.data_source == staff_data_source,
                Subject.genre_id != None
            )
        staff_genres = [
            c.subject.genre.name
            for c in genre_classifications
            if c.subject.genre
        ]
        assert staff_genres == []
        assert "Adult" == work.audience
        assert 18 == work.target_age.lower
        assert None == work.target_age.upper
        assert True == work.fiction

        # remove all genres
        with self.request_context_with_library_and_admin("/"):
            flask.request.form = MultiDict([
                ("audience", "Adult"),
                ("fiction", "fiction")
            ])
            response = self.manager.admin_work_controller.edit_classifications(
                lp.identifier.type, lp.identifier.identifier
            )
            assert response.status_code == 200

        primary_identifier = work.presentation_edition.primary_identifier
        staff_data_source = DataSource.lookup(self._db, DataSource.LIBRARY_STAFF)
        none_classification_count = self._db \
            .query(Classification) \
            .join(Subject) \
            .filter(
                Classification.identifier == primary_identifier,
                Classification.data_source == staff_data_source,
                Subject.identifier == SimplifiedGenreClassifier.NONE
            ) \
            .all()
        assert 1 == len(none_classification_count)
        assert "Adult" == work.audience
        assert 18 == work.target_age.lower
        assert None == work.target_age.upper
        assert True == work.fiction

        # completely change genres
        with self.request_context_with_library_and_admin("/"):
            flask.request.form = MultiDict([
                ("audience", "Adult"),
                ("fiction", "fiction"),
                ("genres", "Drama"),
                ("genres", "Urban Fantasy"),
                ("genres", "Women's Fiction")
            ])
            requested_genres = flask.request.form.getlist("genres")
            response = self.manager.admin_work_controller.edit_classifications(
                lp.identifier.type, lp.identifier.identifier
            )
            assert response.status_code == 200

        new_genre_names = [work_genre.genre.name for work_genre in work.work_genres]

        assert sorted(new_genre_names) == sorted(requested_genres)
        assert "Adult" == work.audience
        assert 18 == work.target_age.lower
        assert None == work.target_age.upper
        assert True == work.fiction

        # remove some genres and change audience and target age
        with self.request_context_with_library_and_admin("/"):
            flask.request.form = MultiDict([
                ("audience", "Young Adult"),
                ("target_age_min", 16),
                ("target_age_max", 18),
                ("fiction", "fiction"),
                ("genres", "Urban Fantasy")
            ])
            requested_genres = flask.request.form.getlist("genres")
            response = self.manager.admin_work_controller.edit_classifications(
                lp.identifier.type, lp.identifier.identifier
            )
            assert response.status_code == 200

        # new_genre_names = self._db.query(WorkGenre).filter(WorkGenre.work_id == work.id).all()
        new_genre_names = [work_genre.genre.name for work_genre in work.work_genres]
        assert sorted(new_genre_names) == sorted(requested_genres)
        assert "Young Adult" == work.audience
        assert 16 == work.target_age.lower
        assert 19 == work.target_age.upper
        assert True == work.fiction

        previous_genres = new_genre_names

        # try to add a nonfiction genre
        with self.request_context_with_library_and_admin("/"):
            flask.request.form = MultiDict([
                ("audience", "Young Adult"),
                ("target_age_min", 16),
                ("target_age_max", 18),
                ("fiction", "fiction"),
                ("genres", "Cooking"),
                ("genres", "Urban Fantasy")
            ])
            response = self.manager.admin_work_controller.edit_classifications(
                lp.identifier.type, lp.identifier.identifier
            )

        assert response == INCOMPATIBLE_GENRE
        new_genre_names = [work_genre.genre.name for work_genre in work.work_genres]
        assert sorted(new_genre_names) == sorted(previous_genres)
        assert "Young Adult" == work.audience
        assert 16 == work.target_age.lower
        assert 19 == work.target_age.upper
        assert True == work.fiction

        # try to add Erotica
        with self.request_context_with_library_and_admin("/"):
            flask.request.form = MultiDict([
                ("audience", "Young Adult"),
                ("target_age_min", 16),
                ("target_age_max", 18),
                ("fiction", "fiction"),
                ("genres", "Erotica"),
                ("genres", "Urban Fantasy")
            ])
            response = self.manager.admin_work_controller.edit_classifications(
                lp.identifier.type, lp.identifier.identifier
            )
            assert response == EROTICA_FOR_ADULTS_ONLY

        new_genre_names = [work_genre.genre.name for work_genre in work.work_genres]
        assert sorted(new_genre_names) == sorted(previous_genres)
        assert "Young Adult" == work.audience
        assert 16 == work.target_age.lower
        assert 19 == work.target_age.upper
        assert True == work.fiction

        # try to set min target age greater than max target age
        # othe edits should not go through
        with self.request_context_with_library_and_admin("/"):
            flask.request.form = MultiDict([
                ("audience", "Young Adult"),
                ("target_age_min", 16),
                ("target_age_max", 14),
                ("fiction", "nonfiction"),
                ("genres", "Cooking")
            ])
            response = self.manager.admin_work_controller.edit_classifications(
                lp.identifier.type, lp.identifier.identifier
            )
            assert 400 == response.status_code
            assert INVALID_EDIT.uri == response.uri

        new_genre_names = [work_genre.genre.name for work_genre in work.work_genres]
        assert sorted(new_genre_names) == sorted(previous_genres)
        assert True == work.fiction

        # change to nonfiction with nonfiction genres and new target age
        with self.request_context_with_library_and_admin("/"):
            flask.request.form = MultiDict([
                ("audience", "Young Adult"),
                ("target_age_min", 15),
                ("target_age_max", 17),
                ("fiction", "nonfiction"),
                ("genres", "Cooking")
            ])
            requested_genres = flask.request.form.getlist("genres")
            response = self.manager.admin_work_controller.edit_classifications(
                lp.identifier.type, lp.identifier.identifier
            )

        new_genre_names = [work_genre.genre.name for work_genre in lp.work.work_genres]
        assert sorted(new_genre_names) == sorted(requested_genres)
        assert "Young Adult" == work.audience
        assert 15 == work.target_age.lower
        assert 18 == work.target_age.upper
        assert False == work.fiction

        # set to Adult and make sure that target ages is set automatically
        with self.request_context_with_library_and_admin("/"):
            flask.request.form = MultiDict([
                ("audience", "Adult"),
                ("fiction", "nonfiction"),
                ("genres", "Cooking")
            ])
            requested_genres = flask.request.form.getlist("genres")
            response = self.manager.admin_work_controller.edit_classifications(
                lp.identifier.type, lp.identifier.identifier
            )

        assert "Adult" == work.audience
        assert 18 == work.target_age.lower
        assert None == work.target_age.upper

        # Make sure a non-librarian of this library can't edit.
        self.admin.remove_role(AdminRole.LIBRARIAN, self._default_library)
        with self.request_context_with_library_and_admin("/"):
            flask.request.form = MultiDict([
                ("audience", "Children"),
                ("fiction", "nonfiction"),
                ("genres", "Biography")
            ])
            pytest.raises(AdminNotAuthorized,
                          self.manager.admin_work_controller.edit_classifications,
                          lp.identifier.type, lp.identifier.identifier)

    def test_suppress(self):
        [lp] = self.english_1.license_pools

        with self.request_context_with_library_and_admin("/"):
            response = self.manager.admin_work_controller.suppress(
                lp.identifier.type, lp.identifier.identifier
            )
            assert 200 == response.status_code
            assert True == lp.suppressed

        lp.suppressed = False
        self.admin.remove_role(AdminRole.LIBRARIAN, self._default_library)
        with self.request_context_with_library_and_admin("/"):
            pytest.raises(AdminNotAuthorized,
                          self.manager.admin_work_controller.suppress,
                          lp.identifier.type, lp.identifier.identifier)

    def test_unsuppress(self):
        [lp] = self.english_1.license_pools
        lp.suppressed = True

        broken_lp = self._licensepool(
            self.english_1.presentation_edition,
            data_source_name=DataSource.OVERDRIVE
        )
        broken_lp.work = self.english_1
        broken_lp.suppressed = True

        # The broken LicensePool doesn't render properly.
        Complaint.register(
            broken_lp,
            "http://librarysimplified.org/terms/problem/cannot-render",
            "blah", "blah"
        )

        with self.request_context_with_library_and_admin("/"):
            response = self.manager.admin_work_controller.unsuppress(
                lp.identifier.type, lp.identifier.identifier
            )

            # Both LicensePools are unsuppressed, even though one of them
            # has a LicensePool-specific complaint.
            assert 200 == response.status_code
            assert False == lp.suppressed
            assert False == broken_lp.suppressed

        lp.suppressed = True
        self.admin.remove_role(AdminRole.LIBRARIAN, self._default_library)
        with self.request_context_with_library_and_admin("/"):
            pytest.raises(AdminNotAuthorized,
                          self.manager.admin_work_controller.unsuppress,
                          lp.identifier.type, lp.identifier.identifier)

    def test_refresh_metadata(self):
        wrangler = DataSource.lookup(self._db, DataSource.METADATA_WRANGLER)

        class AlwaysSuccessfulMetadataProvider(AlwaysSuccessfulCoverageProvider):
            DATA_SOURCE_NAME = wrangler.name
        success_provider = AlwaysSuccessfulMetadataProvider(self._db)

        class NeverSuccessfulMetadataProvider(NeverSuccessfulCoverageProvider):
            DATA_SOURCE_NAME = wrangler.name
        failure_provider = NeverSuccessfulMetadataProvider(self._db)

        with self.request_context_with_library_and_admin('/'):
            [lp] = self.english_1.license_pools
            response = self.manager.admin_work_controller.refresh_metadata(
                lp.identifier.type, lp.identifier.identifier, provider=success_provider
            )
            assert 200 == response.status_code
            # Also, the work has a coverage record now for the wrangler.
            assert CoverageRecord.lookup(lp.identifier, wrangler)

            response = self.manager.admin_work_controller.refresh_metadata(
                lp.identifier.type, lp.identifier.identifier, provider=failure_provider
            )
            assert METADATA_REFRESH_FAILURE.status_code == response.status_code
            assert METADATA_REFRESH_FAILURE.detail == response.detail

            # If we don't pass in a provider, it will also fail because there
            # isn't one connfigured.
            response = self.manager.admin_work_controller.refresh_metadata(
                lp.identifier.type, lp.identifier.identifier
            )
            assert METADATA_REFRESH_FAILURE.status_code == response.status_code
            assert METADATA_REFRESH_FAILURE.detail == response.detail

        self.admin.remove_role(AdminRole.LIBRARIAN, self._default_library)
        with self.request_context_with_library_and_admin("/"):
            pytest.raises(AdminNotAuthorized,
                          self.manager.admin_work_controller.refresh_metadata,
                          lp.identifier.type, lp.identifier.identifier, provider=success_provider)

    def test_complaints(self):
        type = iter(Complaint.VALID_TYPES)
        type1 = next(type)
        type2 = next(type)

        work = self._work(
            "fiction work with complaint",
            language="eng",
            fiction=True,
            with_open_access_download=True)
        complaint1 = self._complaint(
            work.license_pools[0],
            type1,
            "complaint1 source",
            "complaint1 detail")
        complaint2 = self._complaint(
            work.license_pools[0],
            type1,
            "complaint2 source",
            "complaint2 detail")
        complaint3 = self._complaint(
            work.license_pools[0],
            type2,
            "complaint3 source",
            "complaint3 detail")

        [lp] = work.license_pools

        with self.request_context_with_library_and_admin("/"):
            response = self.manager.admin_work_controller.complaints(
                lp.identifier.type, lp.identifier.identifier
            )
            assert response['book']['identifier_type'] == lp.identifier.type
            assert response['book']['identifier'] == lp.identifier.identifier
            assert response['complaints'][type1] == 2
            assert response['complaints'][type2] == 1

        self.admin.remove_role(AdminRole.LIBRARIAN, self._default_library)
        with self.request_context_with_library_and_admin("/"):
            pytest.raises(AdminNotAuthorized,
                          self.manager.admin_work_controller.complaints,
                          lp.identifier.type, lp.identifier.identifier)

    def test_resolve_complaints(self):
        type = iter(Complaint.VALID_TYPES)
        type1 = next(type)
        type2 = next(type)

        work = self._work(
            "fiction work with complaint",
            language="eng",
            fiction=True,
            with_open_access_download=True)
        complaint1 = self._complaint(
            work.license_pools[0],
            type1,
            "complaint1 source",
            "complaint1 detail")
        complaint2 = self._complaint(
            work.license_pools[0],
            type1,
            "complaint2 source",
            "complaint2 detail")

        [lp] = work.license_pools

        # first attempt to resolve complaints of the wrong type
        with self.request_context_with_library_and_admin("/"):
            flask.request.form = ImmutableMultiDict([("type", type2)])
            response = self.manager.admin_work_controller.resolve_complaints(
                lp.identifier.type, lp.identifier.identifier
            )
            unresolved_complaints = [complaint for complaint in lp.complaints if complaint.resolved == None]
            assert response.status_code == 404
            assert len(unresolved_complaints) == 2

        # then attempt to resolve complaints of the correct type
        with self.request_context_with_library_and_admin("/"):
            flask.request.form = ImmutableMultiDict([("type", type1)])
            response = self.manager.admin_work_controller.resolve_complaints(
                lp.identifier.type, lp.identifier.identifier
            )
            unresolved_complaints = [complaint for complaint in lp.complaints
                                               if complaint.resolved == None]
            assert response.status_code == 200
            assert len(unresolved_complaints) == 0

        # then attempt to resolve the already-resolved complaints of the correct type
        with self.request_context_with_library_and_admin("/"):
            flask.request.form = ImmutableMultiDict([("type", type1)])
            response = self.manager.admin_work_controller.resolve_complaints(
                lp.identifier.type, lp.identifier.identifier
            )
            assert response.status_code == 409

        self.admin.remove_role(AdminRole.LIBRARIAN, self._default_library)
        with self.request_context_with_library_and_admin("/"):
            flask.request.form = ImmutableMultiDict([("type", type1)])
            pytest.raises(AdminNotAuthorized,
                          self.manager.admin_work_controller.resolve_complaints,
                          lp.identifier.type, lp.identifier.identifier)

    def test_classifications(self):
        e, pool = self._edition(with_license_pool=True)
        work = self._work(presentation_edition=e)
        identifier = work.presentation_edition.primary_identifier
        genres = self._db.query(Genre).all()
        subject1 = self._subject(type="type1", identifier="subject1")
        subject1.genre = genres[0]
        subject2 = self._subject(type="type2", identifier="subject2")
        subject2.genre = genres[1]
        subject3 = self._subject(type="type2", identifier="subject3")
        subject3.genre = None
        source = DataSource.lookup(self._db, DataSource.AXIS_360)
        classification1 = self._classification(
            identifier=identifier, subject=subject1,
            data_source=source, weight=1)
        classification2 = self._classification(
            identifier=identifier, subject=subject2,
            data_source=source, weight=3)
        classification3 = self._classification(
            identifier=identifier, subject=subject3,
            data_source=source, weight=2)

        [lp] = work.license_pools

        with self.request_context_with_library_and_admin("/"):
            response = self.manager.admin_work_controller.classifications(
                lp.identifier.type, lp.identifier.identifier)
            assert response['book']['identifier_type'] == lp.identifier.type
            assert response['book']['identifier'] == lp.identifier.identifier

            expected_results = [classification2, classification3, classification1]
            assert len(response['classifications']) == len(expected_results)
            for i, classification in enumerate(expected_results):
                subject = classification.subject
                source = classification.data_source
                assert response['classifications'][i]['name'] == subject.identifier
                assert response['classifications'][i]['type'] == subject.type
                assert response['classifications'][i]['source'] == source.name
                assert response['classifications'][i]['weight'] == classification.weight

        self.admin.remove_role(AdminRole.LIBRARIAN, self._default_library)
        with self.request_context_with_library_and_admin("/"):
            pytest.raises(AdminNotAuthorized,
                          self.manager.admin_work_controller.classifications,
                          lp.identifier.type, lp.identifier.identifier)

    def test_validate_cover_image(self):
        base_path = os.path.split(__file__)[0]
        folder = os.path.dirname(base_path)
        resource_path = os.path.join(folder, "..", "files", "images")

        path = os.path.join(resource_path, "blue_small.jpg")
        too_small = Image.open(path)

        result = self.manager.admin_work_controller._validate_cover_image(too_small)
        assert INVALID_IMAGE.uri == result.uri
        assert "Cover image must be at least 600px in width and 900px in height." == result.detail

        path = os.path.join(resource_path, "blue.jpg")
        valid = Image.open(path)
        result = self.manager.admin_work_controller._validate_cover_image(valid)
        assert True == result

    def test_process_cover_image(self):
        work = self._work(with_license_pool=True, title="Title", authors="Authpr")

        base_path = os.path.split(__file__)[0]
        folder = os.path.dirname(base_path)
        resource_path = os.path.join(folder, "..", "files", "images")
        path = os.path.join(resource_path, "blue.jpg")
        original = Image.open(path)
        processed = Image.open(path)

        # Without a title position, the image won't be changed.
        processed = self.manager.admin_work_controller._process_cover_image(work, processed, "none")

        image_histogram = original.histogram()
        expected_histogram = processed.histogram()

        root_mean_square = math.sqrt(reduce(operator.add,
                                            list(map(lambda a,b: (a-b)**2, image_histogram, expected_histogram)))/len(image_histogram))
        assert root_mean_square < 10

        # Here the title and author are added in the center. Compare the result
        # with a pre-generated version.
        processed = Image.open(path)
        processed = self.manager.admin_work_controller._process_cover_image(work, processed, "center")

        path = os.path.join(resource_path, "blue_with_title_author.png")
        expected_image = Image.open(path)

        image_histogram = processed.histogram()
        expected_histogram = expected_image.histogram()

        root_mean_square = math.sqrt(reduce(operator.add,
                                            list(map(lambda a,b: (a-b)**2, image_histogram, expected_histogram)))/len(image_histogram))
        assert root_mean_square < 10

    def test_preview_book_cover(self):
        work = self._work(with_license_pool=True)
        identifier = work.license_pools[0].identifier

        with self.request_context_with_library_and_admin("/"):
            response = self.manager.admin_work_controller.preview_book_cover(identifier.type, identifier.identifier)
            assert INVALID_IMAGE.uri == response.uri
            assert "Image file or image URL is required." == response.detail

        with self.request_context_with_library_and_admin("/"):
            flask.request.form = MultiDict([
                ("cover_url", "bad_url"),
            ])
            response = self.manager.admin_work_controller.preview_book_cover(identifier.type, identifier.identifier)
            assert INVALID_URL.uri == response.uri
            assert '"bad_url" is not a valid URL.' == response.detail

        class TestFileUpload(StringIO):
            headers = { "Content-Type": "image/png" }
        base_path = os.path.split(__file__)[0]
        folder = os.path.dirname(base_path)
        resource_path = os.path.join(folder, "..", "files", "images")
        path = os.path.join(resource_path, "blue.jpg")
        original = Image.open(path)
        buffer = StringIO()
        original.save(buffer, format="PNG")
        image_data = buffer.getvalue()

        with self.request_context_with_library_and_admin("/"):
            flask.request.form = MultiDict([
                ("title_position", "none")
            ])
            flask.request.files = MultiDict([
                ("cover_file", TestFileUpload(image_data)),
            ])
            response = self.manager.admin_work_controller.preview_book_cover(identifier.type, identifier.identifier)
<<<<<<< HEAD
            eq_(200, response.status_code)
            eq_("data:image/png;base64,%s" % base64.b64encode(image_data), response.get_data(as_text=True))
=======
            assert 200 == response.status_code
            assert "data:image/png;base64,%s" % base64.b64encode(image_data) == response.data
>>>>>>> ee0ba53a

        self.admin.remove_role(AdminRole.LIBRARIAN, self._default_library)
        with self.request_context_with_library_and_admin("/"):
            pytest.raises(AdminNotAuthorized,
                          self.manager.admin_work_controller.preview_book_cover,
                          identifier.type, identifier.identifier)


    def test_change_book_cover(self):
        # Mock image processing which has been tested in other methods.
        process_called_with = []
        def mock_process(work, image, position):
            # Modify the image to ensure it gets a different generic URI.
            image.thumbnail((500, 500))
            process_called_with.append((work, image, position))
            return image
        old_process = self.manager.admin_work_controller._process_cover_image
        self.manager.admin_work_controller._process_cover_image = mock_process

        work = self._work(with_license_pool=True)
        identifier = work.license_pools[0].identifier
        mirror_type = ExternalIntegrationLink.COVERS
        mirrors = dict(covers_mirror=MockS3Uploader(),books_mirror=None)

        with self.request_context_with_library_and_admin("/"):
            flask.request.form = MultiDict([
                ("rights_status", RightsStatus.CC_BY),
                ("rights_explanation", "explanation"),
            ])
            response = self.manager.admin_work_controller.change_book_cover(identifier.type, identifier.identifier, mirrors)
            assert INVALID_IMAGE.uri == response.uri
            assert "Image file or image URL is required." == response.detail

        with self.request_context_with_library_and_admin("/"):
            flask.request.form = MultiDict([
                ("cover_url", "http://example.com"),
                ("title_position", "none"),
            ])
            flask.request.files = MultiDict([])
            response = self.manager.admin_work_controller.change_book_cover(identifier.type, identifier.identifier)
            assert INVALID_IMAGE.uri == response.uri
            assert "You must specify the image's license." == response.detail

        with self.request_context_with_library_and_admin("/"):
            flask.request.form = MultiDict([
                ("cover_url", "bad_url"),
                ("title_position", "none"),
                ("rights_status", RightsStatus.CC_BY),
            ])
            response = self.manager.admin_work_controller.change_book_cover(identifier.type, identifier.identifier, mirrors)
            assert INVALID_URL.uri == response.uri
            assert '"bad_url" is not a valid URL.' == response.detail

        with self.request_context_with_library_and_admin("/"):
            flask.request.form = MultiDict([
                ("cover_url", "http://example.com"),
                ("title_position", "none"),
                ("rights_status", RightsStatus.CC_BY),
                ("rights_explanation", "explanation"),
            ])
            flask.request.files = MultiDict([])
            response = self.manager.admin_work_controller.change_book_cover(identifier.type, identifier.identifier)
            assert INVALID_CONFIGURATION_OPTION.uri == response.uri
            assert "Could not find a storage integration" in response.detail

        class TestFileUpload(StringIO):
            headers = { "Content-Type": "image/png" }
        base_path = os.path.split(__file__)[0]
        folder = os.path.dirname(base_path)
        resource_path = os.path.join(folder, "..", "files", "images")
        path = os.path.join(resource_path, "blue.jpg")
        original = Image.open(path)
        buffer = StringIO()
        original.save(buffer, format="PNG")
        image_data = buffer.getvalue()

        staff_data_source = DataSource.lookup(self._db, DataSource.LIBRARY_STAFF)

        # Upload a new cover image but don't modify it.
        with self.request_context_with_library_and_admin("/"):
            flask.request.form = MultiDict([
                ("title_position", "none"),
                ("rights_status", RightsStatus.CC_BY),
                ("rights_explanation", "explanation"),
            ])
            flask.request.files = MultiDict([
                ("cover_file", TestFileUpload(image_data)),
            ])
            response = self.manager.admin_work_controller.change_book_cover(identifier.type, identifier.identifier, mirrors)
            assert 200 == response.status_code

            [link] = identifier.links
            assert Hyperlink.IMAGE == link.rel
            assert staff_data_source == link.data_source

            resource = link.resource
            assert identifier.urn in resource.url
            assert staff_data_source == resource.data_source
            assert RightsStatus.CC_BY == resource.rights_status.uri
            assert "explanation" == resource.rights_explanation

            representation = resource.representation
            [thumbnail] = resource.representation.thumbnails

            assert resource.url == representation.url
            assert Representation.PNG_MEDIA_TYPE == representation.media_type
            assert Representation.PNG_MEDIA_TYPE == thumbnail.media_type
            assert image_data == representation.content
            assert identifier.identifier in representation.mirror_url
            assert identifier.identifier in thumbnail.mirror_url

            assert [] == process_called_with
            assert [representation, thumbnail] == mirrors[mirror_type].uploaded
            assert [representation.mirror_url, thumbnail.mirror_url] == mirrors[mirror_type].destinations

        work = self._work(with_license_pool=True)
        identifier = work.license_pools[0].identifier

        # Upload a new cover image and add the title and author to it.
        # Both the original image and the generated image will become resources.
        with self.request_context_with_library_and_admin("/"):
            flask.request.form = MultiDict([
                ("title_position", "center"),
                ("rights_status", RightsStatus.CC_BY),
                ("rights_explanation", "explanation"),
            ])
            flask.request.files = MultiDict([
                ("cover_file", TestFileUpload(image_data)),
            ])
            response = self.manager.admin_work_controller.change_book_cover(identifier.type, identifier.identifier, mirrors)
            assert 200 == response.status_code

            [link] = identifier.links
            assert Hyperlink.IMAGE == link.rel
            assert staff_data_source == link.data_source

            resource = link.resource
            assert identifier.urn in resource.url
            assert staff_data_source == resource.data_source
            assert RightsStatus.CC_BY == resource.rights_status.uri
            assert "The original image license allows derivatives." == resource.rights_explanation

            transformation = self._db.query(ResourceTransformation).filter(ResourceTransformation.derivative_id==resource.id).one()
            original_resource = transformation.original
            assert resource != original_resource
            assert identifier.urn in original_resource.url
            assert staff_data_source == original_resource.data_source
            assert RightsStatus.CC_BY == original_resource.rights_status.uri
            assert "explanation" == original_resource.rights_explanation
            assert image_data == original_resource.representation.content
            assert None == original_resource.representation.mirror_url
            assert "center" == transformation.settings.get("title_position")
            assert resource.representation.content != original_resource.representation.content
            assert image_data != resource.representation.content

            assert work == process_called_with[0][0]
            assert "center" == process_called_with[0][2]

            assert [] == original_resource.representation.thumbnails
            [thumbnail] = resource.representation.thumbnails
            assert Representation.PNG_MEDIA_TYPE == thumbnail.media_type
            assert image_data != thumbnail.content
            assert resource.representation.content != thumbnail.content
            assert identifier.identifier in resource.representation.mirror_url
            assert identifier.identifier in thumbnail.mirror_url

            assert [resource.representation, thumbnail] == mirrors[mirror_type].uploaded[2:]
            assert [resource.representation.mirror_url, thumbnail.mirror_url] == mirrors[mirror_type].destinations[2:]

        self.admin.remove_role(AdminRole.LIBRARIAN, self._default_library)
        with self.request_context_with_library_and_admin("/"):
            pytest.raises(AdminNotAuthorized,
                          self.manager.admin_work_controller.preview_book_cover,
                          identifier.type, identifier.identifier)

        self.manager.admin_work_controller._process_cover_image = old_process

    def test_custom_lists_get(self):
        staff_data_source = DataSource.lookup(self._db, DataSource.LIBRARY_STAFF)
        list, ignore = create(self._db, CustomList, name=self._str, library=self._default_library, data_source=staff_data_source)
        work = self._work(with_license_pool=True)
        list.add_entry(work)
        identifier = work.presentation_edition.primary_identifier

        with self.request_context_with_library_and_admin("/"):
            response = self.manager.admin_work_controller.custom_lists(identifier.type, identifier.identifier)
            lists = response.get('custom_lists')
            assert 1 == len(lists)
            assert list.id == lists[0].get("id")
            assert list.name == lists[0].get("name")

        self.admin.remove_role(AdminRole.LIBRARIAN, self._default_library)
        with self.request_context_with_library_and_admin("/"):
            pytest.raises(AdminNotAuthorized,
                          self.manager.admin_work_controller.custom_lists,
                          identifier.type, identifier.identifier)

    def test_custom_lists_edit_with_missing_list(self):
        work = self._work(with_license_pool=True)
        identifier = work.presentation_edition.primary_identifier

        with self.request_context_with_library_and_admin("/", method="POST"):
            flask.request.form = MultiDict([
                ("id", "4"),
                ("name", "name"),
            ])
            response = self.manager.admin_custom_lists_controller.custom_lists()
            assert MISSING_CUSTOM_LIST == response

    def test_custom_lists_edit_success(self):
        staff_data_source = DataSource.lookup(self._db, DataSource.LIBRARY_STAFF)
        list, ignore = create(self._db, CustomList, name=self._str, library=self._default_library, data_source=staff_data_source)
        work = self._work(with_license_pool=True)
        identifier = work.presentation_edition.primary_identifier

        # Whenever the mocked search engine is asked how many
        # works are in a Lane, it will say there are two.
        self.controller.search_engine.docs = dict(id1="doc1", id2="doc2")

        # Create a Lane that depends on this CustomList for its membership.
        lane = self._lane()
        lane.customlists.append(list)
        lane.size = 300

        # Add the list to the work.
        with self.request_context_with_library_and_admin("/", method="POST"):
            flask.request.form = MultiDict([
                ("lists", json.dumps([{ "id": str(list.id), "name": list.name }]))
            ])
            response = self.manager.admin_work_controller.custom_lists(identifier.type, identifier.identifier)
            assert 200 == response.status_code
            assert 1 == len(work.custom_list_entries)
            assert 1 == len(list.entries)
            assert list == work.custom_list_entries[0].customlist
            assert True == work.custom_list_entries[0].featured

            # Lane.size will not be updated until the work is
            # reindexed with its new list memebership and lane sizes
            # are recalculated.
            assert 2 == lane.size

        # Now remove the work from the list.
        self.controller.search_engine.docs = dict(id1="doc1")
        with self.request_context_with_library_and_admin("/", method="POST"):
            flask.request.form = MultiDict([
                ("lists", json.dumps([])),
            ])
            response = self.manager.admin_work_controller.custom_lists(identifier.type, identifier.identifier)
        assert 200 == response.status_code
        assert 0 == len(work.custom_list_entries)
        assert 0 == len(list.entries)

        # The lane size was recalculated once again.
        assert 1 == lane.size

        # Add a list that didn't exist before.
        with self.request_context_with_library_and_admin("/", method="POST"):
            flask.request.form = MultiDict([
                ("lists", json.dumps([{ "name": "new list" }]))
            ])
            response = self.manager.admin_work_controller.custom_lists(identifier.type, identifier.identifier)
        assert 200 == response.status_code
        assert 1 == len(work.custom_list_entries)
        new_list = CustomList.find(self._db, "new list", staff_data_source, self._default_library)
        assert new_list == work.custom_list_entries[0].customlist
        assert True == work.custom_list_entries[0].featured

        self.admin.remove_role(AdminRole.LIBRARIAN, self._default_library)
        with self.request_context_with_library_and_admin("/", method="POST"):
            flask.request.form = MultiDict([
                ("lists", json.dumps([{ "name": "another new list" }]))
            ])
            pytest.raises(AdminNotAuthorized,
                          self.manager.admin_work_controller.custom_lists,
                          identifier.type, identifier.identifier)<|MERGE_RESOLUTION|>--- conflicted
+++ resolved
@@ -100,15 +100,9 @@
 
     def test_roles(self):
         roles = self.manager.admin_work_controller.roles()
-<<<<<<< HEAD
         assert Contributor.ILLUSTRATOR_ROLE in list(roles.values())
         assert Contributor.NARRATOR_ROLE in list(roles.values())
-        eq_(Contributor.ILLUSTRATOR_ROLE,
-=======
-        assert Contributor.ILLUSTRATOR_ROLE in roles.values()
-        assert Contributor.NARRATOR_ROLE in roles.values()
         assert (Contributor.ILLUSTRATOR_ROLE ==
->>>>>>> ee0ba53a
             roles[Contributor.MARC_ROLE_CODES[Contributor.ILLUSTRATOR_ROLE]])
         assert (Contributor.NARRATOR_ROLE ==
             roles[Contributor.MARC_ROLE_CODES[Contributor.NARRATOR_ROLE]])
@@ -953,13 +947,8 @@
                 ("cover_file", TestFileUpload(image_data)),
             ])
             response = self.manager.admin_work_controller.preview_book_cover(identifier.type, identifier.identifier)
-<<<<<<< HEAD
-            eq_(200, response.status_code)
-            eq_("data:image/png;base64,%s" % base64.b64encode(image_data), response.get_data(as_text=True))
-=======
             assert 200 == response.status_code
-            assert "data:image/png;base64,%s" % base64.b64encode(image_data) == response.data
->>>>>>> ee0ba53a
+            assert "data:image/png;base64,%s" % base64.b64encode(image_data) == response.get_data(as_text=True)
 
         self.admin.remove_role(AdminRole.LIBRARIAN, self._default_library)
         with self.request_context_with_library_and_admin("/"):
