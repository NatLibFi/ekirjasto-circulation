--- conflicted
+++ resolved
@@ -3290,620 +3290,6 @@
 
         HasSelfTests.run_self_tests = old_run_self_tests
 
-<<<<<<< HEAD
-    def test_admin_auth_services_get_with_no_services(self):
-        with self.request_context_with_admin("/"):
-            response = self.manager.admin_settings_controller.admin_auth_services()
-            eq_(response.get("admin_auth_services"), [])
-
-            # All the protocols in ExternalIntegration.ADMIN_AUTH_PROTOCOLS
-            # are supported by the admin interface.
-            eq_(sorted([p.get("name") for p in response.get("protocols")]),
-                sorted(ExternalIntegration.ADMIN_AUTH_PROTOCOLS))
-=======
-    def test_patron_auth_services_get_with_no_services(self):
-        with self.request_context_with_admin("/"):
-            response = self.manager.admin_settings_controller.patron_auth_services()
-            eq_(response.get("patron_auth_services"), [])
-            protocols = response.get("protocols")
-            eq_(5, len(protocols))
-            eq_(SimpleAuthenticationProvider.__module__, protocols[0].get("name"))
-            assert "settings" in protocols[0]
-            assert "library_settings" in protocols[0]
->>>>>>> 98ba2257
-
-            self.admin.remove_role(AdminRole.SYSTEM_ADMIN)
-            self._db.flush()
-            assert_raises(AdminNotAuthorized,
-<<<<<<< HEAD
-                          self.manager.admin_settings_controller.admin_auth_services)
-
-    def test_admin_auth_services_get_with_google_oauth_service(self):
-        auth_service, ignore = create(
-            self._db, ExternalIntegration,
-            protocol=ExternalIntegration.GOOGLE_OAUTH,
-            goal=ExternalIntegration.ADMIN_AUTH_GOAL
-        )
-        auth_service.url = "http://oauth.test"
-        auth_service.username = "user"
-        auth_service.password = "pass"
-        auth_service.libraries += [self._default_library]
-        ConfigurationSetting.for_library_and_externalintegration(
-            self._db, "domains", self._default_library, auth_service
-        ).value = json.dumps(["nypl.org"])
-
-        with self.request_context_with_admin("/"):
-            response = self.manager.admin_settings_controller.admin_auth_services()
-            [service] = response.get("admin_auth_services")
-
-            eq_(auth_service.id, service.get("id"))
-            eq_(auth_service.name, service.get("name"))
-            eq_(auth_service.protocol, service.get("protocol"))
-            eq_(auth_service.url, service.get("settings").get("url"))
-            eq_(auth_service.username, service.get("settings").get("username"))
-            eq_(auth_service.password, service.get("settings").get("password"))
-            [library_info] = service.get("libraries")
-            eq_(self._default_library.short_name, library_info.get("short_name"))
-            eq_(["nypl.org"], library_info.get("domains"))
-
-    def test_admin_auth_services_post_errors(self):
-=======
-                          self.manager.admin_settings_controller.patron_auth_services)
-
-    def test_patron_auth_services_get_with_simple_auth_service(self):
-        auth_service, ignore = create(
-            self._db, ExternalIntegration,
-            protocol=SimpleAuthenticationProvider.__module__,
-            goal=ExternalIntegration.PATRON_AUTH_GOAL,
-            name="name",
-        )
-        auth_service.setting(BasicAuthenticationProvider.TEST_IDENTIFIER).value = "user"
-        auth_service.setting(BasicAuthenticationProvider.TEST_PASSWORD).value = "pass"
-
-        with self.request_context_with_admin("/"):
-            response = self.manager.admin_settings_controller.patron_auth_services()
-            [service] = response.get("patron_auth_services")
-
-            eq_(auth_service.id, service.get("id"))
-            eq_(auth_service.name, service.get("name"))
-            eq_(SimpleAuthenticationProvider.__module__, service.get("protocol"))
-            eq_("user", service.get("settings").get(BasicAuthenticationProvider.TEST_IDENTIFIER))
-            eq_("pass", service.get("settings").get(BasicAuthenticationProvider.TEST_PASSWORD))
-            eq_([], service.get("libraries"))
-
-        auth_service.libraries += [self._default_library]
-        with self.request_context_with_admin("/"):
-            response = self.manager.admin_settings_controller.patron_auth_services()
-            [service] = response.get("patron_auth_services")
-
-            eq_("user", service.get("settings").get(BasicAuthenticationProvider.TEST_IDENTIFIER))
-            [library] = service.get("libraries")
-            eq_(self._default_library.short_name, library.get("short_name"))
-            eq_(None, library.get(AuthenticationProvider.EXTERNAL_TYPE_REGULAR_EXPRESSION))
-
-        ConfigurationSetting.for_library_and_externalintegration(
-            self._db, AuthenticationProvider.EXTERNAL_TYPE_REGULAR_EXPRESSION,
-            self._default_library, auth_service,
-        ).value = "^(u)"
-        with self.request_context_with_admin("/"):
-            response = self.manager.admin_settings_controller.patron_auth_services()
-            [service] = response.get("patron_auth_services")
-
-            [library] = service.get("libraries")
-            eq_(self._default_library.short_name, library.get("short_name"))
-            eq_("^(u)", library.get(AuthenticationProvider.EXTERNAL_TYPE_REGULAR_EXPRESSION))
-
-    def test_patron_auth_services_get_with_millenium_auth_service(self):
-        auth_service, ignore = create(
-            self._db, ExternalIntegration,
-            protocol=MilleniumPatronAPI.__module__,
-            goal=ExternalIntegration.PATRON_AUTH_GOAL
-        )
-        auth_service.setting(BasicAuthenticationProvider.TEST_IDENTIFIER).value = "user"
-        auth_service.setting(BasicAuthenticationProvider.TEST_PASSWORD).value = "pass"
-        auth_service.setting(BasicAuthenticationProvider.IDENTIFIER_REGULAR_EXPRESSION).value = "u*"
-        auth_service.setting(BasicAuthenticationProvider.PASSWORD_REGULAR_EXPRESSION).value = "p*"
-        auth_service.libraries += [self._default_library]
-        ConfigurationSetting.for_library_and_externalintegration(
-            self._db, AuthenticationProvider.EXTERNAL_TYPE_REGULAR_EXPRESSION,
-            self._default_library, auth_service,
-        ).value = "^(u)"
-
-        with self.request_context_with_admin("/"):
-            response = self.manager.admin_settings_controller.patron_auth_services()
-            [service] = response.get("patron_auth_services")
-
-            eq_(auth_service.id, service.get("id"))
-            eq_(MilleniumPatronAPI.__module__, service.get("protocol"))
-            eq_("user", service.get("settings").get(BasicAuthenticationProvider.TEST_IDENTIFIER))
-            eq_("pass", service.get("settings").get(BasicAuthenticationProvider.TEST_PASSWORD))
-            eq_("u*", service.get("settings").get(BasicAuthenticationProvider.IDENTIFIER_REGULAR_EXPRESSION))
-            eq_("p*", service.get("settings").get(BasicAuthenticationProvider.PASSWORD_REGULAR_EXPRESSION))
-            [library] = service.get("libraries")
-            eq_(self._default_library.short_name, library.get("short_name"))
-            eq_("^(u)", library.get(AuthenticationProvider.EXTERNAL_TYPE_REGULAR_EXPRESSION))
-
-    def test_patron_auth_services_get_with_sip2_auth_service(self):
-        auth_service, ignore = create(
-            self._db, ExternalIntegration,
-            protocol=SIP2AuthenticationProvider.__module__,
-            goal=ExternalIntegration.PATRON_AUTH_GOAL
-        )
-        auth_service.url = "url"
-        auth_service.setting(SIP2AuthenticationProvider.PORT).value = "1234"
-        auth_service.username = "user"
-        auth_service.password = "pass"
-        auth_service.setting(SIP2AuthenticationProvider.LOCATION_CODE).value = "5"
-        auth_service.setting(SIP2AuthenticationProvider.FIELD_SEPARATOR).value = ","
-
-        auth_service.libraries += [self._default_library]
-        ConfigurationSetting.for_library_and_externalintegration(
-            self._db, AuthenticationProvider.EXTERNAL_TYPE_REGULAR_EXPRESSION,
-            self._default_library, auth_service,
-        ).value = "^(u)"
-
-        with self.request_context_with_admin("/"):
-            response = self.manager.admin_settings_controller.patron_auth_services()
-            [service] = response.get("patron_auth_services")
-
-            eq_(auth_service.id, service.get("id"))
-            eq_(SIP2AuthenticationProvider.__module__, service.get("protocol"))
-            eq_("url", service.get("settings").get(ExternalIntegration.URL))
-            eq_("1234", service.get("settings").get(SIP2AuthenticationProvider.PORT))
-            eq_("user", service.get("settings").get(ExternalIntegration.USERNAME))
-            eq_("pass", service.get("settings").get(ExternalIntegration.PASSWORD))
-            eq_("5", service.get("settings").get(SIP2AuthenticationProvider.LOCATION_CODE))
-            eq_(",", service.get("settings").get(SIP2AuthenticationProvider.FIELD_SEPARATOR))
-            [library] = service.get("libraries")
-            eq_(self._default_library.short_name, library.get("short_name"))
-            eq_("^(u)", library.get(AuthenticationProvider.EXTERNAL_TYPE_REGULAR_EXPRESSION))
-
-    def test_patron_auth_services_get_with_firstbook_auth_service(self):
-        auth_service, ignore = create(
-            self._db, ExternalIntegration,
-            protocol=FirstBookAuthenticationAPI.__module__,
-            goal=ExternalIntegration.PATRON_AUTH_GOAL
-        )
-        auth_service.url = "url"
-        auth_service.password = "pass"
-        auth_service.libraries += [self._default_library]
-        ConfigurationSetting.for_library_and_externalintegration(
-            self._db, AuthenticationProvider.EXTERNAL_TYPE_REGULAR_EXPRESSION,
-            self._default_library, auth_service,
-        ).value = "^(u)"
-
-        with self.request_context_with_admin("/"):
-            response = self.manager.admin_settings_controller.patron_auth_services()
-            [service] = response.get("patron_auth_services")
-
-            eq_(auth_service.id, service.get("id"))
-            eq_(FirstBookAuthenticationAPI.__module__, service.get("protocol"))
-            eq_("url", service.get("settings").get(ExternalIntegration.URL))
-            eq_("pass", service.get("settings").get(ExternalIntegration.PASSWORD))
-            [library] = service.get("libraries")
-            eq_(self._default_library.short_name, library.get("short_name"))
-            eq_("^(u)", library.get(AuthenticationProvider.EXTERNAL_TYPE_REGULAR_EXPRESSION))
-
-    def test_patron_auth_services_get_with_clever_auth_service(self):
-        auth_service, ignore = create(
-            self._db, ExternalIntegration,
-            protocol=CleverAuthenticationAPI.__module__,
-            goal=ExternalIntegration.PATRON_AUTH_GOAL
-        )
-        auth_service.username = "user"
-        auth_service.password = "pass"
-        auth_service.libraries += [self._default_library]
-
-        with self.request_context_with_admin("/"):
-            response = self.manager.admin_settings_controller.patron_auth_services()
-            [service] = response.get("patron_auth_services")
-
-            eq_(auth_service.id, service.get("id"))
-            eq_(CleverAuthenticationAPI.__module__, service.get("protocol"))
-            eq_("user", service.get("settings").get(ExternalIntegration.USERNAME))
-            eq_("pass", service.get("settings").get(ExternalIntegration.PASSWORD))
-            [library] = service.get("libraries")
-            eq_(self._default_library.short_name, library.get("short_name"))
-
-    def _common_basic_auth_arguments(self):
-        """We're not really testing these arguments, but a value for them
-        is required for all Basic Auth type integrations.
-        """
-        B = BasicAuthenticationProvider
-        return [
-            (B.TEST_IDENTIFIER, "user"),
-            (B.TEST_PASSWORD, "pass"),
-            (B.IDENTIFIER_KEYBOARD, B.DEFAULT_KEYBOARD),
-            (B.PASSWORD_KEYBOARD, B.DEFAULT_KEYBOARD),
-            (B.IDENTIFIER_BARCODE_FORMAT, B.BARCODE_FORMAT_CODABAR),
-        ]
-
-    def test_patron_auth_services_post_errors(self):
->>>>>>> 98ba2257
-        with self.request_context_with_admin("/", method="POST"):
-            flask.request.form = MultiDict([
-                ("protocol", "Unknown"),
-            ])
-<<<<<<< HEAD
-            response = self.manager.admin_settings_controller.admin_auth_services()
-=======
-            response = self.manager.admin_settings_controller.patron_auth_services()
->>>>>>> 98ba2257
-            eq_(response, UNKNOWN_PROTOCOL)
-
-        with self.request_context_with_admin("/", method="POST"):
-            flask.request.form = MultiDict([])
-<<<<<<< HEAD
-            response = self.manager.admin_settings_controller.admin_auth_services()
-=======
-            response = self.manager.admin_settings_controller.patron_auth_services()
->>>>>>> 98ba2257
-            eq_(response, NO_PROTOCOL_FOR_NEW_SERVICE)
-
-        with self.request_context_with_admin("/", method="POST"):
-            flask.request.form = MultiDict([
-<<<<<<< HEAD
-                ("id", "1234"),
-            ])
-            response = self.manager.admin_settings_controller.admin_auth_services()
-=======
-                ("id", "123"),
-            ])
-            response = self.manager.admin_settings_controller.patron_auth_services()
->>>>>>> 98ba2257
-            eq_(response, MISSING_SERVICE)
-
-        auth_service, ignore = create(
-            self._db, ExternalIntegration,
-<<<<<<< HEAD
-            protocol=ExternalIntegration.GOOGLE_OAUTH,
-            goal=ExternalIntegration.ADMIN_AUTH_GOAL
-=======
-            protocol=SimpleAuthenticationProvider.__module__,
-            goal=ExternalIntegration.PATRON_AUTH_GOAL,
-            name="name",
->>>>>>> 98ba2257
-        )
-
-        with self.request_context_with_admin("/", method="POST"):
-            flask.request.form = MultiDict([
-<<<<<<< HEAD
-                ("id", str(auth_service.id)),
-            ])
-            response = self.manager.admin_settings_controller.admin_auth_services()
-=======
-                ("id", auth_service.id),
-                ("protocol", SIP2AuthenticationProvider.__module__),
-            ])
-            response = self.manager.admin_settings_controller.patron_auth_services()
->>>>>>> 98ba2257
-            eq_(response, CANNOT_CHANGE_PROTOCOL)
-
-        with self.request_context_with_admin("/", method="POST"):
-            flask.request.form = MultiDict([
-<<<<<<< HEAD
-                ("protocol", "Google OAuth"),
-            ])
-            response = self.manager.admin_settings_controller.admin_auth_services()
-            eq_(response.uri, INCOMPLETE_CONFIGURATION.uri)
-
-=======
-                ("name", auth_service.name),
-                ("protocol", SIP2AuthenticationProvider.__module__),
-            ])
-            response = self.manager.admin_settings_controller.patron_auth_services()
-            eq_(response, INTEGRATION_NAME_ALREADY_IN_USE)
-
-        auth_service, ignore = create(
-            self._db, ExternalIntegration,
-            protocol=MilleniumPatronAPI.__module__,
-            goal=ExternalIntegration.PATRON_AUTH_GOAL
-        )
-
-        common_args = self._common_basic_auth_arguments()
-        with self.request_context_with_admin("/", method="POST"):
-            M = MilleniumPatronAPI
-            flask.request.form = MultiDict([
-                ("name", "some auth name"),
-                ("id", auth_service.id),
-                ("protocol", MilleniumPatronAPI.__module__),
-                (ExternalIntegration.URL, "url"),
-                (M.AUTHENTICATION_MODE, "Invalid mode"),
-                (M.VERIFY_CERTIFICATE, "true"),
-            ] + common_args)
-            response = self.manager.admin_settings_controller.patron_auth_services()
-            eq_(response.uri, INVALID_CONFIGURATION_OPTION.uri)
-
-        auth_service, ignore = create(
-            self._db, ExternalIntegration,
-            protocol=SimpleAuthenticationProvider.__module__,
-            goal=ExternalIntegration.PATRON_AUTH_GOAL
-        )
-
-        with self.request_context_with_admin("/", method="POST"):
-            flask.request.form = MultiDict([
-                ("id", auth_service.id),
-                ("protocol", SimpleAuthenticationProvider.__module__),
-            ])
-            response = self.manager.admin_settings_controller.patron_auth_services()
-            eq_(response.uri, INCOMPLETE_CONFIGURATION.uri)
-
-        with self.request_context_with_admin("/", method="POST"):
-            flask.request.form = MultiDict([
-                ("protocol", SimpleAuthenticationProvider.__module__),
-                ("libraries", json.dumps([{ "short_name": "not-a-library" }])),
-            ] + common_args)
-            response = self.manager.admin_settings_controller.patron_auth_services()
-            eq_(response.uri, NO_SUCH_LIBRARY.uri)
-
-        library, ignore = create(
-            self._db, Library, name="Library", short_name="L",
-        )
-        auth_service.libraries += [library]
-
-        with self.request_context_with_admin("/", method="POST"):
-            flask.request.form = MultiDict([
-                ("protocol", SimpleAuthenticationProvider.__module__),
-                ("libraries", json.dumps([{
-                    "short_name": library.short_name,
-                    AuthenticationProvider.LIBRARY_IDENTIFIER_RESTRICTION_TYPE: AuthenticationProvider.LIBRARY_IDENTIFIER_RESTRICTION_TYPE_NONE,
-                    AuthenticationProvider.LIBRARY_IDENTIFIER_FIELD: AuthenticationProvider.LIBRARY_IDENTIFIER_RESTRICTION_BARCODE,
-                }])),
-            ] + common_args)
-            response = self.manager.admin_settings_controller.patron_auth_services()
-            eq_(response.uri, MULTIPLE_BASIC_AUTH_SERVICES.uri)
-
-        self._db.delete(auth_service)
-        with self.request_context_with_admin("/", method="POST"):
-            flask.request.form = MultiDict([
-                ("protocol", SimpleAuthenticationProvider.__module__),
-                ("libraries", json.dumps([{
-                    "short_name": library.short_name,
-                    AuthenticationProvider.LIBRARY_IDENTIFIER_RESTRICTION_TYPE: AuthenticationProvider.LIBRARY_IDENTIFIER_RESTRICTION_TYPE_NONE,
-                    AuthenticationProvider.LIBRARY_IDENTIFIER_FIELD: AuthenticationProvider.LIBRARY_IDENTIFIER_RESTRICTION_BARCODE,
-                    AuthenticationProvider.EXTERNAL_TYPE_REGULAR_EXPRESSION: "(invalid re",
-                }])),
-            ] + common_args)
-            response = self.manager.admin_settings_controller.patron_auth_services()
-            eq_(response, INVALID_EXTERNAL_TYPE_REGULAR_EXPRESSION)
-
-        with self.request_context_with_admin("/", method="POST"):
-            flask.request.form = MultiDict([
-                ("protocol", SimpleAuthenticationProvider.__module__),
-                ("libraries", json.dumps([{
-                    "short_name": library.short_name,
-                    AuthenticationProvider.LIBRARY_IDENTIFIER_RESTRICTION_TYPE: AuthenticationProvider.LIBRARY_IDENTIFIER_RESTRICTION_TYPE_REGEX,
-                    AuthenticationProvider.LIBRARY_IDENTIFIER_FIELD: AuthenticationProvider.LIBRARY_IDENTIFIER_RESTRICTION_BARCODE,
-                    AuthenticationProvider.LIBRARY_IDENTIFIER_RESTRICTION: "(invalid re",
-                }])),
-            ] + common_args)
-            response = self.manager.admin_settings_controller.patron_auth_services()
-            eq_(response, INVALID_LIBRARY_IDENTIFIER_RESTRICTION_REGULAR_EXPRESSION)
-
->>>>>>> 98ba2257
-        self.admin.remove_role(AdminRole.SYSTEM_ADMIN)
-        self._db.flush()
-        with self.request_context_with_admin("/", method="POST"):
-            flask.request.form = MultiDict([
-<<<<<<< HEAD
-                ("name", "oauth"),
-                ("protocol", "Google OAuth"),
-                ("url", "url"),
-                ("username", "username"),
-                ("password", "password"),
-                ("domains", "nypl.org"),
-            ])
-            assert_raises(AdminNotAuthorized,
-                          self.manager.admin_settings_controller.admin_auth_services)
-
-    def test_admin_auth_services_post_create(self):
-        with self.request_context_with_admin("/", method="POST"):
-            flask.request.form = MultiDict([
-                ("name", "oauth"),
-                ("protocol", "Google OAuth"),
-                ("url", "url"),
-                ("username", "username"),
-                ("password", "password"),
-                ("libraries", json.dumps([{ "short_name": self._default_library.short_name,
-                                            "domains": ["nypl.org", "gmail.com"] }])),
-            ])
-            response = self.manager.admin_settings_controller.admin_auth_services()
-            eq_(response.status_code, 201)
-
-        # The auth service was created and configured properly.
-        auth_service = ExternalIntegration.admin_authentication(self._db)
-        eq_(auth_service.protocol, response.response[0])
-        eq_("oauth", auth_service.name)
-        eq_("url", auth_service.url)
-        eq_("username", auth_service.username)
-        eq_("password", auth_service.password)
-
-        eq_([self._default_library], auth_service.libraries)
-        setting = ConfigurationSetting.for_library_and_externalintegration(
-            self._db, "domains", self._default_library, auth_service
-        )
-        eq_("domains", setting.key)
-        eq_(["nypl.org", "gmail.com"], json.loads(setting.value))
-
-    def test_admin_auth_services_post_google_oauth_edit(self):
-        # The auth service exists.
-        auth_service, ignore = create(
-            self._db, ExternalIntegration,
-            protocol=ExternalIntegration.GOOGLE_OAUTH,
-            goal=ExternalIntegration.ADMIN_AUTH_GOAL
-        )
-        auth_service.url = "url"
-        auth_service.username = "user"
-        auth_service.password = "pass"
-        auth_service.libraries += [self._default_library]
-        setting = ConfigurationSetting.for_library_and_externalintegration(
-            self._db, "domains", self._default_library, auth_service)
-        setting.value = json.dumps(["library1.org"])
-
-        with self.request_context_with_admin("/", method="POST"):
-            flask.request.form = MultiDict([
-                ("name", "oauth"),
-                ("protocol", "Google OAuth"),
-                ("url", "url2"),
-                ("username", "user2"),
-                ("password", "pass2"),
-                ("libraries", json.dumps([{ "short_name": self._default_library.short_name,
-                                            "domains": ["library2.org"] }])),
-            ])
-            response = self.manager.admin_settings_controller.admin_auth_services()
-            eq_(response.status_code, 200)
-
-        eq_(auth_service.protocol, response.response[0])
-        eq_("oauth", auth_service.name)
-        eq_("url2", auth_service.url)
-        eq_("user2", auth_service.username)
-        eq_("domains", setting.key)
-        eq_(["library2.org"], json.loads(setting.value))
-
-    def test_admin_auth_service_delete(self):
-        auth_service, ignore = create(
-            self._db, ExternalIntegration,
-            protocol=ExternalIntegration.GOOGLE_OAUTH,
-            goal=ExternalIntegration.ADMIN_AUTH_GOAL
-        )
-        auth_service.url = "url"
-        auth_service.username = "user"
-        auth_service.password = "pass"
-        auth_service.set_setting("domains", json.dumps(["library1.org"]))
-=======
-                ("protocol", SimpleAuthenticationProvider.__module__),
-            ] + self._common_basic_auth_arguments())
-            assert_raises(AdminNotAuthorized,
-                          self.manager.admin_settings_controller.patron_auth_services)
-
-    def test_patron_auth_services_post_create(self):
-        library, ignore = create(
-            self._db, Library, name="Library", short_name="L",
-        )
-        with self.request_context_with_admin("/", method="POST"):
-            flask.request.form = MultiDict([
-                ("protocol", SimpleAuthenticationProvider.__module__),
-                ("libraries", json.dumps([{
-                    "short_name": library.short_name,
-                    AuthenticationProvider.EXTERNAL_TYPE_REGULAR_EXPRESSION: "^(.)",
-                    AuthenticationProvider.LIBRARY_IDENTIFIER_RESTRICTION_TYPE: AuthenticationProvider.LIBRARY_IDENTIFIER_RESTRICTION_TYPE_REGEX,
-                    AuthenticationProvider.LIBRARY_IDENTIFIER_FIELD: AuthenticationProvider.LIBRARY_IDENTIFIER_RESTRICTION_BARCODE,
-                    AuthenticationProvider.LIBRARY_IDENTIFIER_RESTRICTION: "^1234",
-                }])),
-            ] + self._common_basic_auth_arguments())
-            response = self.manager.admin_settings_controller.patron_auth_services()
-            eq_(response.status_code, 201)
-
-        auth_service = get_one(self._db, ExternalIntegration, goal=ExternalIntegration.PATRON_AUTH_GOAL)
-        eq_(auth_service.id, int(response.response[0]))
-        eq_(SimpleAuthenticationProvider.__module__, auth_service.protocol)
-        eq_("user", auth_service.setting(BasicAuthenticationProvider.TEST_IDENTIFIER).value)
-        eq_("pass", auth_service.setting(BasicAuthenticationProvider.TEST_PASSWORD).value)
-        eq_([library], auth_service.libraries)
-        eq_("^(.)", ConfigurationSetting.for_library_and_externalintegration(
-                self._db, AuthenticationProvider.EXTERNAL_TYPE_REGULAR_EXPRESSION,
-                library, auth_service).value)
-        common_args = self._common_basic_auth_arguments()
-        with self.request_context_with_admin("/", method="POST"):
-            flask.request.form = MultiDict([
-                ("protocol", MilleniumPatronAPI.__module__),
-                (ExternalIntegration.URL, "url"),
-                (MilleniumPatronAPI.VERIFY_CERTIFICATE, "true"),
-                (MilleniumPatronAPI.AUTHENTICATION_MODE, MilleniumPatronAPI.PIN_AUTHENTICATION_MODE),
-            ] + common_args)
-            response = self.manager.admin_settings_controller.patron_auth_services()
-            eq_(response.status_code, 201)
-
-        auth_service2 = get_one(self._db, ExternalIntegration,
-                               goal=ExternalIntegration.PATRON_AUTH_GOAL,
-                               protocol=MilleniumPatronAPI.__module__)
-        assert auth_service2 != auth_service
-        eq_(auth_service2.id, int(response.response[0]))
-        eq_("url", auth_service2.url)
-        eq_("user", auth_service2.setting(BasicAuthenticationProvider.TEST_IDENTIFIER).value)
-        eq_("pass", auth_service2.setting(BasicAuthenticationProvider.TEST_PASSWORD).value)
-        eq_("true",
-            auth_service2.setting(MilleniumPatronAPI.VERIFY_CERTIFICATE).value)
-        eq_(MilleniumPatronAPI.PIN_AUTHENTICATION_MODE,
-            auth_service2.setting(MilleniumPatronAPI.AUTHENTICATION_MODE).value)
-        eq_(None, auth_service2.setting(MilleniumPatronAPI.BLOCK_TYPES).value)
-        eq_([], auth_service2.libraries)
-
-    def test_patron_auth_services_post_edit(self):
-        l1, ignore = create(
-            self._db, Library, name="Library 1", short_name="L1",
-        )
-        l2, ignore = create(
-            self._db, Library, name="Library 2", short_name="L2",
-        )
-
-        auth_service, ignore = create(
-            self._db, ExternalIntegration,
-            protocol=SimpleAuthenticationProvider.__module__,
-            goal=ExternalIntegration.PATRON_AUTH_GOAL
-        )
-        auth_service.setting(BasicAuthenticationProvider.TEST_IDENTIFIER).value = "old_user"
-        auth_service.setting(BasicAuthenticationProvider.TEST_PASSWORD).value = "old_password"
-        auth_service.libraries = [l1]
-
-        with self.request_context_with_admin("/", method="POST"):
-            flask.request.form = MultiDict([
-                ("id", auth_service.id),
-                ("protocol", SimpleAuthenticationProvider.__module__),
-                ("libraries", json.dumps([{
-                    "short_name": l2.short_name,
-                    AuthenticationProvider.EXTERNAL_TYPE_REGULAR_EXPRESSION: "^(.)",
-                    AuthenticationProvider.LIBRARY_IDENTIFIER_RESTRICTION_TYPE: AuthenticationProvider.LIBRARY_IDENTIFIER_RESTRICTION_TYPE_NONE,
-                    AuthenticationProvider.LIBRARY_IDENTIFIER_FIELD: AuthenticationProvider.LIBRARY_IDENTIFIER_RESTRICTION_BARCODE,
-                }])),
-            ] + self._common_basic_auth_arguments())
-            response = self.manager.admin_settings_controller.patron_auth_services()
-            eq_(response.status_code, 200)
-
-        eq_(auth_service.id, int(response.response[0]))
-        eq_(SimpleAuthenticationProvider.__module__, auth_service.protocol)
-        eq_("user", auth_service.setting(BasicAuthenticationProvider.TEST_IDENTIFIER).value)
-        eq_("pass", auth_service.setting(BasicAuthenticationProvider.TEST_PASSWORD).value)
-        eq_([l2], auth_service.libraries)
-        eq_("^(.)", ConfigurationSetting.for_library_and_externalintegration(
-                self._db, AuthenticationProvider.EXTERNAL_TYPE_REGULAR_EXPRESSION,
-                l2, auth_service).value)
-
-    def test_patron_auth_service_delete(self):
-        l1, ignore = create(
-            self._db, Library, name="Library 1", short_name="L1",
-        )
-        auth_service, ignore = create(
-            self._db, ExternalIntegration,
-            protocol=SimpleAuthenticationProvider.__module__,
-            goal=ExternalIntegration.PATRON_AUTH_GOAL
-        )
-        auth_service.setting(BasicAuthenticationProvider.TEST_IDENTIFIER).value = "old_user"
-        auth_service.setting(BasicAuthenticationProvider.TEST_PASSWORD).value = "old_password"
-        auth_service.libraries = [l1]
->>>>>>> 98ba2257
-
-        with self.request_context_with_admin("/", method="DELETE"):
-            self.admin.remove_role(AdminRole.SYSTEM_ADMIN)
-            assert_raises(AdminNotAuthorized,
-<<<<<<< HEAD
-                          self.manager.admin_settings_controller.admin_auth_service,
-                          auth_service.protocol)
-
-            self.admin.add_role(AdminRole.SYSTEM_ADMIN)
-            response = self.manager.admin_settings_controller.admin_auth_service(auth_service.protocol)
-=======
-                          self.manager.admin_settings_controller.patron_auth_service,
-                          auth_service.id)
-
-            self.admin.add_role(AdminRole.SYSTEM_ADMIN)
-            response = self.manager.admin_settings_controller.patron_auth_service(auth_service.id)
->>>>>>> 98ba2257
-            eq_(response.status_code, 200)
-
-        service = get_one(self._db, ExternalIntegration, id=auth_service.id)
-        eq_(None, service)
-
     def test_metadata_services_get_with_no_services(self):
         with self.request_context_with_admin("/"):
             response = self.manager.admin_settings_controller.metadata_services()
