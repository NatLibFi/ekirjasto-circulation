--- conflicted
+++ resolved
@@ -3290,844 +3290,6 @@
 
         HasSelfTests.run_self_tests = old_run_self_tests
 
-<<<<<<< HEAD
-    def test_collections_get_with_no_collections(self):
-        # Delete any existing collections created by the test setup.
-        for collection in self._db.query(Collection):
-            self._db.delete(collection)
-
-        with self.app.test_request_context("/"):
-            response = self.manager.admin_settings_controller.collections()
-            eq_(response.get("collections"), [])
-
-
-            names = [p.get("name") for p in response.get("protocols")]
-            assert ExternalIntegration.OVERDRIVE in names
-            assert ExternalIntegration.OPDS_IMPORT in names
-
-    def test_collections_get_collection_protocols(self):
-        old_prior_test_results = HasSelfTests.prior_test_results
-        HasSelfTests.prior_test_results = self.mock_prior_test_results
-
-        [c1] = self._default_library.collections
-
-        # When there is no storage integration configured,
-        # the protocols will not offer a 'mirror_integration_id'
-        # setting.
-        with self.request_context_with_admin("/"):
-            response = self.manager.admin_settings_controller.collections()
-            protocols = response.get('protocols')
-            for protocol in protocols:
-                assert all([s.get('key') != 'mirror_integration_id'
-                            for s in protocol['settings']])
-
-        # When storage integrations are configured, each protocol will
-        # offer a 'mirror_integration_id' setting.
-        storage1 = self._external_integration(
-            name="integration 1",
-            protocol=ExternalIntegration.S3,
-            goal=ExternalIntegration.STORAGE_GOAL
-        )
-        storage2 = self._external_integration(
-            name="integration 2",
-            protocol="Some other protocol",
-            goal=ExternalIntegration.STORAGE_GOAL
-        )
-
-        with self.request_context_with_admin("/"):
-            controller = self.manager.admin_settings_controller
-            response = controller.collections()
-            protocols = response.get('protocols')
-            for protocol in protocols:
-                [setting] = [x for x in protocol['settings']
-                             if x.get('key') == 'mirror_integration_id']
-                eq_("Mirror", setting['label'])
-                options = setting['options']
-
-                # The first option is to disable mirroring on this
-                # collection altogether.
-                no_mirror = options[0]
-                eq_(controller.NO_MIRROR_INTEGRATION, no_mirror['key'])
-
-                # The other options are to use one of the storage
-                # integrations to do the mirroring.
-                use_mirrors = [(x['key'], x['label'])
-                               for x in options[1:]]
-                expect = [(integration.id, integration.name)
-                          for integration in (storage1, storage2)]
-                eq_(expect, use_mirrors)
-
-        HasSelfTests.prior_test_results = old_prior_test_results
-
-    def test_collections_get_collections_with_multiple_collections(self):
-
-        old_prior_test_results = HasSelfTests.prior_test_results
-        HasSelfTests.prior_test_results = self.mock_prior_test_results
-
-        [c1] = self._default_library.collections
-
-        c2 = self._collection(
-            name="Collection 2", protocol=ExternalIntegration.OVERDRIVE,
-        )
-        c2_storage = self._external_integration(
-            protocol=ExternalIntegration.S3,
-            goal=ExternalIntegration.STORAGE_GOAL
-        )
-        c2.external_account_id = "1234"
-        c2.external_integration.password = "b"
-        c2.external_integration.username = "user"
-        c2.external_integration.setting('website_id').value = '100'
-        c2.mirror_integration_id=c2_storage.id
-
-        c3 = self._collection(
-            name="Collection 3", protocol=ExternalIntegration.OVERDRIVE,
-        )
-        c3.external_account_id = "5678"
-        c3.parent = c2
-
-        l1 = self._library(short_name="L1")
-        c3.libraries += [l1, self._default_library]
-        c3.external_integration.libraries += [l1]
-        ConfigurationSetting.for_library_and_externalintegration(
-            self._db, "ebook_loan_duration", l1, c3.external_integration).value = "14"
-
-        l1_librarian, ignore = create(self._db, Admin, email="admin@l1.org")
-        l1_librarian.add_role(AdminRole.LIBRARIAN, l1)
-
-        with self.request_context_with_admin("/"):
-            controller = self.manager.admin_settings_controller
-            response = controller.collections()
-            # The system admin can see all collections.
-            coll2, coll3, coll1 = sorted(
-                response.get("collections"), key = lambda c: c.get('name')
-            )
-            eq_(c1.id, coll1.get("id"))
-            eq_(c2.id, coll2.get("id"))
-            eq_(c3.id, coll3.get("id"))
-
-            eq_(c1.name, coll1.get("name"))
-            eq_(c2.name, coll2.get("name"))
-            eq_(c3.name, coll3.get("name"))
-
-            eq_(c1.protocol, coll1.get("protocol"))
-            eq_(c2.protocol, coll2.get("protocol"))
-            eq_(c3.protocol, coll3.get("protocol"))
-
-            eq_(self.self_test_results, coll1.get("self_test_results"))
-            eq_(self.self_test_results, coll2.get("self_test_results"))
-            eq_(self.self_test_results, coll3.get("self_test_results"))
-
-            settings1 = coll1.get("settings", {})
-            settings2 = coll2.get("settings", {})
-            settings3 = coll3.get("settings", {})
-
-            eq_(controller.NO_MIRROR_INTEGRATION,
-                settings1.get("mirror_integration_id"))
-            eq_(c2_storage.id, settings2.get("mirror_integration_id"))
-            eq_(controller.NO_MIRROR_INTEGRATION,
-                settings3.get("mirror_integration_id"))
-
-            eq_(c1.external_account_id, settings1.get("external_account_id"))
-            eq_(c2.external_account_id, settings2.get("external_account_id"))
-            eq_(c3.external_account_id, settings3.get("external_account_id"))
-
-            eq_(c1.external_integration.password, settings1.get("password"))
-            eq_(c2.external_integration.password, settings2.get("password"))
-
-            eq_(c2.id, coll3.get("parent_id"))
-
-            coll3_libraries = coll3.get("libraries")
-            eq_(2, len(coll3_libraries))
-            coll3_l1, coll3_default = sorted(coll3_libraries, key=lambda x: x.get("short_name"))
-            eq_("L1", coll3_l1.get("short_name"))
-            eq_("14", coll3_l1.get("ebook_loan_duration"))
-            eq_(self._default_library.short_name, coll3_default.get("short_name"))
-
-        with self.request_context_with_admin("/", admin=l1_librarian):
-            # A librarian only sees collections associated with their library.
-            response = controller.collections()
-            [coll3] = response.get("collections")
-            eq_(c3.id, coll3.get("id"))
-
-            coll3_libraries = coll3.get("libraries")
-            eq_(1, len(coll3_libraries))
-            eq_("L1", coll3_libraries[0].get("short_name"))
-            eq_("14", coll3_libraries[0].get("ebook_loan_duration"))
-
-        HasSelfTests.prior_test_results = old_prior_test_results
-
-    def test_collections_post_errors(self):
-        with self.request_context_with_admin("/", method="POST"):
-            flask.request.form = MultiDict([
-                ("protocol", "Overdrive"),
-            ])
-            response = self.manager.admin_settings_controller.collections()
-            eq_(response, MISSING_COLLECTION_NAME)
-
-        with self.request_context_with_admin("/", method="POST"):
-            flask.request.form = MultiDict([
-                ("name", "collection"),
-            ])
-            response = self.manager.admin_settings_controller.collections()
-            eq_(response, NO_PROTOCOL_FOR_NEW_SERVICE)
-
-        with self.request_context_with_admin("/", method="POST"):
-            flask.request.form = MultiDict([
-                ("name", "collection"),
-                ("protocol", "Unknown"),
-            ])
-            response = self.manager.admin_settings_controller.collections()
-            eq_(response, UNKNOWN_PROTOCOL)
-
-        with self.request_context_with_admin("/", method="POST"):
-            flask.request.form = MultiDict([
-                ("id", "123456789"),
-                ("name", "collection"),
-                ("protocol", "Bibliotheca"),
-            ])
-            response = self.manager.admin_settings_controller.collections()
-            eq_(response, MISSING_COLLECTION)
-
-        collection = self._collection(
-            name="Collection 1",
-            protocol=ExternalIntegration.OVERDRIVE
-        )
-
-        with self.request_context_with_admin("/", method="POST"):
-            flask.request.form = MultiDict([
-                ("name", "Collection 1"),
-                ("protocol", "Bibliotheca"),
-            ])
-            response = self.manager.admin_settings_controller.collections()
-            eq_(response, COLLECTION_NAME_ALREADY_IN_USE)
-
-        self.admin.remove_role(AdminRole.SYSTEM_ADMIN)
-        with self.request_context_with_admin("/", method="POST"):
-            flask.request.form = MultiDict([
-                ("id", collection.id),
-                ("name", "Collection 1"),
-                ("protocol", "Overdrive"),
-            ])
-            assert_raises(AdminNotAuthorized,
-                          self.manager.admin_settings_controller.collections)
-
-        self.admin.add_role(AdminRole.SYSTEM_ADMIN)
-        with self.request_context_with_admin("/", method="POST"):
-            flask.request.form = MultiDict([
-                ("id", collection.id),
-                ("name", "Collection 1"),
-                ("protocol", "Bibliotheca"),
-            ])
-            response = self.manager.admin_settings_controller.collections()
-=======
-    def test_admin_auth_services_get_with_no_services(self):
-        with self.request_context_with_admin("/"):
-            response = self.manager.admin_settings_controller.admin_auth_services()
-            eq_(response.get("admin_auth_services"), [])
-
-            # All the protocols in ExternalIntegration.ADMIN_AUTH_PROTOCOLS
-            # are supported by the admin interface.
-            eq_(sorted([p.get("name") for p in response.get("protocols")]),
-                sorted(ExternalIntegration.ADMIN_AUTH_PROTOCOLS))
-
-            self.admin.remove_role(AdminRole.SYSTEM_ADMIN)
-            self._db.flush()
-            assert_raises(AdminNotAuthorized,
-                          self.manager.admin_settings_controller.admin_auth_services)
-
-    def test_admin_auth_services_get_with_google_oauth_service(self):
-        auth_service, ignore = create(
-            self._db, ExternalIntegration,
-            protocol=ExternalIntegration.GOOGLE_OAUTH,
-            goal=ExternalIntegration.ADMIN_AUTH_GOAL
-        )
-        auth_service.url = "http://oauth.test"
-        auth_service.username = "user"
-        auth_service.password = "pass"
-        auth_service.libraries += [self._default_library]
-        ConfigurationSetting.for_library_and_externalintegration(
-            self._db, "domains", self._default_library, auth_service
-        ).value = json.dumps(["nypl.org"])
-
-        with self.request_context_with_admin("/"):
-            response = self.manager.admin_settings_controller.admin_auth_services()
-            [service] = response.get("admin_auth_services")
-
-            eq_(auth_service.id, service.get("id"))
-            eq_(auth_service.name, service.get("name"))
-            eq_(auth_service.protocol, service.get("protocol"))
-            eq_(auth_service.url, service.get("settings").get("url"))
-            eq_(auth_service.username, service.get("settings").get("username"))
-            eq_(auth_service.password, service.get("settings").get("password"))
-            [library_info] = service.get("libraries")
-            eq_(self._default_library.short_name, library_info.get("short_name"))
-            eq_(["nypl.org"], library_info.get("domains"))
-
-    def test_admin_auth_services_post_errors(self):
-        with self.request_context_with_admin("/", method="POST"):
-            flask.request.form = MultiDict([
-                ("protocol", "Unknown"),
-            ])
-            response = self.manager.admin_settings_controller.admin_auth_services()
-            eq_(response, UNKNOWN_PROTOCOL)
-
-        with self.request_context_with_admin("/", method="POST"):
-            flask.request.form = MultiDict([])
-            response = self.manager.admin_settings_controller.admin_auth_services()
-            eq_(response, NO_PROTOCOL_FOR_NEW_SERVICE)
-
-        with self.request_context_with_admin("/", method="POST"):
-            flask.request.form = MultiDict([
-                ("id", "1234"),
-            ])
-            response = self.manager.admin_settings_controller.admin_auth_services()
-            eq_(response, MISSING_SERVICE)
-
-        auth_service, ignore = create(
-            self._db, ExternalIntegration,
-            protocol=ExternalIntegration.GOOGLE_OAUTH,
-            goal=ExternalIntegration.ADMIN_AUTH_GOAL
-        )
-
-        with self.request_context_with_admin("/", method="POST"):
-            flask.request.form = MultiDict([
-                ("id", str(auth_service.id)),
-            ])
-            response = self.manager.admin_settings_controller.admin_auth_services()
->>>>>>> 0b5f997c
-            eq_(response, CANNOT_CHANGE_PROTOCOL)
-
-        with self.request_context_with_admin("/", method="POST"):
-            flask.request.form = MultiDict([
-<<<<<<< HEAD
-                ("name", "Collection 2"),
-                ("protocol", "Bibliotheca"),
-                ("parent_id", "1234"),
-            ])
-            response = self.manager.admin_settings_controller.collections()
-            eq_(response, PROTOCOL_DOES_NOT_SUPPORT_PARENTS)
-
-        with self.request_context_with_admin("/", method="POST"):
-            flask.request.form = MultiDict([
-                ("name", "Collection 2"),
-                ("protocol", "Overdrive"),
-                ("parent_id", "1234"),
-            ])
-            response = self.manager.admin_settings_controller.collections()
-            eq_(response, MISSING_PARENT)
-
-        with self.request_context_with_admin("/", method="POST"):
-            flask.request.form = MultiDict([
-                ("name", "collection"),
-                ("protocol", "OPDS Import"),
-                ("external_account_id", "test.com"),
-                ("data_source", "test"),
-                ("libraries", json.dumps([{"short_name": "nosuchlibrary"}])),
-            ])
-            response = self.manager.admin_settings_controller.collections()
-            eq_(response.uri, NO_SUCH_LIBRARY.uri)
-
-        with self.request_context_with_admin("/", method="POST"):
-            flask.request.form = MultiDict([
-                ("name", "collection1"),
-                ("protocol", "OPDS Import"),
-            ])
-            response = self.manager.admin_settings_controller.collections()
-            eq_(response.uri, INCOMPLETE_CONFIGURATION.uri)
-
-        with self.request_context_with_admin("/", method="POST"):
-            flask.request.form = MultiDict([
-                ("name", "collection1"),
-                ("protocol", "Overdrive"),
-                ("external_account_id", "1234"),
-                ("username", "user"),
-                ("password", "password"),
-            ])
-            response = self.manager.admin_settings_controller.collections()
-            eq_(response.uri, INCOMPLETE_CONFIGURATION.uri)
-
-        with self.request_context_with_admin("/", method="POST"):
-            flask.request.form = MultiDict([
-                ("name", "collection1"),
-                ("protocol", "Bibliotheca"),
-                ("external_account_id", "1234"),
-                ("password", "password"),
-            ])
-            response = self.manager.admin_settings_controller.collections()
-            eq_(response.uri, INCOMPLETE_CONFIGURATION.uri)
-
-        with self.request_context_with_admin("/", method="POST"):
-            flask.request.form = MultiDict([
-                ("name", "collection1"),
-                ("protocol", "Axis 360"),
-                ("username", "user"),
-                ("password", "password"),
-            ])
-            response = self.manager.admin_settings_controller.collections()
-            eq_(response.uri, INCOMPLETE_CONFIGURATION.uri)
-
-        with self.request_context_with_admin("/", method="POST"):
-            flask.request.form = MultiDict([
-                ("name", "collection1"),
-                ("protocol", ExternalIntegration.RB_DIGITAL),
-                ("username", "user"),
-                ("password", "password"),
-            ])
-            response = self.manager.admin_settings_controller.collections()
-            eq_(response.uri, INCOMPLETE_CONFIGURATION.uri)
-
-    def test_collections_post_create(self):
-        l1, ignore = create(
-            self._db, Library, name="Library 1", short_name="L1",
-        )
-        l2, ignore = create(
-            self._db, Library, name="Library 2", short_name="L2",
-        )
-        l3, ignore = create(
-            self._db, Library, name="Library 3", short_name="L3",
-        )
-
-        with self.request_context_with_admin("/", method="POST"):
-            flask.request.form = MultiDict([
-                ("name", "New Collection"),
-                ("protocol", "Overdrive"),
-                ("libraries", json.dumps([
-                    {"short_name": "L1", "ils_name": "l1_ils"},
-                    {"short_name":"L2", "ils_name": "l2_ils"}
-                ])),
-                ("external_account_id", "acctid"),
-                ("username", "username"),
-                ("password", "password"),
-                ("website_id", "1234"),
-            ])
-            response = self.manager.admin_settings_controller.collections()
-            eq_(response.status_code, 201)
-
-        # The collection was created and configured properly.
-        collection = get_one(self._db, Collection, name="New Collection")
-        eq_(collection.id, int(response.response[0]))
-        eq_("New Collection", collection.name)
-        eq_("acctid", collection.external_account_id)
-        eq_("username", collection.external_integration.username)
-        eq_("password", collection.external_integration.password)
-
-        # Two libraries now have access to the collection.
-        eq_([collection], l1.collections)
-        eq_([collection], l2.collections)
-        eq_([], l3.collections)
-
-        # Additional settings were set on the collection.
-        setting = collection.external_integration.setting("website_id")
-        eq_("website_id", setting.key)
-        eq_("1234", setting.value)
-
-        eq_("l1_ils", ConfigurationSetting.for_library_and_externalintegration(
-                self._db, "ils_name", l1, collection.external_integration).value)
-        eq_("l2_ils", ConfigurationSetting.for_library_and_externalintegration(
-                self._db, "ils_name", l2, collection.external_integration).value)
-
-        # This collection will be a child of the first collection.
-        with self.request_context_with_admin("/", method="POST"):
-            flask.request.form = MultiDict([
-                ("name", "Child Collection"),
-                ("protocol", "Overdrive"),
-                ("parent_id", collection.id),
-                ("libraries", json.dumps([{"short_name": "L3", "ils_name": "l3_ils"}])),
-                ("external_account_id", "child-acctid"),
-            ])
-            response = self.manager.admin_settings_controller.collections()
-            eq_(response.status_code, 201)
-
-        # The collection was created and configured properly.
-        child = get_one(self._db, Collection, name="Child Collection")
-        eq_(child.id, int(response.response[0]))
-        eq_("Child Collection", child.name)
-        eq_("child-acctid", child.external_account_id)
-
-        # The settings that are inherited from the parent weren't set.
-        eq_(None, child.external_integration.username)
-        eq_(None, child.external_integration.password)
-        setting = child.external_integration.setting("website_id")
-        eq_(None, setting.value)
-
-        # One library has access to the collection.
-        eq_([child], l3.collections)
-
-        eq_("l3_ils", ConfigurationSetting.for_library_and_externalintegration(
-                self._db, "ils_name", l3, child.external_integration).value)
-
-    def test_collections_post_edit(self):
-        # The collection exists.
-        collection = self._collection(
-            name="Collection 1",
-            protocol=ExternalIntegration.OVERDRIVE
-        )
-
-        l1, ignore = create(
-            self._db, Library, name="Library 1", short_name="L1",
-        )
-
-        with self.request_context_with_admin("/", method="POST"):
-            flask.request.form = MultiDict([
-                ("id", collection.id),
-                ("name", "Collection 1"),
-                ("protocol", ExternalIntegration.OVERDRIVE),
-                ("external_account_id", "1234"),
-                ("username", "user2"),
-                ("password", "password"),
-                ("website_id", "1234"),
-                ("libraries", json.dumps([{"short_name": "L1", "ils_name": "the_ils"}])),
-            ])
-            response = self.manager.admin_settings_controller.collections()
-            eq_(response.status_code, 200)
-
-        eq_(collection.id, int(response.response[0]))
-
-        # The collection has been changed.
-        eq_("user2", collection.external_integration.username)
-
-        # A library now has access to the collection.
-        eq_([collection], l1.collections)
-
-        # Additional settings were set on the collection.
-        setting = collection.external_integration.setting("website_id")
-        eq_("website_id", setting.key)
-        eq_("1234", setting.value)
-
-        eq_("the_ils", ConfigurationSetting.for_library_and_externalintegration(
-                self._db, "ils_name", l1, collection.external_integration).value)
-
-        with self.request_context_with_admin("/", method="POST"):
-            flask.request.form = MultiDict([
-                ("id", collection.id),
-                ("name", "Collection 1"),
-                ("protocol", ExternalIntegration.OVERDRIVE),
-                ("external_account_id", "1234"),
-                ("username", "user2"),
-                ("password", "password"),
-                ("website_id", "1234"),
-                ("libraries", json.dumps([])),
-            ])
-            response = self.manager.admin_settings_controller.collections()
-            eq_(response.status_code, 200)
-
-        eq_(collection.id, int(response.response[0]))
-
-        # The collection is the same.
-        eq_("user2", collection.external_integration.username)
-        eq_(ExternalIntegration.OVERDRIVE, collection.protocol)
-
-        # But the library has been removed.
-        eq_([], l1.collections)
-
-        eq_(None, ConfigurationSetting.for_library_and_externalintegration(
-                self._db, "ils_name", l1, collection.external_integration).value)
-
-        parent = self._collection(
-            name="Parent",
-            protocol=ExternalIntegration.OVERDRIVE
-        )
-
-        with self.request_context_with_admin("/", method="POST"):
-            flask.request.form = MultiDict([
-                ("id", collection.id),
-                ("name", "Collection 1"),
-                ("protocol", ExternalIntegration.OVERDRIVE),
-                ("parent_id", parent.id),
-                ("external_account_id", "1234"),
-                ("libraries", json.dumps([])),
-            ])
-            response = self.manager.admin_settings_controller.collections()
-            eq_(response.status_code, 200)
-
-        eq_(collection.id, int(response.response[0]))
-
-        # The collection now has a parent.
-        eq_(parent, collection.parent)
-
-    def _base_collections_post_request(self, collection):
-        """A template for POST requests to the collections controller."""
-        return [
-            ("id", collection.id),
-            ("name", "Collection 1"),
-            ("protocol", ExternalIntegration.RB_DIGITAL),
-            ("external_account_id", "1234"),
-            ("username", "user2"),
-            ("password", "password"),
-            ("url", "http://rb/"),
-        ]
-
-    def test_collections_post_edit_mirror_integration(self):
-        # The collection exists.
-        collection = self._collection(
-            name="Collection 1",
-            protocol=ExternalIntegration.RB_DIGITAL
-        )
-
-        # There is a storage integration not associated with the collection.
-        storage = self._external_integration(
-            protocol=ExternalIntegration.S3,
-            goal=ExternalIntegration.STORAGE_GOAL
-        )
-        eq_(None, collection.mirror_integration_id)
-
-        # It's possible to associate the storage integration with the
-        # collection.
-        base_request = self._base_collections_post_request(collection)
-        with self.request_context_with_admin("/", method="POST"):
-            request = MultiDict(
-                base_request + [("mirror_integration_id", storage.id)]
-            )
-            flask.request.form = request
-            response = self.manager.admin_settings_controller.collections()
-            eq_(response.status_code, 200)
-            eq_(storage.id, collection.mirror_integration_id)
-
-        # It's possible to unset the mirror integration ID.
-        controller = self.manager.admin_settings_controller
-        with self.request_context_with_admin("/", method="POST"):
-            request = MultiDict(
-                base_request + [("mirror_integration_id",
-                                 str(controller.NO_MIRROR_INTEGRATION))]
-            )
-            flask.request.form = request
-            response = controller.collections()
-            eq_(response.status_code, 200)
-            eq_(None, collection.mirror_integration_id)
-
-        # Providing a nonexistent integration ID gives an error.
-        with self.request_context_with_admin("/", method="POST"):
-            request = MultiDict(
-                base_request + [("mirror_integration_id", -200)]
-            )
-            flask.request.form = request
-            response = self.manager.admin_settings_controller.collections()
-            eq_(response, MISSING_SERVICE)
-
-    def test_cannot_set_non_storage_integration_as_mirror_integration(self):
-        # The collection exists.
-        collection = self._collection(
-            name="Collection 1",
-            protocol=ExternalIntegration.RB_DIGITAL
-        )
-
-        # There is a storage integration not associated with the collection,
-        # which makes it possible to associate storage integrations
-        # with collections through the collections controller.
-        storage = self._external_integration(
-            protocol=ExternalIntegration.S3,
-            goal=ExternalIntegration.STORAGE_GOAL
-        )
-
-        # Trying to set a non-storage integration (such as the
-        # integration associated with the collection's licenses) as
-        # the collection's mirror integration gives an error.
-        base_request = self._base_collections_post_request(collection)
-        with self.request_context_with_admin("/", method="POST"):
-            request = MultiDict(
-                base_request + [
-                    ("mirror_integration_id", collection.external_integration.id)
-                ]
-            )
-            flask.request.form = request
-            response = self.manager.admin_settings_controller.collections()
-            eq_(response, INTEGRATION_GOAL_CONFLICT)
-
-    def test_collections_post_edit_library_specific_configuration(self):
-        # The collection exists.
-        collection = self._collection(
-            name="Collection 1",
-            protocol=ExternalIntegration.RB_DIGITAL
-        )
-
-        l1, ignore = create(
-            self._db, Library, name="Library 1", short_name="L1",
-        )
-
-        with self.request_context_with_admin("/", method="POST"):
-            flask.request.form = MultiDict([
-                ("id", collection.id),
-                ("name", "Collection 1"),
-                ("protocol", ExternalIntegration.RB_DIGITAL),
-                ("external_account_id", "1234"),
-                ("username", "user2"),
-                ("password", "password"),
-                ("url", "http://rb/"),
-                ("libraries", json.dumps([
-                    {
-                        "short_name": "L1",
-                        "ebook_loan_duration": "14",
-                        "audio_loan_duration": "12"
-                    }
-                ])
-                ),
-            ])
-            response = self.manager.admin_settings_controller.collections()
-            eq_(response.status_code, 200)
-
-        # Additional settings were set on the collection+library.
-        eq_("14", ConfigurationSetting.for_library_and_externalintegration(
-                self._db, "ebook_loan_duration", l1, collection.external_integration).value)
-        eq_("12", ConfigurationSetting.for_library_and_externalintegration(
-                self._db, "audio_loan_duration", l1, collection.external_integration).value)
-
-        # Remove the connection between collection and library.
-        with self.request_context_with_admin("/", method="POST"):
-            flask.request.form = MultiDict([
-                ("id", collection.id),
-                ("name", "Collection 1"),
-                ("protocol", ExternalIntegration.RB_DIGITAL),
-                ("external_account_id", "1234"),
-                ("username", "user2"),
-                ("password", "password"),
-                ("url", "http://rb/"),
-                ("libraries", json.dumps([])),
-            ])
-            response = self.manager.admin_settings_controller.collections()
-            eq_(response.status_code, 200)
-
-        eq_(collection.id, int(response.response[0]))
-
-        # The settings associated with the collection+library were removed
-        # when the connection between collection and library was deleted.
-        eq_(None, ConfigurationSetting.for_library_and_externalintegration(
-                self._db, "ebook_loan_duration", l1, collection.external_integration).value)
-        eq_(None, ConfigurationSetting.for_library_and_externalintegration(
-                self._db, "audio_loan_duration", l1, collection.external_integration).value)
-        eq_([], collection.libraries)
-
-    def test_collection_delete(self):
-        collection = self._collection()
-=======
-                ("protocol", "Google OAuth"),
-            ])
-            response = self.manager.admin_settings_controller.admin_auth_services()
-            eq_(response.uri, INCOMPLETE_CONFIGURATION.uri)
-
-        self.admin.remove_role(AdminRole.SYSTEM_ADMIN)
-        self._db.flush()
-        with self.request_context_with_admin("/", method="POST"):
-            flask.request.form = MultiDict([
-                ("name", "oauth"),
-                ("protocol", "Google OAuth"),
-                ("url", "url"),
-                ("username", "username"),
-                ("password", "password"),
-                ("domains", "nypl.org"),
-            ])
-            assert_raises(AdminNotAuthorized,
-                          self.manager.admin_settings_controller.admin_auth_services)
-
-    def test_admin_auth_services_post_create(self):
-        with self.request_context_with_admin("/", method="POST"):
-            flask.request.form = MultiDict([
-                ("name", "oauth"),
-                ("protocol", "Google OAuth"),
-                ("url", "url"),
-                ("username", "username"),
-                ("password", "password"),
-                ("libraries", json.dumps([{ "short_name": self._default_library.short_name,
-                                            "domains": ["nypl.org", "gmail.com"] }])),
-            ])
-            response = self.manager.admin_settings_controller.admin_auth_services()
-            eq_(response.status_code, 201)
-
-        # The auth service was created and configured properly.
-        auth_service = ExternalIntegration.admin_authentication(self._db)
-        eq_(auth_service.protocol, response.response[0])
-        eq_("oauth", auth_service.name)
-        eq_("url", auth_service.url)
-        eq_("username", auth_service.username)
-        eq_("password", auth_service.password)
-
-        eq_([self._default_library], auth_service.libraries)
-        setting = ConfigurationSetting.for_library_and_externalintegration(
-            self._db, "domains", self._default_library, auth_service
-        )
-        eq_("domains", setting.key)
-        eq_(["nypl.org", "gmail.com"], json.loads(setting.value))
-
-    def test_admin_auth_services_post_google_oauth_edit(self):
-        # The auth service exists.
-        auth_service, ignore = create(
-            self._db, ExternalIntegration,
-            protocol=ExternalIntegration.GOOGLE_OAUTH,
-            goal=ExternalIntegration.ADMIN_AUTH_GOAL
-        )
-        auth_service.url = "url"
-        auth_service.username = "user"
-        auth_service.password = "pass"
-        auth_service.libraries += [self._default_library]
-        setting = ConfigurationSetting.for_library_and_externalintegration(
-            self._db, "domains", self._default_library, auth_service)
-        setting.value = json.dumps(["library1.org"])
-
-        with self.request_context_with_admin("/", method="POST"):
-            flask.request.form = MultiDict([
-                ("name", "oauth"),
-                ("protocol", "Google OAuth"),
-                ("url", "url2"),
-                ("username", "user2"),
-                ("password", "pass2"),
-                ("libraries", json.dumps([{ "short_name": self._default_library.short_name,
-                                            "domains": ["library2.org"] }])),
-            ])
-            response = self.manager.admin_settings_controller.admin_auth_services()
-            eq_(response.status_code, 200)
-
-        eq_(auth_service.protocol, response.response[0])
-        eq_("oauth", auth_service.name)
-        eq_("url2", auth_service.url)
-        eq_("user2", auth_service.username)
-        eq_("domains", setting.key)
-        eq_(["library2.org"], json.loads(setting.value))
-
-    def test_admin_auth_service_delete(self):
-        auth_service, ignore = create(
-            self._db, ExternalIntegration,
-            protocol=ExternalIntegration.GOOGLE_OAUTH,
-            goal=ExternalIntegration.ADMIN_AUTH_GOAL
-        )
-        auth_service.url = "url"
-        auth_service.username = "user"
-        auth_service.password = "pass"
-        auth_service.set_setting("domains", json.dumps(["library1.org"]))
->>>>>>> 0b5f997c
-
-        with self.request_context_with_admin("/", method="DELETE"):
-            self.admin.remove_role(AdminRole.SYSTEM_ADMIN)
-            assert_raises(AdminNotAuthorized,
-<<<<<<< HEAD
-                          self.manager.admin_settings_controller.collection,
-                          collection.id)
-
-            self.admin.add_role(AdminRole.SYSTEM_ADMIN)
-            response = self.manager.admin_settings_controller.collection(collection.id)
-            eq_(response.status_code, 200)
-
-        collection = get_one(self._db, Collection, id=collection.id)
-        eq_(None, collection)
-
-    def test_collection_delete_cant_delete_parent(self):
-        parent = self._collection(protocol=ExternalIntegration.OVERDRIVE)
-        child = self._collection(protocol=ExternalIntegration.OVERDRIVE)
-        child.parent = parent
-
-        with self.request_context_with_admin("/", method="DELETE"):
-            response = self.manager.admin_settings_controller.collection(parent.id)
-            eq_(CANNOT_DELETE_COLLECTION_WITH_CHILDREN, response)
-=======
-                          self.manager.admin_settings_controller.admin_auth_service,
-                          auth_service.protocol)
-
-            self.admin.add_role(AdminRole.SYSTEM_ADMIN)
-            response = self.manager.admin_settings_controller.admin_auth_service(auth_service.protocol)
-            eq_(response.status_code, 200)
-
-        service = get_one(self._db, ExternalIntegration, id=auth_service.id)
-        eq_(None, service)
->>>>>>> 0b5f997c
-
     def test_patron_auth_services_get_with_no_services(self):
         with self.request_context_with_admin("/"):
             response = self.manager.admin_settings_controller.patron_auth_services()
