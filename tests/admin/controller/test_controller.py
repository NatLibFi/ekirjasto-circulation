--- conflicted
+++ resolved
@@ -116,13 +116,8 @@
 
         with self.app.test_request_context('/admin'):
             response = self.manager.admin_view_controller(None, None)
-<<<<<<< HEAD
-            eq_(200, response.status_code)
+            assert 200 == response.status_code
             html = response.get_data(as_text=True)
-=======
-            assert 200 == response.status_code
-            html = response.response[0]
->>>>>>> ee0ba53a
             assert 'settingUp: true' in html
 
     def test_not_setting_up(self):
@@ -130,13 +125,8 @@
             flask.session['admin_email'] = self.admin.email
             flask.session['auth_type'] = PasswordAdminAuthenticationProvider.NAME
             response = self.manager.admin_view_controller("collection", "book")
-<<<<<<< HEAD
-            eq_(200, response.status_code)
+            assert 200 == response.status_code
             html = response.get_data(as_text=True)
-=======
-            assert 200 == response.status_code
-            html = response.response[0]
->>>>>>> ee0ba53a
             assert 'settingUp: false' in html
 
     def test_redirect_to_sign_in(self):
@@ -156,13 +146,8 @@
             flask.session['admin_email'] = self.admin.email
             flask.session['auth_type'] = PasswordAdminAuthenticationProvider.NAME
             response = self.manager.admin_view_controller(None, None)
-<<<<<<< HEAD
-            eq_(200, response.status_code)
-            assert "Your admin account doesn't have access to any libraries" in response.get_data(as_text=True)
-=======
             assert 200 == response.status_code
             assert "Your admin account doesn't have access to any libraries" in response.data
->>>>>>> ee0ba53a
 
         # Unless there aren't any libraries yet. In that case, an admin needs to
         # get in to create one.
@@ -172,13 +157,8 @@
             flask.session['admin_email'] = self.admin.email
             flask.session['auth_type'] = PasswordAdminAuthenticationProvider.NAME
             response = self.manager.admin_view_controller(None, None)
-<<<<<<< HEAD
-            eq_(200, response.status_code)
-            assert "<body>" in response.get_data(as_text=True)
-=======
             assert 200 == response.status_code
             assert "<body>" in response.data
->>>>>>> ee0ba53a
 
         l1 = self._library(short_name="L1")
         l2 = self._library(short_name="L2")
@@ -206,13 +186,8 @@
         self.admin.password_hashed = None
         with self.app.test_request_context('/admin'):
             response = self.manager.admin_view_controller(None, None)
-<<<<<<< HEAD
-            eq_(200, response.status_code)
+            assert 200 == response.status_code
             html = response.get_data(as_text=True)
-=======
-            assert 200 == response.status_code
-            html = response.response[0]
->>>>>>> ee0ba53a
 
             # The CSRF token value is random, but the cookie and the html have the same value.
             html_csrf_re = re.compile('csrfToken: \"([^\"]*)\"')
@@ -231,13 +206,8 @@
             flask.session['admin_email'] = self.admin.email
             flask.session['auth_type'] = PasswordAdminAuthenticationProvider.NAME
             response = self.manager.admin_view_controller("collection", "book")
-<<<<<<< HEAD
-            eq_(200, response.status_code)
-            html = response.get_data(as_text=True)
-=======
             assert 200 == response.status_code
             html = response.response[0]
->>>>>>> ee0ba53a
             assert 'csrfToken: "%s"' % token in html
             assert token in response.headers.get('Set-Cookie')
 
@@ -248,13 +218,8 @@
                 flask.session['admin_email'] = self.admin.email
                 flask.session['auth_type'] = PasswordAdminAuthenticationProvider.NAME
                 response = self.manager.admin_view_controller("collection", "book")
-<<<<<<< HEAD
-                eq_(200, response.status_code)
+                assert 200 == response.status_code
                 html = response.get_data(as_text=True)
-=======
-                assert 200 == response.status_code
-                html = response.response[0]
->>>>>>> ee0ba53a
 
                 assert ('tos_link_href: "%s",' % expect_href) in html
                 assert ('tos_link_text: "%s",' % expect_text) in html
@@ -284,13 +249,8 @@
             flask.session['admin_email'] = self.admin.email
             flask.session['auth_type'] = PasswordAdminAuthenticationProvider.NAME
             response = self.manager.admin_view_controller("collection", "book")
-<<<<<<< HEAD
-            eq_(200, response.status_code)
+            assert 200 == response.status_code
             html = response.get_data(as_text=True)
-=======
-            assert 200 == response.status_code
-            html = response.response[0]
->>>>>>> ee0ba53a
             assert 'showCircEventsDownload: true' in html
 
     def test_roles(self):
@@ -300,13 +260,8 @@
             flask.session['admin_email'] = self.admin.email
             flask.session['auth_type'] = PasswordAdminAuthenticationProvider.NAME
             response = self.manager.admin_view_controller("collection", "book")
-<<<<<<< HEAD
-            eq_(200, response.status_code)
+            assert 200 == response.status_code
             html = response.get_data(as_text=True)
-=======
-            assert 200 == response.status_code
-            html = response.response[0]
->>>>>>> ee0ba53a
             assert "\"role\": \"librarian-all\"" in html
             assert "\"role\": \"manager\", \"library\": \"%s\"" % self._default_library.short_name in html
 
@@ -541,40 +496,24 @@
         # but no signed in admin.
         with self.app.test_request_context('/admin/sign_in?redirect=foo'):
             response = self.manager.admin_sign_in_controller.sign_in()
-<<<<<<< HEAD
-            eq_(200, response.status_code)
+            assert 200 == response.status_code
             response_data = response.get_data(as_text=True)
             assert "GOOGLE REDIRECT" in response_data
             assert "Sign in with Google" in response_data
             assert "Email" not in response_data
             assert "Password" not in response_data
-=======
-            assert 200 == response.status_code
-            assert "GOOGLE REDIRECT" in response.data
-            assert "Sign in with Google" in response.data
-            assert "Email" not in response.data
-            assert "Password" not in response.data
->>>>>>> ee0ba53a
 
         # If there are multiple auth providers, the login page
         # shows them all.
         self.admin.password = "password"
         with self.app.test_request_context('/admin/sign_in?redirect=foo'):
             response = self.manager.admin_sign_in_controller.sign_in()
-<<<<<<< HEAD
-            eq_(200, response.status_code)
+            assert 200 == response.status_code
             response_data = response.get_data(as_text=True)
             assert "GOOGLE REDIRECT" in response_data
             assert "Sign in with Google" in response_data
             assert "Email" in response_data
             assert "Password" in response_data
-=======
-            assert 200 == response.status_code
-            assert "GOOGLE REDIRECT" in response.data
-            assert "Sign in with Google" in response.data
-            assert "Email" in response.data
-            assert "Password" in response.data
->>>>>>> ee0ba53a
 
         # Redirects to the redirect parameter if an admin is signed in.
         with self.app.test_request_context('/admin/sign_in?redirect=foo'):
@@ -905,49 +844,9 @@
         assert set(response.keys()) == set(["coverage_provider", "monitor", "script", "other"])
 
         cp_service = response["coverage_provider"]
-<<<<<<< HEAD
         cp_name, cp_collection = list(cp_service.items())[0]
-        eq_(cp_name, "test_cp")
+        assert cp_name == "test_cp"
         cp_collection_name, [cp_timestamp] = list(cp_collection.items())[0]
-        eq_(cp_collection_name, self.collection.name)
-        eq_(cp_timestamp.get("exception"), None)
-        eq_(cp_timestamp.get("start"), self.start)
-        eq_(cp_timestamp.get("duration"), duration)
-        eq_(cp_timestamp.get("achievements"), None)
-
-        monitor_service = response["monitor"]
-        monitor_name, monitor_collection = list(monitor_service.items())[0]
-        eq_(monitor_name, "test_monitor")
-        monitor_collection_name, [monitor_timestamp] = list(monitor_collection.items())[0]
-        eq_(monitor_collection_name, self.collection.name)
-        eq_(monitor_timestamp.get("exception"), "stack trace string")
-        eq_(monitor_timestamp.get("start"), self.start)
-        eq_(monitor_timestamp.get("duration"), duration)
-        eq_(monitor_timestamp.get("achievements"), None)
-
-        script_service = response["script"]
-        script_name, script_collection = list(script_service.items())[0]
-        eq_(script_name, "test_script")
-        script_collection_name, [script_timestamp] = list(script_collection.items())[0]
-        eq_(script_collection_name, "No associated collection")
-        eq_(script_timestamp.get("exception"), None)
-        eq_(script_timestamp.get("duration"), duration)
-        eq_(script_timestamp.get("start"), self.start)
-        eq_(script_timestamp.get("achievements"), "ran a script")
-
-        other_service = response["other"]
-        other_name, other_collection = list(other_service.items())[0]
-        eq_(other_name, "test_other")
-        other_collection_name, [other_timestamp] = list(other_collection.items())[0]
-        eq_(other_collection_name, "No associated collection")
-        eq_(other_timestamp.get("exception"), None)
-        eq_(other_timestamp.get("duration"), duration)
-        eq_(other_timestamp.get("start"), self.start)
-        eq_(other_timestamp.get("achievements"), None)
-=======
-        cp_name, cp_collection = cp_service.items()[0]
-        assert cp_name == "test_cp"
-        cp_collection_name, [cp_timestamp] = cp_collection.items()[0]
         assert cp_collection_name == self.collection.name
         assert cp_timestamp.get("exception") == None
         assert cp_timestamp.get("start") == self.start
@@ -955,9 +854,9 @@
         assert cp_timestamp.get("achievements") == None
 
         monitor_service = response["monitor"]
-        monitor_name, monitor_collection = monitor_service.items()[0]
+        monitor_name, monitor_collection = list(monitor_service.items())[0]
         assert monitor_name == "test_monitor"
-        monitor_collection_name, [monitor_timestamp] = monitor_collection.items()[0]
+        monitor_collection_name, [monitor_timestamp] = list(monitor_collection.items())[0]
         assert monitor_collection_name == self.collection.name
         assert monitor_timestamp.get("exception") == "stack trace string"
         assert monitor_timestamp.get("start") == self.start
@@ -965,9 +864,9 @@
         assert monitor_timestamp.get("achievements") == None
 
         script_service = response["script"]
-        script_name, script_collection = script_service.items()[0]
+        script_name, script_collection = list(script_service.items())[0]
         assert script_name == "test_script"
-        script_collection_name, [script_timestamp] = script_collection.items()[0]
+        script_collection_name, [script_timestamp] = list(script_collection.items())[0]
         assert script_collection_name == "No associated collection"
         assert script_timestamp.get("exception") == None
         assert script_timestamp.get("duration") == duration
@@ -975,15 +874,14 @@
         assert script_timestamp.get("achievements") == "ran a script"
 
         other_service = response["other"]
-        other_name, other_collection = other_service.items()[0]
+        other_name, other_collection = list(other_service.items())[0]
         assert other_name == "test_other"
-        other_collection_name, [other_timestamp] = other_collection.items()[0]
+        other_collection_name, [other_timestamp] = list(other_collection.items())[0]
         assert other_collection_name == "No associated collection"
         assert other_timestamp.get("exception") == None
         assert other_timestamp.get("duration") == duration
         assert other_timestamp.get("start") == self.start
         assert other_timestamp.get("achievements") == None
->>>>>>> ee0ba53a
 
 class TestFeedController(AdminControllerTest):
 
@@ -1191,17 +1089,7 @@
             assert 201 == response.status_code
 
             [list] = self._db.query(CustomList).all()
-<<<<<<< HEAD
-            eq_(list.id, int(response.get_data(as_text=True)))
-            eq_(self._default_library, list.library)
-            eq_("List", list.name)
-            eq_(1, len(list.entries))
-            eq_(work, list.entries[0].work)
-            eq_(work.presentation_edition, list.entries[0].edition)
-            eq_(True, list.entries[0].featured)
-            eq_([collection], list.collections)
-=======
-            assert list.id == int(response.response[0])
+            assert list.id == int(response.get_data(as_text=True))
             assert self._default_library == list.library
             assert "List" == list.name
             assert 1 == len(list.entries)
@@ -1209,7 +1097,6 @@
             assert work.presentation_edition == list.entries[0].edition
             assert True == list.entries[0].featured
             assert [collection] == list.collections
->>>>>>> ee0ba53a
 
     def test_custom_list_get(self):
         data_source = DataSource.lookup(self._db, DataSource.LIBRARY_STAFF)
@@ -1300,13 +1187,8 @@
             ])
 
             response = self.manager.admin_custom_lists_controller.custom_list(list.id)
-<<<<<<< HEAD
-        eq_(200, response.status_code)
-        eq_(list.id, int(response.get_data(as_text=True)))
-=======
         assert 200 == response.status_code
-        assert list.id == int(response.response[0])
->>>>>>> ee0ba53a
+        assert list.id == int(response.get_data(as_text=True))
 
         assert "new name" == list.name
         assert (set([w2, w3]) ==
@@ -1604,18 +1486,7 @@
             assert 201 == response.status_code
 
             [lane] = self._db.query(Lane).filter(Lane.display_name=="lane")
-<<<<<<< HEAD
-            eq_(lane.id, int(response.get_data(as_text=True)))
-            eq_(self._default_library, lane.library)
-            eq_("lane", lane.display_name)
-            eq_(parent, lane.parent)
-            eq_(None, lane.media)
-            eq_(1, len(lane.customlists))
-            eq_(list, lane.customlists[0])
-            eq_(False, lane.inherit_parent_restrictions)
-            eq_(0, lane.priority)
-=======
-            assert lane.id == int(response.response[0])
+            assert lane.id == int(response.get_data(as_text=True))
             assert self._default_library == lane.library
             assert "lane" == lane.display_name
             assert parent == lane.parent
@@ -1624,7 +1495,6 @@
             assert list == lane.customlists[0]
             assert False == lane.inherit_parent_restrictions
             assert 0 == lane.priority
->>>>>>> ee0ba53a
 
             # The sibling's priority has been shifted down to put the new lane at the top.
             assert 1 == sibling.priority
@@ -1657,13 +1527,8 @@
             ])
 
             response = self.manager.admin_lanes_controller.lanes()
-<<<<<<< HEAD
-            eq_(200, response.status_code)
-            eq_(lane.id, int(response.get_data(as_text=True)))
-=======
             assert 200 == response.status_code
-            assert lane.id == int(response.response[0])
->>>>>>> ee0ba53a
+            assert lane.id == int(response.get_data(as_text=True))
 
             assert "new name" == lane.display_name
             assert [list2] == lane.customlists
