--- conflicted
+++ resolved
@@ -15,23 +15,17 @@
 )
 from core.model import (
     Admin,
-<<<<<<< HEAD
     Complaint,
-    create,
-    SessionManager
-)
-
-=======
     create,
     Identifier,
     DataSource,
     CoverageRecord,
+    SessionManager
 )
 from core.testing import (
     AlwaysSuccessfulCoverageProvider,
     NeverSuccessfulCoverageProvider,
 )
->>>>>>> 20f36038
 
 class AdminControllerTest(ControllerTest):
 
@@ -77,11 +71,6 @@
             eq_(1, len(unsuppress_links))
             assert lp.identifier.identifier in unsuppress_links[0]
 
-<<<<<<< HEAD
-
-
-=======
->>>>>>> 20f36038
     def test_suppress(self):
         [lp] = self.english_1.license_pools
 
@@ -192,7 +181,6 @@
                 staff_email = self.manager.admin_signin_controller.staff_email("working@alibrary.org")
                 interloper_email = self.manager.admin_signin_controller.staff_email("rando@gmail.com")
                 eq_(True, staff_email)
-<<<<<<< HEAD
                 eq_(False, interloper_email)
 
 
@@ -229,7 +217,4 @@
             feed = feedparser.parse(response.data)
             entries = feed['entries']
 
-            eq_(len(entries), 4)
-=======
-                eq_(False, interloper_email)
->>>>>>> 20f36038
+            eq_(len(entries), 4)