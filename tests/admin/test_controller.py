--- conflicted
+++ resolved
@@ -70,8 +70,6 @@
             eq_(1, len(unsuppress_links))
             assert lp.identifier.identifier in unsuppress_links[0]
 
-<<<<<<< HEAD
-
     def test_edit(self):
         [lp] = self.english_1.license_pools
         with self.app.test_request_context("/"):
@@ -82,8 +80,6 @@
             eq_("New title", self.english_1.title)
             assert "New title" in self.english_1.simple_opds_entry
 
-=======
->>>>>>> 20f36038
     def test_suppress(self):
         [lp] = self.english_1.license_pools
 
