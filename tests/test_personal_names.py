--- conflicted
+++ resolved
@@ -46,8 +46,8 @@
             # Verify that the input is already a sort name -- either
             # because it's in "Family, Given" format or for some other
             # reason.
-<<<<<<< HEAD
-            eq_(x, m(x))
+            assert x == m(x)
+
         unchanged("Bitshifter, Bob")
         unchanged("Prince")
         unchanged("Pope Francis")
@@ -57,113 +57,56 @@
         unchanged("Bob, The Grand Duke of Awesomeness")
 
         sort_name = m("Bob Bitshifter")
-        eq_("Bitshifter, Bob", sort_name)
+        assert "Bitshifter, Bob" == sort_name
 
         # foreign characters don't confuse the algorithm
         sort_name = m("Боб Битшифтер")
-        eq_("Битшифтер, Боб", sort_name)
+        assert "Битшифтер, Боб" == sort_name
 
         sort_name = m("Bob Bitshifter, Jr.")
-        eq_("Bitshifter, Bob Jr.", sort_name)
+        assert "Bitshifter, Bob Jr." == sort_name
 
         sort_name = m("Bob Bitshifter, III")
-        eq_("Bitshifter, Bob III", sort_name)
-=======
-            assert x == m(x)
-        unchanged(u"Bitshifter, Bob")
-        unchanged(u"Prince")
-        unchanged(u"Pope Francis")
-        unchanged(u"Heliodorus (bp. of Tricca.)")
-        unchanged(u"谢新源 (Xie Xinyuan)")
-        unchanged(u"Alfred, Lord Tennyson")
-        unchanged(u"Bob, The Grand Duke of Awesomeness")
-
-        sort_name = m(u"Bob Bitshifter")
-        assert u"Bitshifter, Bob" == sort_name
-
-        # foreign characters don't confuse the algorithm
-        sort_name = m(u"Боб Битшифтер")
-        assert u"Битшифтер, Боб" == sort_name
-
-        sort_name = m(u"Bob Bitshifter, Jr.")
-        assert u"Bitshifter, Bob Jr." == sort_name
-
-        sort_name = m(u"Bob Bitshifter, III")
-        assert u"Bitshifter, Bob III" == sort_name
->>>>>>> d1a64387
+        assert "Bitshifter, Bob III" == sort_name
 
         assert ("Beck, James M. (James Montgomery)" ==
             m("James M. (James Montgomery) Beck"))
 
         # all forms of PhD are recognized
-<<<<<<< HEAD
         sort_name = m("John Doe, PhD")
-        eq_("Doe, John PhD", sort_name)
+        assert "Doe, John PhD" == sort_name
         sort_name = m("John Doe, Ph.D.")
-        eq_("Doe, John PhD", sort_name)
+        assert "Doe, John PhD" == sort_name
         sort_name = m("John Doe, Ph D")
-        eq_("Doe, John PhD", sort_name)
+        assert "Doe, John PhD" == sort_name
         sort_name = m("John Doe, Ph. D.")
-        eq_("Doe, John PhD", sort_name)
+        assert "Doe, John PhD" == sort_name
         sort_name = m("John Doe, PHD")
-        eq_("Doe, John PhD", sort_name)
+        assert "Doe, John PhD" == sort_name
 
         sort_name = m("John Doe, M.D.")
-        eq_("Doe, John MD", sort_name)
-=======
-        sort_name = m(u"John Doe, PhD")
-        assert u"Doe, John PhD" == sort_name
-        sort_name = m(u"John Doe, Ph.D.")
-        assert u"Doe, John PhD" == sort_name
-        sort_name = m(u"John Doe, Ph D")
-        assert u"Doe, John PhD" == sort_name
-        sort_name = m(u"John Doe, Ph. D.")
-        assert u"Doe, John PhD" == sort_name
-        sort_name = m(u"John Doe, PHD")
-        assert u"Doe, John PhD" == sort_name
-
-        sort_name = m(u"John Doe, M.D.")
-        assert u"Doe, John MD" == sort_name
->>>>>>> d1a64387
+        assert "Doe, John MD" == sort_name
 
         # corporate names are unchanged
         unchanged("Church of Jesus Christ of Latter-day Saints")
         unchanged("(C) 2006 Vanguard")
 
         # NOTE: These results are not the best.
-<<<<<<< HEAD
-        eq_("XVI, Pope Benedict", m("Pope Benedict XVI"))
-        eq_("Byron, Lord", m("Lord Byron"))
+        assert "XVI, Pope Benedict" == m("Pope Benedict XVI")
+        assert "Byron, Lord" == m("Lord Byron")
 
     def test_name_tidy(self):
         # remove improper comma
         sort_name = display_name_to_sort_name("Bitshifter, Bob,")
-        eq_("Bitshifter, Bob", sort_name)
+        assert "Bitshifter, Bob" == sort_name
 
         # remove improper period
         sort_name = display_name_to_sort_name("Bitshifter, Bober.")
-        eq_("Bitshifter, Bober", sort_name)
+        assert "Bitshifter, Bober" == sort_name
 
         # retain proper period
         sort_name = display_name_to_sort_name("Bitshifter, B.")
-        eq_("Bitshifter, B.", sort_name)
-=======
-        assert "XVI, Pope Benedict" == m(u"Pope Benedict XVI")
-        assert "Byron, Lord" == m(u"Lord Byron")
-
-    def test_name_tidy(self):
-        # remove improper comma
-        sort_name = display_name_to_sort_name(u"Bitshifter, Bob,")
-        assert u"Bitshifter, Bob" == sort_name
-
-        # remove improper period
-        sort_name = display_name_to_sort_name(u"Bitshifter, Bober.")
-        assert u"Bitshifter, Bober" == sort_name
-
-        # retain proper period
-        sort_name = display_name_to_sort_name(u"Bitshifter, B.")
-        assert u"Bitshifter, B." == sort_name
->>>>>>> d1a64387
+        assert "Bitshifter, B." == sort_name
 
 
 
