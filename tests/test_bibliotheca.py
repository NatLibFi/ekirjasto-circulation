--- conflicted
+++ resolved
@@ -136,22 +136,12 @@
             api._run_self_tests(self._db), key=lambda x: x.name
         )
 
-<<<<<<< HEAD
-        eq_(
-            "Acquiring test patron credentials for library %s" % no_default_patron.name,
-            no_patron_credential.name
-        )
-        eq_(False, no_patron_credential.success)
-        eq_("Library has no test patron configured.",
-            no_patron_credential.exception.args[0])
-=======
         assert (
             "Acquiring test patron credentials for library %s" % no_default_patron.name ==
             no_patron_credential.name)
         assert False == no_patron_credential.success
         assert ("Library has no test patron configured." ==
             no_patron_credential.exception.message)
->>>>>>> ee0ba53a
 
         assert ("Asking for circulation events for the last five minutes" ==
             recent_circulation_events.name)
@@ -169,28 +159,15 @@
         assert "password1" == pin
 
     def test_full_path(self):
-<<<<<<< HEAD
         id = self.api.library_id.decode("utf-8")
-        eq_("/cirrus/library/%s/foo" % id, self.api.full_path("foo"))
-        eq_("/cirrus/library/%s/foo" % id, self.api.full_path("/foo"))
-        eq_("/cirrus/library/%s/foo" % id,
-            self.api.full_path("/cirrus/library/%s/foo" % id)
-        )
-
-    def test_full_url(self):
-        id = self.api.library_id.decode("utf-8")
-        eq_("http://bibliotheca.test/cirrus/library/%s/foo" % id,
-=======
-        id = self.api.library_id
         assert "/cirrus/library/%s/foo" % id == self.api.full_path("foo")
         assert "/cirrus/library/%s/foo" % id == self.api.full_path("/foo")
         assert ("/cirrus/library/%s/foo" % id ==
             self.api.full_path("/cirrus/library/%s/foo" % id))
 
     def test_full_url(self):
-        id = self.api.library_id
+        id = self.api.library_id.decode("utf-8")
         assert ("http://bibliotheca.test/cirrus/library/%s/foo" % id ==
->>>>>>> ee0ba53a
             self.api.full_url("foo"))
         assert ("http://bibliotheca.test/cirrus/library/%s/foo" % id ==
             self.api.full_url("/foo"))
@@ -582,25 +559,14 @@
         # Information about the license has been added to an 'encrypted'
         # object within metadata.
         encrypted = metadata['encrypted']
-<<<<<<< HEAD
-        eq_('http://librarysimplified.org/terms/drm/scheme/FAE',
+        assert ('http://librarysimplified.org/terms/drm/scheme/FAE' ==
             encrypted['scheme'])
-        eq_('abcdef01234789abcdef0123', encrypted['findaway:checkoutId'])
-        eq_('1234567890987654321ababa', encrypted['findaway:licenseId'])
-        eq_('3M', encrypted['findaway:accountId'])
-        eq_('123456', encrypted['findaway:fulfillmentId'])
-        eq_('aaaaaaaa-4444-cccc-dddd-666666666666',
+        assert 'abcdef01234789abcdef0123' == encrypted['findaway:checkoutId']
+        assert '1234567890987654321ababa' == encrypted['findaway:licenseId']
+        assert '3M' == encrypted['findaway:accountId']
+        assert '123456' == encrypted['findaway:fulfillmentId']
+        assert ('aaaaaaaa-4444-cccc-dddd-666666666666' ==
             encrypted['findaway:sessionKey'])
-=======
-        assert (u'http://librarysimplified.org/terms/drm/scheme/FAE' ==
-            encrypted['scheme'])
-        assert u'abcdef01234789abcdef0123' == encrypted[u'findaway:checkoutId']
-        assert u'1234567890987654321ababa' == encrypted[u'findaway:licenseId']
-        assert u'3M' == encrypted[u'findaway:accountId']
-        assert u'123456' == encrypted[u'findaway:fulfillmentId']
-        assert (u'aaaaaaaa-4444-cccc-dddd-666666666666' ==
-            encrypted[u'findaway:sessionKey'])
->>>>>>> ee0ba53a
 
         # Every entry in the license document's 'items' list has
         # become a readingOrder item in the manifest.
@@ -720,21 +686,12 @@
         [event] = list(EventParser().process_all(data))
         (threem_id, isbn, patron_id, start_time, end_time,
          internal_event_type) = event
-<<<<<<< HEAD
-        eq_('d5rf89', threem_id)
-        eq_('9781101190623', isbn)
-        eq_(None, patron_id)
-        eq_(datetime(2016, 4, 28, 11, 4, 6), start_time)
-        eq_(None, end_time)
-        eq_('distributor_license_add', internal_event_type)
-=======
         assert 'd5rf89' == threem_id
-        assert u'9781101190623' == isbn
+        assert '9781101190623' == isbn
         assert None == patron_id
         assert datetime(2016, 4, 28, 11, 4, 6) == start_time
         assert None == end_time
         assert 'distributor_license_add' == internal_event_type
->>>>>>> ee0ba53a
 
 
 class TestPatronCirculationParser(BibliothecaAPITest):
@@ -794,36 +751,21 @@
         msg=self.sample_data("error_exceeded_limit.xml")
         error = ErrorParser().process_all(msg)
         assert isinstance(error, PatronLoanLimitReached)
-<<<<<<< HEAD
-        eq_('Patron cannot loan more than 12 documents', error.message)
-=======
-        assert u'Patron cannot loan more than 12 documents' == error.message
->>>>>>> ee0ba53a
+        assert 'Patron cannot loan more than 12 documents' == error.message
 
     def test_exceeded_hold_limit(self):
         msg=self.sample_data("error_exceeded_hold_limit.xml")
         error = ErrorParser().process_all(msg)
         assert isinstance(error, PatronHoldLimitReached)
-<<<<<<< HEAD
-        eq_('Patron cannot have more than 15 holds', error.message)
-=======
-        assert u'Patron cannot have more than 15 holds' == error.message
->>>>>>> ee0ba53a
+        assert 'Patron cannot have more than 15 holds' == error.message
 
     def test_wrong_status(self):
         msg=self.sample_data("error_no_licenses.xml")
         error = ErrorParser().process_all(msg)
         assert isinstance(error, NoLicenses)
-<<<<<<< HEAD
-        eq_(
-            'the patron document status was CAN_WISH and not one of CAN_LOAN,RESERVATION',
-            error.message
-        )
-=======
         assert (
-            u'the patron document status was CAN_WISH and not one of CAN_LOAN,RESERVATION' ==
+            'the patron document status was CAN_WISH and not one of CAN_LOAN,RESERVATION' ==
             error.message)
->>>>>>> ee0ba53a
 
         problem = error.as_problem_detail_document()
         assert ("The library currently has no licenses for this book." ==
@@ -1245,11 +1187,7 @@
         identifiers = sorted(
             cooked.identifiers, key=lambda x: x.identifier
         )
-<<<<<<< HEAD
-        eq_(['9781250015280', '9781250031112', 'ddf4gr9'],
-=======
-        assert ([u'9781250015280', u'9781250031112', u'ddf4gr9'] ==
->>>>>>> ee0ba53a
+        assert (['9781250015280', '9781250031112', 'ddf4gr9'] ==
             [x.identifier for x in identifiers])
 
         [author] = cooked.contributors
@@ -1295,22 +1233,12 @@
             names_and_roles.append((c.sort_name, role))
 
         # We found one author and three narrators.
-<<<<<<< HEAD
-        eq_(
+        assert (
             sorted([('Riggs, Ransom', 'Author'),
                     ('Callow, Simon', 'Narrator'),
                     ('Mann, Bruce', 'Narrator'),
-                    ('Hagon, Garrick', 'Narrator')]),
-            sorted(names_and_roles)
-        )
-=======
-        assert (
-            sorted([(u'Riggs, Ransom', u'Author'),
-                    (u'Callow, Simon', u'Narrator'),
-                    (u'Mann, Bruce', u'Narrator'),
-                    (u'Hagon, Garrick', u'Narrator')]) ==
+                    ('Hagon, Garrick', 'Narrator')]) ==
             sorted(names_and_roles))
->>>>>>> ee0ba53a
 
 class TestBibliographicCoverageProvider(TestBibliothecaAPI):
 
