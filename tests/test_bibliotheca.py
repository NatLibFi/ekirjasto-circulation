# encoding: utf-8
from nose.tools import (
    set_trace,
    eq_,
    assert_raises,
    assert_raises_regexp,

)
from datetime import datetime, timedelta
import json
import os
import pkgutil
import random

from . import (
    DatabaseTest,
    sample_data
)

from core.mock_analytics_provider import MockAnalyticsProvider
from core.model import (
    CirculationEvent,
    Collection,
    Contributor,
    DataSource,
    DeliveryMechanism,
    Edition,
    ExternalIntegration,
    Hold,
    Hyperlink,
    Identifier,
    LicensePool,
    Loan,
    Measurement,
    Resource,
    Representation,
    Subject,
    Timestamp,
    Work,
    create,
)
from core.util.http import (
    BadResponseException,
)
from core.util.web_publication_manifest import AudiobookManifest
from core.scripts import RunCollectionCoverageProviderScript

from api.authenticator import BasicAuthenticationProvider
from api.circulation import (
    CirculationAPI,
    FulfillmentInfo,
    HoldInfo,
    LoanInfo,
)
from api.circulation_exceptions import *
from api.bibliotheca import (
    BibliothecaCirculationSweep,
    CheckoutResponseParser,
    CirculationParser,
    ErrorParser,
    EventParser,
    MockBibliothecaAPI,
    PatronCirculationParser,
    BibliothecaAPI,
    BibliothecaEventMonitor,
    BibliothecaParser,
    ItemListParser,
    BibliothecaBibliographicCoverageProvider,
)


class BibliothecaAPITest(DatabaseTest):

    def setup(self):
        super(BibliothecaAPITest,self).setup()
        self.collection = MockBibliothecaAPI.mock_collection(self._db)
        self.api = MockBibliothecaAPI(self._db, self.collection)

    base_path = os.path.split(__file__)[0]
    resource_path = os.path.join(base_path, "files", "bibliotheca")

    @classmethod
    def sample_data(self, filename):
        return sample_data(filename, 'bibliotheca')
    @classmethod
    def get_data(cls, filename):
        path = os.path.join(cls.resource_path, filename)
        return open(path).read()

class TestBibliothecaAPI(BibliothecaAPITest):

    def setup(self):
        super(TestBibliothecaAPI, self).setup()
        self.collection = MockBibliothecaAPI.mock_collection(self._db)
        self.api = MockBibliothecaAPI(self._db, self.collection)


    def test_external_integration(self):
        eq_(
            self.collection.external_integration,
            self.api.external_integration(object())
        )

    def test__run_self_tests(self):
        """Verify that BibliothecaAPI._run_self_tests() calls the right
        methods.
        """
        class Mock(MockBibliothecaAPI):
            "Mock every method used by BibliothecaAPI._run_self_tests."

            # First we will count the circulation events that happened in the
            # last five minutes.
            def get_events_between(self, start, finish):
                self.get_events_between_called_with = (start, finish)
                return [1,2,3]

            # Then we will count the loans and holds for the default
            # patron.
            def patron_activity(self, patron, pin):
                self.patron_activity_called_with = (patron, pin)
                return ["loan", "hold"]

        # Now let's make sure two Libraries have access to this
        # Collection -- one library with a default patron and one
        # without.
        no_default_patron = self._library()
        self.collection.libraries.append(no_default_patron)

        with_default_patron = self._default_library
        integration = self._external_integration(
            "api.simple_authentication",
            ExternalIntegration.PATRON_AUTH_GOAL,
            libraries=[with_default_patron]
        )
        p = BasicAuthenticationProvider
        integration.setting(p.TEST_IDENTIFIER).value = "username1"
        integration.setting(p.TEST_PASSWORD).value = "password1"

        # Now that everything is set up, run the self-test.
        api = Mock(self._db, self.collection)
        now = datetime.utcnow()
        [no_patron_credential, recent_circulation_events, patron_activity] = sorted(
            api._run_self_tests(self._db), key=lambda x: x.name
        )

        eq_(
            "Acquiring test patron credentials for library %s" % no_default_patron.name,
            no_patron_credential.name
        )
        eq_(False, no_patron_credential.success)
        eq_("Library has no test patron configured.",
            no_patron_credential.exception.message)

        eq_("Asking for circulation events for the last five minutes",
            recent_circulation_events.name)
        eq_(True, recent_circulation_events.success)
        eq_("Found 3 event(s)", recent_circulation_events.result)
        start, end = api.get_events_between_called_with
        eq_(5*60, (end-start).total_seconds())
        assert (end-now).total_seconds() < 2

        eq_("Checking activity for test patron for library %s" % with_default_patron.name,
            patron_activity.name)
        eq_("Found 2 loans/holds", patron_activity.result)
        patron, pin = api.patron_activity_called_with
        eq_("username1", patron.authorization_identifier)
        eq_("password1", pin)

    def test_full_path(self):
        id = self.api.library_id
        eq_("/cirrus/library/%s/foo" % id, self.api.full_path("foo"))
        eq_("/cirrus/library/%s/foo" % id, self.api.full_path("/foo"))
        eq_("/cirrus/library/%s/foo" % id,
            self.api.full_path("/cirrus/library/%s/foo" % id)
        )

    def test_full_url(self):
        id = self.api.library_id
        eq_("http://bibliotheca.test/cirrus/library/%s/foo" % id,
            self.api.full_url("foo"))
        eq_("http://bibliotheca.test/cirrus/library/%s/foo" % id,
            self.api.full_url("/foo"))

    def test_request_signing(self):
        """Confirm a known correct result for the 3M request signing
        algorithm.
        """
        self.api.queue_response(200)
        response = self.api.request("some_url")
        [request] = self.api.requests
        headers = request[-1]['headers']
        eq_('Fri, 01 Jan 2016 00:00:00 GMT', headers['3mcl-Datetime'])
        eq_('2.0', headers['3mcl-Version'])
        expect = '3MCLAUTH a:HZHNGfn6WVceakGrwXaJQ9zIY0Ai5opGct38j9/bHrE='
        eq_(expect, headers['3mcl-Authorization'])

        # Tweak one of the variables that go into the signature, and
        # the signature changes.
        self.api.library_id = self.api.library_id + "1"
        self.api.queue_response(200)
        response = self.api.request("some_url")
        request = self.api.requests[-1]
        headers = request[-1]['headers']
        assert headers['3mcl-Authorization'] != expect

    def test_bibliographic_lookup(self):
        data = self.get_data("item_metadata_single.xml")
        metadata = []
        self.api.queue_response(200, content=data)
        identifier = self._identifier()
        metadata = self.api.bibliographic_lookup(identifier)
        eq_("The Incense Game", metadata.title)

    def test_bad_response_raises_exception(self):
        self.api.queue_response(500, content="oops")
        identifier = self._identifier()
        assert_raises_regexp(
            BadResponseException,
            ".*Got status code 500.*",
            self.api.bibliographic_lookup, identifier
        )

    def test_put_request(self):
        """This is a basic test to make sure the method calls line up
        right--there are more thorough tests in the circulation
        manager, which actually uses this functionality.
        """
        self.api.queue_response(200, content="ok, you put something")
        response = self.api.request('checkout', "put this!", method="PUT")

        # The PUT request went through to the correct URL and the right
        # payload was sent.
        [[method, url, args, kwargs]] = self.api.requests
        eq_("PUT", method)
        eq_(self.api.full_url("checkout"), url)
        eq_('put this!', kwargs['data'])

        # The response is what we'd expect.
        eq_(200, response.status_code)
        eq_("ok, you put something", response.content)

    def test_get_events_between_success(self):
        data = self.sample_data("empty_end_date_event.xml")
        self.api.queue_response(200, content=data)
        now = datetime.now()
        an_hour_ago = now - timedelta(minutes=3600)
        response = self.api.get_events_between(an_hour_ago, now)
        [event] = list(response)
        eq_('d5rf89', event[0])

    def test_get_events_between_failure(self):
        self.api.queue_response(500)
        now = datetime.now()
        an_hour_ago = now - timedelta(minutes=3600)
        assert_raises(
            BadResponseException,
            self.api.get_events_between, an_hour_ago, now
        )

    def test_get_circulation_for_success(self):
        self.api.queue_response(200, content=self.sample_data("item_circulation.xml"))
        data = list(self.api.get_circulation_for(['id1', 'id2']))
        eq_(2, len(data))

    def test_get_circulation_for_returns_empty_list(self):
        self.api.queue_response(200, content=self.sample_data("empty_item_circulation.xml"))
        data = list(self.api.get_circulation_for(['id1', 'id2']))
        eq_(0, len(data))

    def test_get_circulation_for_failure(self):
        self.api.queue_response(500)
        assert_raises(
            BadResponseException,
            list, self.api.get_circulation_for(['id1', 'id2'])
        )

    def test_update_availability(self):
        """Test the 3M implementation of the update_availability
        method defined by the CirculationAPI interface.
        """

        # Create an analytics integration so we can make sure
        # events are tracked.
        integration, ignore = create(
            self._db, ExternalIntegration,
            goal=ExternalIntegration.ANALYTICS_GOAL,
            protocol="core.local_analytics_provider",
        )

        # Create a LicensePool that needs updating.
        edition, pool = self._edition(
            identifier_type=Identifier.THREEM_ID,
            data_source_name=DataSource.THREEM,
            with_license_pool=True,
            collection=self.collection
        )

        # We have never checked the circulation information for this
        # LicensePool. Put some random junk in the pool to verify
        # that it gets changed.
        pool.licenses_owned = 10
        pool.licenses_available = 5
        pool.patrons_in_hold_queue = 3
        eq_(None, pool.last_checked)

        # Prepare availability information.
        data = self.sample_data("item_circulation_single.xml")
        # Change the ID in the test data so it looks like it's talking
        # about the LicensePool we just created.
        data = data.replace("d5rf89", pool.identifier.identifier)

        # Update availability using that data.
        self.api.queue_response(200, content=data)
        self.api.update_availability(pool)

        # The availability information has been updated, as has the
        # date the availability information was last checked.
        eq_(1, pool.licenses_owned)
        eq_(1, pool.licenses_available)
        eq_(0, pool.patrons_in_hold_queue)

        circulation_events = self._db.query(CirculationEvent).join(LicensePool).filter(LicensePool.id==pool.id)
        eq_(3, circulation_events.count())
        types = [e.type for e in circulation_events]
        eq_(sorted([CirculationEvent.DISTRIBUTOR_LICENSE_REMOVE,
                    CirculationEvent.DISTRIBUTOR_CHECKOUT,
                    CirculationEvent.DISTRIBUTOR_HOLD_RELEASE]),
            sorted(types))

        old_last_checked = pool.last_checked
        assert old_last_checked is not None

        # Now let's try update_availability again, with a file that
        # makes it look like the book has been removed from the
        # collection.
        data = self.sample_data("empty_item_circulation.xml")
        self.api.queue_response(200, content=data)

        self.api.update_availability(pool)

        eq_(0, pool.licenses_owned)
        eq_(0, pool.licenses_available)
        eq_(0, pool.patrons_in_hold_queue)

        assert pool.last_checked is not old_last_checked

        circulation_events = self._db.query(CirculationEvent).join(LicensePool).filter(LicensePool.id==pool.id)
        eq_(5, circulation_events.count())

    def test_sync_bookshelf(self):
        patron = self._patron()
        circulation = CirculationAPI(self._db, self._default_library, api_map={
            self.collection.protocol : MockBibliothecaAPI
        })

        api = circulation.api_for_collection[self.collection.id]
        api.queue_response(200, content=self.sample_data("checkouts.xml"))
        circulation.sync_bookshelf(patron, "dummy pin")

        # The patron should have two loans and two holds.
        l1, l2 = patron.loans
        h1, h2 = patron.holds

        eq_(datetime(2015, 3, 20, 18, 50, 22), l1.start)
        eq_(datetime(2015, 4, 10, 18, 50, 22), l1.end)

        eq_(datetime(2015, 3, 13, 13, 38, 19), l2.start)
        eq_(datetime(2015, 4, 3, 13, 38, 19), l2.end)

        # The patron is fourth in line. The end date is an estimate
        # of when the hold will be available to check out.
        eq_(datetime(2015, 3, 24, 15, 6, 56), h1.start)
        eq_(datetime(2015, 3, 24, 15, 7, 51), h1.end)
        eq_(4, h1.position)

        # The hold has an end date. It's time for the patron to decide
        # whether or not to check out this book.
        eq_(datetime(2015, 5, 25, 17, 5, 34), h2.start)
        eq_(datetime(2015, 5, 27, 17, 5, 34), h2.end)
        eq_(0, h2.position)

    def test_place_hold(self):
        patron = self._patron()
        edition, pool = self._edition(with_license_pool=True)
        self.api.queue_response(200, content=self.sample_data("successful_hold.xml"))
        response = self.api.place_hold(patron, 'pin', pool)
        eq_(pool.identifier.type, response.identifier_type)
        eq_(pool.identifier.identifier, response.identifier)

    def test_place_hold_fails_if_exceeded_hold_limit(self):
        patron = self._patron()
        edition, pool = self._edition(with_license_pool=True)
        self.api.queue_response(400, content=self.sample_data("error_exceeded_hold_limit.xml"))
        assert_raises(PatronHoldLimitReached, self.api.place_hold,
                      patron, 'pin', pool)

    def test_get_audio_fulfillment_file(self):
        """Verify that get_audio_fulfillment_file sends the
        request we expect.
        """
        self.api.queue_response(200, content="A license")
        response = self.api.get_audio_fulfillment_file("patron id", "bib id")

        [[method, url, args, kwargs]] = self.api.requests
        eq_("POST", method)
        assert url.endswith('GetItemAudioFulfillment')
        eq_('<AudioFulfillmentRequest><ItemId>bib id</ItemId><PatronId>patron id</PatronId></AudioFulfillmentRequest>', kwargs['data'])

        eq_(200, response.status_code)
        eq_("A license", response.content)

    def test_fulfill(self):
        patron = self._patron()

        # This miracle book is available either as an audiobook or as
        # an EPUB.
        work = self._work(
            data_source_name=DataSource.BIBLIOTHECA, with_license_pool=True
        )
        [pool] = work.license_pools

        # Let's fulfill the EPUB first.
        self.api.queue_response(
            200, headers={"Content-Type": "presumably/an-acsm"},
            content="this is an ACSM"
        )
        fulfillment = self.api.fulfill(patron, 'password', pool, 'ePub')
        assert isinstance(fulfillment, FulfillmentInfo)
        eq_("this is an ACSM", fulfillment.content)
        eq_(pool.identifier.identifier, fulfillment.identifier)
        eq_(pool.identifier.type, fulfillment.identifier_type)
        eq_(pool.data_source.name, fulfillment.data_source_name)

        # The media type reported by the server is passed through.
        eq_("presumably/an-acsm", fulfillment.content_type)

        # Now let's try the audio version.
        license = self.sample_data("sample_findaway_audiobook_license.json")
        self.api.queue_response(
            200, headers={"Content-Type": "application/json"},
            content=license
        )
        fulfillment = self.api.fulfill(patron, 'password', pool, 'MP3')
        assert isinstance(fulfillment, FulfillmentInfo)

        # Here, the media type reported by the server is not passed
        # through; it's replaced by a more specific media type
        eq_(DeliveryMechanism.FINDAWAY_DRM, fulfillment.content_type)

        # The document sent by the 'Findaway' server has been
        # converted into a web publication manifest.
        manifest = json.loads(fulfillment.content)

        # The conversion process is tested more fully in
        # test_findaway_license_to_webpub_manifest. This just verifies
        # that the manifest contains information from the 'Findaway'
        # document as well as information from the Work.
        metadata = manifest['metadata']
        eq_('abcdef01234789abcdef0123', metadata['encrypted']['findaway:checkoutId'])
        eq_(work.title, metadata['title'])

        # Now let's see what happens to fulfillment when 'Findaway' or
        # 'Bibliotheca' sends bad information.
        bad_media_type = "application/error+json"
        bad_content = "This is not my beautiful license document!"
        self.api.queue_response(
            200, headers={"Content-Type": bad_media_type},
            content=bad_content
        )
        fulfillment = self.api.fulfill(patron, 'password', pool, 'MP3')
        assert isinstance(fulfillment, FulfillmentInfo)

        # The (apparently) bad document is just passed on to the
        # client as part of the FulfillmentInfo, in the hopes that the
        # client will know what to do with it.
        eq_(bad_media_type, fulfillment.content_type)
        eq_(bad_content, fulfillment.content)

    def test_findaway_license_to_webpub_manifest(self):
        work = self._work(with_license_pool=True)
        [pool] = work.license_pools
        document = self.sample_data("sample_findaway_audiobook_license.json")

        # Randomly scramble the Findaway manifest to make sure it gets
        # properly sorted when converted to a Webpub-like manifest.
        document = json.loads(document)
        document['items'].sort(key=lambda x: random.random())
        document = json.dumps(document)

        m = BibliothecaAPI.findaway_license_to_webpub_manifest
        media_type, manifest = m(pool, document)
        eq_(DeliveryMechanism.FINDAWAY_DRM, media_type)
        manifest = json.loads(manifest)

        # We use the default context for Web Publication Manifest
        # files, but we also define an extension context called
        # 'findaway', which lets us include terms coined by Findaway
        # in a normal Web Publication Manifest document.
        context = manifest['@context']
        default, findaway = context
        eq_(AudiobookManifest.DEFAULT_CONTEXT, default)
        eq_({"findaway" : BibliothecaAPI.FINDAWAY_EXTENSION_CONTEXT},
           findaway)

        metadata = manifest['metadata']

        # Information about the book has been added to metadata.
        # (This is tested more fully in
        # core/tests/util/test_util_web_publication_manifest.py.)
        eq_(work.title, metadata['title'])
        eq_(pool.identifier.urn, metadata['identifier'])
        eq_('en', metadata['language'])

        # Information about the license has been added to an 'encrypted'
        # object within metadata.
        encrypted = metadata['encrypted']
        eq_(u'http://librarysimplified.org/terms/drm/scheme/FAE',
            encrypted['scheme'])
        eq_(u'abcdef01234789abcdef0123', encrypted[u'findaway:checkoutId'])
        eq_(u'1234567890987654321ababa', encrypted[u'findaway:licenseId'])
        eq_(u'3M', encrypted[u'findaway:accountId'])
        eq_(u'123456', encrypted[u'findaway:fulfillmentId'])
        eq_(u'aaaaaaaa-4444-cccc-dddd-666666666666',
            encrypted[u'findaway:sessionKey'])

        # Every entry in the license document's 'items' list has
        # become a readingOrder item in the manifest.
        reading_order = manifest['readingOrder']
        eq_(79, len(reading_order))

        # The duration of each readingOrder item has been converted to
        # seconds.
        first = reading_order[0]
        eq_(16.201, first['duration'])
        eq_("Track 1", first['title'])

        # There is no 'href' value for the readingOrder items because the
        # files must be obtained through the Findaway SDK rather than
        # through regular HTTP requests.
        #
        # Since this is a relatively small book, it only has one part,
        # part #0. Within that part, the items have been sorted by
        # their sequence.
        for i, item in enumerate(reading_order):
            eq_(None, item['href'])
            eq_(Representation.MP3_MEDIA_TYPE, item['type'])
            eq_(0, item['findaway:part'])
            eq_(i+1, item['findaway:sequence'])

        # The total duration, in seconds, has been added to metadata.
        eq_(28371, int(metadata['duration']))


class TestBibliothecaCirculationSweep(BibliothecaAPITest):

    def test_circulation_sweep_discovers_work(self):
        """Test what happens when BibliothecaCirculationSweep discovers a new
        work.
        """

        # Create an analytics integration so we can make sure
        # events are tracked.
        integration, ignore = create(
            self._db, ExternalIntegration,
            goal=ExternalIntegration.ANALYTICS_GOAL,
            protocol="core.local_analytics_provider",
        )

        # We know about an identifier, but nothing else.
        identifier = self._identifier(
            identifier_type=Identifier.BIBLIOTHECA_ID, foreign_id="d5rf89"
        )

        # We're about to get information about that identifier from
        # the API.
        data = self.sample_data("item_circulation_single.xml")

        # Update availability using that data.
        self.api.queue_response(200, content=data)
        monitor = BibliothecaCirculationSweep(
            self._db, self.collection, api_class=self.api
        )
        monitor.process_items([identifier])

        # A LicensePool has been created for the previously mysterious
        # identifier.
        [pool] = identifier.licensed_through
        eq_(self.collection, pool.collection)
        eq_(False, pool.open_access)

        # Three circulation events were created for this license pool,
        # marking the creation of the license pool, the addition of
        # licenses owned, and the making of those licenses available.
        circulation_events = self._db.query(CirculationEvent).join(LicensePool).filter(LicensePool.id==pool.id)
        eq_(3, circulation_events.count())
        types = [e.type for e in circulation_events]
        eq_(sorted([CirculationEvent.DISTRIBUTOR_LICENSE_ADD,
                    CirculationEvent.DISTRIBUTOR_TITLE_ADD,
                    CirculationEvent.DISTRIBUTOR_CHECKIN
        ]),
            sorted(types))


# Tests of the various parser classes.
#

class TestBibliothecaParser(BibliothecaAPITest):

    def test_parse_date(self):
        parser = BibliothecaParser()
        v = parser.parse_date("2016-01-02T12:34:56")
        eq_(datetime(2016, 1, 2, 12, 34, 56), v)

        eq_(None, parser.parse_date(None))
        eq_(None, parser.parse_date("Some weird value"))


class TestEventParser(BibliothecaAPITest):

    def test_parse_empty_end_date_event(self):
        data = self.sample_data("empty_end_date_event.xml")
        [event] = list(EventParser().process_all(data))
        (threem_id, isbn, patron_id, start_time, end_time,
         internal_event_type) = event
        eq_('d5rf89', threem_id)
        eq_(u'9781101190623', isbn)
        eq_(None, patron_id)
        eq_(datetime(2016, 4, 28, 11, 4, 6), start_time)
        eq_(None, end_time)
        eq_('distributor_license_add', internal_event_type)


class TestPatronCirculationParser(BibliothecaAPITest):

    def test_parse(self):
        data = self.sample_data("checkouts.xml")
        collection = self.collection
        loans_and_holds = PatronCirculationParser(collection).process_all(data)
        loans = [x for x in loans_and_holds if isinstance(x, LoanInfo)]
        holds = [x for x in loans_and_holds if isinstance(x, HoldInfo)]
        eq_(2, len(loans))
        eq_(2, len(holds))
        [l1, l2] = sorted(loans, key=lambda x: x.identifier)
        eq_("1ad589", l1.identifier)
        eq_("cgaxr9", l2.identifier)
        expect_loan_start = datetime(2015, 3, 20, 18, 50, 22)
        expect_loan_end = datetime(2015, 4, 10, 18, 50, 22)
        eq_(expect_loan_start, l1.start_date)
        eq_(expect_loan_end, l1.end_date)

        [h1, h2] = sorted(holds, key=lambda x: x.identifier)

        # This is the book on reserve.
        eq_(collection.id, h1.collection_id)
        eq_(DataSource.BIBLIOTHECA, h1.data_source_name)
        eq_("9wd8", h1.identifier)
        expect_hold_start = datetime(2015, 5, 25, 17, 5, 34)
        expect_hold_end = datetime(2015, 5, 27, 17, 5, 34)
        eq_(expect_hold_start, h1.start_date)
        eq_(expect_hold_end, h1.end_date)
        eq_(0, h1.hold_position)

        # This is the book on hold.
        eq_("d4o8r9", h2.identifier)
        eq_(collection.id, h2.collection_id)
        eq_(DataSource.BIBLIOTHECA, h2.data_source_name)
        expect_hold_start = datetime(2015, 3, 24, 15, 6, 56)
        expect_hold_end = datetime(2015, 3, 24, 15, 7, 51)
        eq_(expect_hold_start, h2.start_date)
        eq_(expect_hold_end, h2.end_date)
        eq_(4, h2.hold_position)


class TestCheckoutResponseParser(BibliothecaAPITest):
    def test_parse(self):
        data = self.sample_data("successful_checkout.xml")
        due_date = CheckoutResponseParser().process_all(data)
        eq_(datetime(2015, 4, 16, 0, 32, 36), due_date)


class TestErrorParser(BibliothecaAPITest):

    def test_exceeded_limit(self):
        """The normal case--we get a helpful error message which we turn into
        an appropriate circulation exception.
        """
        msg=self.sample_data("error_exceeded_limit.xml")
        error = ErrorParser().process_all(msg)
        assert isinstance(error, PatronLoanLimitReached)
        eq_(u'Patron cannot loan more than 12 documents', error.message)

    def test_exceeded_hold_limit(self):
        msg=self.sample_data("error_exceeded_hold_limit.xml")
        error = ErrorParser().process_all(msg)
        assert isinstance(error, PatronHoldLimitReached)
        eq_(u'Patron cannot have more than 15 holds', error.message)

    def test_wrong_status(self):
        msg=self.sample_data("error_no_licenses.xml")
        error = ErrorParser().process_all(msg)
        assert isinstance(error, NoLicenses)
        eq_(
            u'the patron document status was CAN_WISH and not one of CAN_LOAN,RESERVATION',
            error.message
        )

        problem = error.as_problem_detail_document()
        eq_("The library currently has no licenses for this book.",
            problem.detail)
        eq_(404, problem.status_code)

    def test_internal_server_error_beomces_remote_initiated_server_error(self):
        """Simulate the message we get when the server goes down."""
        msg = "The server has encountered an error"
        error = ErrorParser().process_all(msg)
        assert isinstance(error, RemoteInitiatedServerError)
        eq_(BibliothecaAPI.SERVICE_NAME, error.service_name)
        eq_(502, error.status_code)
        eq_(msg, error.message)
        doc = error.as_problem_detail_document()
        eq_(502, doc.status_code)
        eq_("Integration error communicating with 3M", doc.detail)

    def test_unknown_error_becomes_remote_initiated_server_error(self):
        """Simulate the message we get when ¯\_(ツ)_/¯."""
        msg=self.sample_data("error_unknown.xml")
        error = ErrorParser().process_all(msg)
        assert isinstance(error, RemoteInitiatedServerError)
        eq_(BibliothecaAPI.SERVICE_NAME, error.service_name)
        eq_("Unknown error", error.message)

    def test_remote_authentication_failed_becomes_remote_initiated_server_error(self):
        """Simulate the message we get when the error message is
        'Authentication failed' but our authentication information is
        set up correctly.
        """
        msg=self.sample_data("error_authentication_failed.xml")
        error = ErrorParser().process_all(msg)
        assert isinstance(error, RemoteInitiatedServerError)
        eq_(BibliothecaAPI.SERVICE_NAME, error.service_name)
        eq_("Authentication failed", error.message)

    def test_malformed_error_message_becomes_remote_initiated_server_error(self):
        msg = """<weird>This error does not follow the standard set out by 3M.</weird>"""
        error = ErrorParser().process_all(msg)
        assert isinstance(error, RemoteInitiatedServerError)
        eq_(BibliothecaAPI.SERVICE_NAME, error.service_name)
        eq_("Unknown error", error.message)

    def test_blank_error_message_becomes_remote_initiated_server_error(self):
        msg = """<Error xmlns:xsd="http://www.w3.org/2001/XMLSchema" xmlns:xsi="http://www.w3.org/2001/XMLSchema-instance"><Message/></Error>"""
        error = ErrorParser().process_all(msg)
        assert isinstance(error, RemoteInitiatedServerError)
        eq_(BibliothecaAPI.SERVICE_NAME, error.service_name)
        eq_("Unknown error", error.message)

class Test3MEventParser(object):

    # Sample event feed to test out the parser.
    TWO_EVENTS = """<LibraryEventBatch xmlns:xsd="http://www.w3.org/2001/XMLSchema" xmlns:xsi="http://www.w3.org/2001/XMLSchema-instance">
  <PublishId>1b0d6667-a10e-424a-9f73-fb6f6d41308e</PublishId>
  <PublishDateTimeInUTC>2014-04-14T13:59:05.6920303Z</PublishDateTimeInUTC>
  <LastEventDateTimeInUTC>2014-04-03T00:00:34</LastEventDateTimeInUTC>
  <Events>
    <CloudLibraryEvent>
      <LibraryId>test-library</LibraryId>
      <EventId>event-1</EventId>
      <EventType>CHECKIN</EventType>
      <EventStartDateTimeInUTC>2014-04-03T00:00:23</EventStartDateTimeInUTC>
      <EventEndDateTimeInUTC>2014-04-03T00:00:23</EventEndDateTimeInUTC>
      <ItemId>theitem1</ItemId>
      <ISBN>900isbn1</ISBN>
      <PatronId>patronid1</PatronId>
      <EventPublishDateTimeInUTC>2014-04-14T13:59:05</EventPublishDateTimeInUTC>
    </CloudLibraryEvent>
    <CloudLibraryEvent>
      <LibraryId>test-library</LibraryId>
      <EventId>event-2</EventId>
      <EventType>CHECKOUT</EventType>
      <EventStartDateTimeInUTC>2014-04-03T00:00:34</EventStartDateTimeInUTC>
      <EventEndDateTimeInUTC>2014-04-02T23:57:37</EventEndDateTimeInUTC>
      <ItemId>theitem2</ItemId>
      <ISBN>900isbn2</ISBN>
      <PatronId>patronid2</PatronId>
      <EventPublishDateTimeInUTC>2014-04-14T13:59:05</EventPublishDateTimeInUTC>
    </CloudLibraryEvent>
  </Events>
</LibraryEventBatch>
"""

    def test_parse_event_batch(self):
        # Parsing the XML gives us two events.
        event1, event2 = EventParser().process_all(self.TWO_EVENTS)

        (threem_id, isbn, patron_id, start_time, end_time,
         internal_event_type) = event1

        eq_("theitem1", threem_id)
        eq_("900isbn1", isbn)
        eq_("patronid1", patron_id)
        eq_(CirculationEvent.DISTRIBUTOR_CHECKIN, internal_event_type)
        eq_(start_time, end_time)

        (threem_id, isbn, patron_id, start_time, end_time,
         internal_event_type) = event2
        eq_("theitem2", threem_id)
        eq_("900isbn2", isbn)
        eq_("patronid2", patron_id)
        eq_(CirculationEvent.DISTRIBUTOR_CHECKOUT, internal_event_type)

        # Verify that start and end time were parsed correctly.
        correct_start = datetime(2014, 4, 3, 0, 0, 34)
        correct_end = datetime(2014, 4, 2, 23, 57, 37)
        eq_(correct_start, start_time)
        eq_(correct_end, end_time)


class Test3MCirculationParser(object):

    # Sample circulation feed for testing the parser.

    TWO_CIRCULATION_STATUSES = """
<ArrayOfItemCirculation xmlns:xsd="http://www.w3.org/2001/XMLSchema" xmlns:xsi="http://www.w3.org/2001/XMLSchema-instance">
<ItemCirculation>
  <ItemId>item1</ItemId>
  <ISBN13>900isbn1</ISBN13>
  <TotalCopies>2</TotalCopies>
  <AvailableCopies>0</AvailableCopies>
  <Checkouts>
    <Patron>
      <PatronId>patron1</PatronId>
      <EventStartDateInUTC>2014-03-24T13:10:51</EventStartDateInUTC>
      <EventEndDateInUTC>2014-04-15T13:10:51</EventEndDateInUTC>
      <Position>1</Position>
    </Patron>
  </Checkouts>
  <Holds/>
  <Reserves>
    <Patron>
      <PatronId>patron2</PatronId>
      <EventStartDateInUTC>2014-03-24T13:10:51</EventStartDateInUTC>
      <EventEndDateInUTC>2014-04-15T13:10:51</EventEndDateInUTC>
      <Position>1</Position>
    </Patron>
  </Reserves>
</ItemCirculation>

<ItemCirculation>
  <ItemId>item2</ItemId>
  <ISBN13>900isbn2</ISBN13>
  <TotalCopies>1</TotalCopies>
  <AvailableCopies>0</AvailableCopies>
  <Checkouts>
    <Patron>
      <PatronId>patron3</PatronId>
      <EventStartDateInUTC>2014-04-23T22:14:02</EventStartDateInUTC>
      <EventEndDateInUTC>2014-05-14T22:14:02</EventEndDateInUTC>
      <Position>1</Position>
    </Patron>
  </Checkouts>
  <Holds>
    <Patron>
      <PatronId>patron4</PatronId>
      <EventStartDateInUTC>2014-04-24T18:10:44</EventStartDateInUTC>
      <EventEndDateInUTC>2014-04-24T18:11:02</EventEndDateInUTC>
      <Position>1</Position>
    </Patron>
  </Holds>
  <Reserves/>
</ItemCirculation>
</ArrayOfItemCirculation>
"""

    def test_parse_circulation_batch(self):
        event1, event2 = CirculationParser().process_all(
            self.TWO_CIRCULATION_STATUSES)

        eq_('item1', event1[Identifier][Identifier.THREEM_ID])
        eq_('900isbn1', event1[Identifier][Identifier.ISBN])
        eq_(2, event1[LicensePool.licenses_owned])
        eq_(0, event1[LicensePool.licenses_available])
        eq_(1, event1[LicensePool.licenses_reserved])
        eq_(0, event1[LicensePool.patrons_in_hold_queue])

        eq_('item2', event2[Identifier][Identifier.THREEM_ID])
        eq_('900isbn2', event2[Identifier][Identifier.ISBN])
        eq_(1, event2[LicensePool.licenses_owned])
        eq_(0, event2[LicensePool.licenses_available])
        eq_(0, event2[LicensePool.licenses_reserved])
        eq_(1, event2[LicensePool.patrons_in_hold_queue])


class TestErrorParser(object):

    # Some sample error documents.

    NOT_LOANABLE = '<Error xmlns:xsd="http://www.w3.org/2001/XMLSchema" xmlns:xsi="http://www.w3.org/2001/XMLSchema-instance"><Code>Gen-001</Code><Message>the patron document status was CAN_HOLD and not one of CAN_LOAN,RESERVATION</Message></Error>'

    ALREADY_ON_LOAN = '<Error xmlns:xsd="http://www.w3.org/2001/XMLSchema" xmlns:xsi="http://www.w3.org/2001/XMLSchema-instance"><Code>Gen-001</Code><Message>the patron document status was LOAN and not one of CAN_LOAN,RESERVATION</Message></Error>'

    TRIED_TO_RETURN_UNLOANED_BOOK = '<Error xmlns:xsd="http://www.w3.org/2001/XMLSchema" xmlns:xsi="http://www.w3.org/2001/XMLSchema-instance"><Code>Gen-001</Code><Message>The patron has no eBooks checked out</Message></Error>'

    TRIED_TO_HOLD_LOANABLE_BOOK = '<Error xmlns:xsd="http://www.w3.org/2001/XMLSchema" xmlns:xsi="http://www.w3.org/2001/XMLSchema-instance"><Code>Gen-001</Code><Message>the patron document status was CAN_LOAN and not one of CAN_HOLD</Message></Error>'

    TRIED_TO_HOLD_BOOK_ON_LOAN = '<Error xmlns:xsd="http://www.w3.org/2001/XMLSchema" xmlns:xsi="http://www.w3.org/2001/XMLSchema-instance"><Code>Gen-001</Code><Message>the patron document status was LOAN and not one of CAN_HOLD</Message></Error>'

    ALREADY_ON_HOLD = '<Error xmlns:xsd="http://www.w3.org/2001/XMLSchema" xmlns:xsi="http://www.w3.org/2001/XMLSchema-instance"><Code>Gen-001</Code><Message>the patron document status was HOLD and not one of CAN_HOLD</Message></Error>'

    TRIED_TO_CANCEL_NONEXISTENT_HOLD = '<Error xmlns:xsd="http://www.w3.org/2001/XMLSchema" xmlns:xsi="http://www.w3.org/2001/XMLSchema-instance"><Code>Gen-001</Code><Message>The patron does not have the book on hold</Message></Error>'

    TOO_MANY_LOANS = '<Error xmlns:xsd="http://www.w3.org/2001/XMLSchema" xmlns:xsi="http://www.w3.org/2001/XMLSchema-instance"><Code>Gen-001</Code><Message>Patron cannot loan more than 12 documents</Message></Error>'

    def test_exception(self):
        parser = ErrorParser()

        error = parser.process_all(self.NOT_LOANABLE)
        assert isinstance(error, NoAvailableCopies)

        error = parser.process_all(self.ALREADY_ON_LOAN)
        assert isinstance(error, AlreadyCheckedOut)

        error = parser.process_all(self.ALREADY_ON_HOLD)
        assert isinstance(error, AlreadyOnHold)

        error = parser.process_all(self.TOO_MANY_LOANS)
        assert isinstance(error, PatronLoanLimitReached)

        error = parser.process_all(self.TRIED_TO_CANCEL_NONEXISTENT_HOLD)
        assert isinstance(error, NotOnHold)

        error = parser.process_all(self.TRIED_TO_RETURN_UNLOANED_BOOK)
        assert isinstance(error, NotCheckedOut)

        error = parser.process_all(self.TRIED_TO_HOLD_LOANABLE_BOOK)
        assert isinstance(error, CurrentlyAvailable)

        # This is such a weird case we don't have a special
        # exception for it.
        error = parser.process_all(self.TRIED_TO_HOLD_BOOK_ON_LOAN)
        assert isinstance(error, CannotHold)


class TestBibliothecaEventMonitor(BibliothecaAPITest):

    def test_default_start_time(self):
        monitor = BibliothecaEventMonitor(
            self._db, self.collection, api_class=MockBibliothecaAPI
        )
        expected = datetime.utcnow() - monitor.DEFAULT_START_TIME

        # When the monitor has never been run before, the default
        # start time is a date long in the past.
        assert abs((expected-monitor.default_start_time).total_seconds()) <= 1
        default_start_time = monitor.create_default_start_time(self._db, [])
        assert abs((expected-default_start_time).total_seconds()) <= 1

        # It's possible to override this by instantiating
        # BibliothecaEventMonitor with a specific date.
        monitor = BibliothecaEventMonitor(
            self._db, self.collection, api_class=MockBibliothecaAPI,
            cli_date="2011-01-01"
        )
        expected = datetime(year=2011, month=1, day=1)
        eq_(expected, monitor.default_start_time)
        for cli_date in ('2011-01-01', ['2011-01-01']):
            default_start_time = monitor.create_default_start_time(
                self._db, cli_date
            )
            eq_(expected, default_start_time)

        # After Bibliotheca has been initialized,
        # create_default_start_time returns None, rather than a date
        # far in the bast, if no cli_date is passed in.
        Timestamp.stamp(self._db, monitor.service_name, self.collection)
        eq_(None, monitor.create_default_start_time(self._db, []))

        # Returns a date several years ago if args are formatted
        # improperly or the monitor has never been run before
        not_date_args = ['initialize']
        too_many_args = ['2013', '04', '02']
        for args in [not_date_args, too_many_args]:
            actual_default_start_time = monitor.create_default_start_time(self._db, args)
            eq_(True, isinstance(actual_default_start_time, datetime))
            assert (default_start_time - actual_default_start_time).total_seconds() <= 1

        # Returns an appropriate date if command line arguments are passed
        # as expected
        proper_args = ['2013-04-02']
        default_start_time = monitor.create_default_start_time(self._db, proper_args)
        eq_(datetime(2013, 4, 2), default_start_time)

    def test_run_once(self):
        api = MockBibliothecaAPI(self._db, self.collection)
        api.queue_response(
            200, content=self.sample_data("empty_end_date_event.xml")
        )
        api.queue_response(
            200, content=self.sample_data("item_metadata_single.xml")
        )
        monitor = BibliothecaEventMonitor(
            self._db, self.collection, api_class=api
        )
        now = datetime.utcnow()
        yesterday = now - timedelta(days=1)

        new_timestamp = monitor.run_once(yesterday, now)

        # Two requests were made to the API -- one to find events
        # and one to look up detailed information about the book
        # whose event we learned of.
        eq_(2, len(api.requests))

        # The result, which will be used as the new timestamp, is very
        # close to the time we called run_once(). It represents the
        # point at which we should expect new events to start showing
        # up.
        assert (new_timestamp-now).seconds < 2

        # A LicensePool was created for the identifier referred to
        # in empty_end_date_event.xml.
        [pool] = self.collection.licensepools
        eq_("d5rf89", pool.identifier.identifier)

        # But since the metadata retrieved in the follow-up request
        # was for a different book, no Work and no Edition have been
        # created. (See test_handle_event for what happens when the
        # API cooperates.)
        eq_(None, pool.work)
        eq_(None, pool.presentation_edition)

        # If we tell run_once() to work through a zero amount of time,
        # it does nothing.
        new_timestamp = monitor.run_once(yesterday, yesterday)
        eq_(new_timestamp, yesterday)


    def test_handle_event(self):
        api = MockBibliothecaAPI(self._db, self.collection)
        api.queue_response(
            200, content=self.sample_data("item_metadata_single.xml")
        )
        analytics = MockAnalyticsProvider()
        monitor = BibliothecaEventMonitor(
            self._db, self.collection, api_class=api,
            analytics=analytics
        )

        now = datetime.utcnow()
        monitor.handle_event("ddf4gr9", "9781250015280", None, now, None,
                             CirculationEvent.DISTRIBUTOR_LICENSE_ADD)

        # The collection now has a LicensePool corresponding to the book
        # we just loaded.
        [pool] = self.collection.licensepools
        eq_("ddf4gr9", pool.identifier.identifier)

        # The book has a presentation-ready work and we know its
        # bibliographic metadata.
        eq_(True, pool.work.presentation_ready)
        eq_("The Incense Game", pool.work.title)

        # The LicensePool's circulation information has been changed
        # to reflect what we know about the book -- that we have one
        # license which (as of the instant the event happened) is
        # available.
        eq_(1, pool.licenses_owned)
        eq_(1, pool.licenses_available)

        # Three analytics events were collected: one for the license add
        # event itself, one for the 'checkin' that made the new
        # license available, and one for the first appearance of a new
        # LicensePool.
<<<<<<< HEAD
        eq_(3, analytics.count)


class TestItemListParser(BibliothecaAPITest):

    def test_contributors_for_string(cls):
        authors = list(ItemListParser.contributors_from_string(
            "Walsh, Jill Paton; Sayers, Dorothy L."))
        eq_([x.sort_name for x in authors],
            ["Walsh, Jill Paton", "Sayers, Dorothy L."]
        )
        eq_([x.roles for x in authors],
            [[Contributor.AUTHOR_ROLE], [Contributor.AUTHOR_ROLE]]
        )

        # Parentheticals are stripped.
        [author] = ItemListParser.contributors_from_string(
            "Baum, Frank L. (Frank Lyell)")
        eq_("Baum, Frank L.", author.sort_name)

        # It's possible to specify some role other than AUTHOR_ROLE.
        narrators = list(
            ItemListParser.contributors_from_string(
                "Callow, Simon; Mann, Bruce; Hagon, Garrick",
                Contributor.NARRATOR_ROLE
            )
        )
        for narrator in narrators:
            eq_([Contributor.NARRATOR_ROLE], narrator.roles)
        eq_(["Callow, Simon", "Mann, Bruce", "Hagon, Garrick"],
            [narrator.sort_name for narrator in narrators])

    def test_parse_genre_string(self):
        def f(genre_string):
            genres = ItemListParser.parse_genre_string(genre_string)
            assert all([x.type == Subject.BISAC for x in genres])
            return [x.name for x in genres]

        eq_(["Children's Health", "Health"],
            f("Children&amp;#39;s Health,Health,"))

        eq_(["Action & Adventure", "Science Fiction", "Fantasy", "Magic",
             "Renaissance"],
            f("Action &amp;amp; Adventure,Science Fiction, Fantasy, Magic,Renaissance,"))

    def test_item_list(cls):
        data = cls.get_data("item_metadata_list_mini.xml")
        data = list(ItemListParser().parse(data))

        # There should be 2 items in the list.
        eq_(2, len(data))

        cooked = data[0]

        eq_("The Incense Game", cooked.title)
        eq_("A Novel of Feudal Japan", cooked.subtitle)
        eq_("eng", cooked.language)
        eq_("St. Martin's Press", cooked.publisher)
        eq_(datetime(year=2012, month=9, day=17),
            cooked.published
        )

        primary = cooked.primary_identifier
        eq_("ddf4gr9", primary.identifier)
        eq_(Identifier.THREEM_ID, primary.type)

        identifiers = sorted(
            cooked.identifiers, key=lambda x: x.identifier
        )
        eq_([u'9781250015280', u'9781250031112', u'ddf4gr9'],
            [x.identifier for x in identifiers])

        [author] = cooked.contributors
        eq_("Rowland, Laura Joh", author.sort_name)
        eq_([Contributor.AUTHOR_ROLE], author.roles)

        subjects = [x.name for x in cooked.subjects]
        eq_(["Children's Health", "Mystery & Detective"], sorted(subjects))

        [pages] = cooked.measurements
        eq_(Measurement.PAGE_COUNT, pages.quantity_measured)
        eq_(304, pages.value)

        [alternate, image, description] = sorted(
            cooked.links, key = lambda x: x.rel)
        eq_("alternate", alternate.rel)
        assert alternate.href.startswith("http://ebook.3m.com/library")

        eq_(Hyperlink.IMAGE, image.rel)
        assert image.href.startswith("http://ebook.3m.com/delivery")

        eq_(Hyperlink.DESCRIPTION, description.rel)
        assert description.content.startswith("<b>Winner")

    def test_multiple_contributor_roles(self):
        data = self.get_data("item_metadata_audio.xml")
        [data] = list(ItemListParser().parse(data))
        names_and_roles = []
        for c in data.contributors:
            [role] = c.roles
            names_and_roles.append((c.sort_name, role))

        # We found one author and three narrators.
        eq_(
            sorted([(u'Riggs, Ransom', u'Author'),
                    (u'Callow, Simon', u'Narrator'),
                    (u'Mann, Bruce', u'Narrator'),
                    (u'Hagon, Garrick', u'Narrator')]),
            sorted(names_and_roles)
        )

class TestBibliographicCoverageProvider(TestBibliothecaAPI):

    """Test the code that looks up bibliographic information from 3M."""

    def test_script_instantiation(self):
        """Test that RunCollectionCoverageProviderScript can instantiate
        this coverage provider.
        """
        script = RunCollectionCoverageProviderScript(
            BibliothecaBibliographicCoverageProvider, self._db,
            api_class=MockBibliothecaAPI
        )
        [provider] = script.providers
        assert isinstance(provider,
                          BibliothecaBibliographicCoverageProvider)
        assert isinstance(provider.api, MockBibliothecaAPI)

    def test_process_item_creates_presentation_ready_work(self):
        """Test the normal workflow where we ask 3M for data,
        3M provides it, and we create a presentation-ready work.
        """
        identifier = self._identifier(identifier_type=Identifier.BIBLIOTHECA_ID)
        identifier.identifier = 'ddf4gr9'

        # This book has no LicensePools.
        eq_([], identifier.licensed_through)

        # Run it through the BibliothecaBibliographicCoverageProvider
        provider = BibliothecaBibliographicCoverageProvider(
            self.collection, api_class=MockBibliothecaAPI
        )
        data = self.get_data("item_metadata_single.xml")

        # We can't use self.api because that's not the same object
        # as the one created by the coverage provider.
        provider.api.queue_response(200, content=data)

        [result] = provider.process_batch([identifier])
        eq_(identifier, result)

        # A LicensePool was created, not because we know anything
        # about how we've licensed this book, but to have a place to
        # store the information about what formats the book is
        # available in.
        [pool] = identifier.licensed_through
        eq_(0, pool.licenses_owned)
        [lpdm] = pool.delivery_mechanisms
        eq_(
            'application/epub+zip (application/vnd.adobe.adept+xml)',
            lpdm.delivery_mechanism.name
        )

        # A Work was created and made presentation ready.
        eq_("The Incense Game", pool.work.title)
        eq_(True, pool.work.presentation_ready)

    def test_internal_formats(self):

        m = ItemListParser.internal_formats
        def _check_format(input, expect_medium, expect_format, expect_drm):
            medium, formats = m(input)
            eq_(medium, expect_medium)
            [format] = formats
            eq_(expect_format, format.content_type)
            eq_(expect_drm, format.drm_scheme)

        rep = Representation
        adobe = DeliveryMechanism.ADOBE_DRM
        findaway = DeliveryMechanism.FINDAWAY_DRM
        book = Edition.BOOK_MEDIUM

        # Verify that we handle the known strings from Bibliotheca
        # appropriately.
        _check_format("EPUB", book, rep.EPUB_MEDIA_TYPE, adobe)
        _check_format("EPUB3", book, rep.EPUB_MEDIA_TYPE, adobe)
        _check_format("PDF", book, rep.PDF_MEDIA_TYPE, adobe)
        _check_format("MP3", Edition.AUDIO_MEDIUM, rep.MP3_MEDIA_TYPE, findaway)

        # Now Try a string we don't recognize from Bibliotheca.
        medium, formats = m("Unknown")

        # We assume it's a book.
        eq_(Edition.BOOK_MEDIUM, medium)

        # But we don't know which format.
        eq_([], formats)
=======
        eq_(3, analytics.count)
>>>>>>> 5378c718
<|MERGE_RESOLUTION|>--- conflicted
+++ resolved
@@ -1070,7 +1070,6 @@
         # event itself, one for the 'checkin' that made the new
         # license available, and one for the first appearance of a new
         # LicensePool.
-<<<<<<< HEAD
         eq_(3, analytics.count)
 
 
@@ -1267,7 +1266,4 @@
         eq_(Edition.BOOK_MEDIUM, medium)
 
         # But we don't know which format.
-        eq_([], formats)
-=======
-        eq_(3, analytics.count)
->>>>>>> 5378c718
+        eq_([], formats)