import os
import re
from nose.tools import (
    set_trace,
    eq_,
)
import feedparser
from . import DatabaseTest

<<<<<<< HEAD
from ..core.model import (
    Work,
)

from ..core.lane import (
    LaneList,
    Lane,
=======
from ..core.lane import (
    LaneList,
    Lane,
)
from ..core.model import (
    Work,
>>>>>>> facdcf85
)

from ..core.classifier import (
    Classifier,
    Fantasy,
)

from ..circulation import CirculationAPI

from ..opds import (
    CirculationManagerAnnotator,
    CirculationManagerLoanAndHoldAnnotator,
)
from ..core.opds import (
    AcquisitionFeed,
    OPDSFeed,
)
class TestOPDS(DatabaseTest):

<<<<<<< HEAD
    def setup(self):

        os.environ['TESTING'] = "True"
        from .. import app
        del os.environ['TESTING']


        super(TestOPDS, self).setup()
        self.circulation = CirculationAPI(self._db)
        self.app = app.app.test_client()
        self.ctx = app.app.test_request_context()
        self.ctx.push()

        self.lanes = LaneList.from_description(
            self._db,
            None,
            [dict(full_name="Fiction",
                  fiction=True,
                  audience=Classifier.AUDIENCE_ADULT,
                  genres=[]),
             Fantasy,
             dict(
                 full_name="Young Adult",
                 fiction=Lane.BOTH_FICTION_AND_NONFICTION,
                 audience=Classifier.AUDIENCE_YOUNG_ADULT,
                 genres=[]),
             dict(full_name="Romance", fiction=True, genres=[],
                  sublanes=[
                      dict(full_name="Contemporary Romance")
                  ]
              ),
         ]
        )
        app.Conf.initialize(self._db, self.lanes)

    def test_id_is_permalink(self):
=======
    def test_alternate_link_is_permalink(self):
>>>>>>> facdcf85
        w1 = self._work(with_open_access_download=True)
        self._db.commit()

        works = self._db.query(Work)
<<<<<<< HEAD
        annotator = CirculationManagerAnnotator(self.circulation, Fantasy)
=======
        annotator = CirculationManagerAnnotator(None, Fantasy, test_mode=True)
        pool = annotator.active_licensepool_for(w1)

>>>>>>> facdcf85
        feed = AcquisitionFeed(self._db, "test", "url", works, annotator)
        feed = feedparser.parse(unicode(feed))
        [entry] = feed['entries']
        eq_(entry['id'], pool.identifier.urn)

        [alternate] = [x['href'] for x in entry['links'] if x['rel'] == 'alternate']
        permalink = annotator.permalink_for(w1, pool, pool.identifier)
        eq_(alternate, permalink)

    def test_acquisition_feed_includes_problem_reporting_link(self):
        w1 = self._work(with_open_access_download=True)
        self._db.commit()
        feed = AcquisitionFeed(
            self._db, "test", "url", [w1], CirculationManagerAnnotator(
<<<<<<< HEAD
                self.circulation, Fantasy))
=======
                None, Fantasy, test_mode=True))
>>>>>>> facdcf85
        feed = feedparser.parse(unicode(feed))
        [entry] = feed['entries']
        [issues_link] = [x for x in entry['links'] if x['rel'] == 'issues']
        assert '/report' in issues_link['href']

    def test_acquisition_feed_includes_open_access_or_borrow_link(self):
        w1 = self._work(with_open_access_download=True)
        w2 = self._work(with_open_access_download=True)
        w2.license_pools[0].open_access = False
        w2.licenses_available = 10
        self._db.commit()

        works = self._db.query(Work)
        feed = AcquisitionFeed(
            self._db, "test", "url", works, CirculationManagerAnnotator(
<<<<<<< HEAD
                self.circulation, Fantasy))
=======
                None, Fantasy, test_mode=True))
>>>>>>> facdcf85
        feed = feedparser.parse(unicode(feed))
        entries = sorted(feed['entries'], key = lambda x: int(x['title']))

        open_access_links, borrow_links = [x['links'] for x in entries]
        open_access_rels = [x['rel'] for x in open_access_links]
        assert OPDSFeed.BORROW_REL in open_access_rels

        borrow_rels = [x['rel'] for x in borrow_links]
        assert OPDSFeed.BORROW_REL in borrow_rels

    def test_active_loan_feed(self):
        patron = self.default_patron
        feed = CirculationManagerLoanAndHoldAnnotator.active_loans_for(
<<<<<<< HEAD
            self.circulation, patron)
=======
            None, patron, test_mode=True)
>>>>>>> facdcf85
        # Nothing in the feed.
        feed = feedparser.parse(unicode(feed))
        eq_(0, len(feed['entries']))

        work = self._work(language="eng", with_open_access_download=True)
        work.license_pools[0].loan_to(patron)
        unused = self._work(language="eng", with_open_access_download=True)

        # Get the feed.
        feed = CirculationManagerLoanAndHoldAnnotator.active_loans_for(
<<<<<<< HEAD
            self.circulation, patron
        )
=======
            None, patron, test_mode=True)
>>>>>>> facdcf85
        feed = feedparser.parse(unicode(feed))

        # The only entry in the feed is the work currently out on loan
        # to this patron.
        eq_(1, len(feed['entries']))
        eq_(work.title, feed['entries'][0]['title'])



    def test_acquisition_feed_includes_license_information(self):
        work = self._work(with_open_access_download=True)
        pool = work.license_pools[0]

        # These numbers are impossible, but it doesn't matter for
        # purposes of this test.
        pool.open_access = False
        pool.licenses_owned = 100
        pool.licenses_available = 50
        pool.patrons_in_hold_queue = 25
        self._db.commit()

        works = self._db.query(Work)
<<<<<<< HEAD
        feed = AcquisitionFeed(self._db, "test", "url", works,
                               CirculationManagerAnnotator(self.circulation, Fantasy))
=======
        feed = AcquisitionFeed(
            self._db, "test", "url", works,
            CirculationManagerAnnotator(None, Fantasy, test_mode=True)
        )
>>>>>>> facdcf85
        u = unicode(feed)
        holds_re = re.compile('<opds:holds\W+total="25"\W*/>', re.S)
        assert holds_re.search(u) is not None
        
        copies_re = re.compile('<opds:copies[^>]+available="50"', re.S)
        assert copies_re.search(u) is not None

        copies_re = re.compile('<opds:copies[^>]+total="100"', re.S)
        assert copies_re.search(u) is not None<|MERGE_RESOLUTION|>--- conflicted
+++ resolved
@@ -7,22 +7,12 @@
 import feedparser
 from . import DatabaseTest
 
-<<<<<<< HEAD
-from ..core.model import (
-    Work,
-)
-
-from ..core.lane import (
-    LaneList,
-    Lane,
-=======
 from ..core.lane import (
     LaneList,
     Lane,
 )
 from ..core.model import (
     Work,
->>>>>>> facdcf85
 )
 
 from ..core.classifier import (
@@ -42,57 +32,14 @@
 )
 class TestOPDS(DatabaseTest):
 
-<<<<<<< HEAD
-    def setup(self):
-
-        os.environ['TESTING'] = "True"
-        from .. import app
-        del os.environ['TESTING']
-
-
-        super(TestOPDS, self).setup()
-        self.circulation = CirculationAPI(self._db)
-        self.app = app.app.test_client()
-        self.ctx = app.app.test_request_context()
-        self.ctx.push()
-
-        self.lanes = LaneList.from_description(
-            self._db,
-            None,
-            [dict(full_name="Fiction",
-                  fiction=True,
-                  audience=Classifier.AUDIENCE_ADULT,
-                  genres=[]),
-             Fantasy,
-             dict(
-                 full_name="Young Adult",
-                 fiction=Lane.BOTH_FICTION_AND_NONFICTION,
-                 audience=Classifier.AUDIENCE_YOUNG_ADULT,
-                 genres=[]),
-             dict(full_name="Romance", fiction=True, genres=[],
-                  sublanes=[
-                      dict(full_name="Contemporary Romance")
-                  ]
-              ),
-         ]
-        )
-        app.Conf.initialize(self._db, self.lanes)
-
-    def test_id_is_permalink(self):
-=======
     def test_alternate_link_is_permalink(self):
->>>>>>> facdcf85
         w1 = self._work(with_open_access_download=True)
         self._db.commit()
 
         works = self._db.query(Work)
-<<<<<<< HEAD
-        annotator = CirculationManagerAnnotator(self.circulation, Fantasy)
-=======
         annotator = CirculationManagerAnnotator(None, Fantasy, test_mode=True)
         pool = annotator.active_licensepool_for(w1)
 
->>>>>>> facdcf85
         feed = AcquisitionFeed(self._db, "test", "url", works, annotator)
         feed = feedparser.parse(unicode(feed))
         [entry] = feed['entries']
@@ -107,11 +54,7 @@
         self._db.commit()
         feed = AcquisitionFeed(
             self._db, "test", "url", [w1], CirculationManagerAnnotator(
-<<<<<<< HEAD
-                self.circulation, Fantasy))
-=======
                 None, Fantasy, test_mode=True))
->>>>>>> facdcf85
         feed = feedparser.parse(unicode(feed))
         [entry] = feed['entries']
         [issues_link] = [x for x in entry['links'] if x['rel'] == 'issues']
@@ -127,11 +70,7 @@
         works = self._db.query(Work)
         feed = AcquisitionFeed(
             self._db, "test", "url", works, CirculationManagerAnnotator(
-<<<<<<< HEAD
-                self.circulation, Fantasy))
-=======
                 None, Fantasy, test_mode=True))
->>>>>>> facdcf85
         feed = feedparser.parse(unicode(feed))
         entries = sorted(feed['entries'], key = lambda x: int(x['title']))
 
@@ -145,11 +84,7 @@
     def test_active_loan_feed(self):
         patron = self.default_patron
         feed = CirculationManagerLoanAndHoldAnnotator.active_loans_for(
-<<<<<<< HEAD
-            self.circulation, patron)
-=======
             None, patron, test_mode=True)
->>>>>>> facdcf85
         # Nothing in the feed.
         feed = feedparser.parse(unicode(feed))
         eq_(0, len(feed['entries']))
@@ -160,12 +95,7 @@
 
         # Get the feed.
         feed = CirculationManagerLoanAndHoldAnnotator.active_loans_for(
-<<<<<<< HEAD
-            self.circulation, patron
-        )
-=======
             None, patron, test_mode=True)
->>>>>>> facdcf85
         feed = feedparser.parse(unicode(feed))
 
         # The only entry in the feed is the work currently out on loan
@@ -188,15 +118,10 @@
         self._db.commit()
 
         works = self._db.query(Work)
-<<<<<<< HEAD
-        feed = AcquisitionFeed(self._db, "test", "url", works,
-                               CirculationManagerAnnotator(self.circulation, Fantasy))
-=======
         feed = AcquisitionFeed(
             self._db, "test", "url", works,
             CirculationManagerAnnotator(None, Fantasy, test_mode=True)
         )
->>>>>>> facdcf85
         u = unicode(feed)
         holds_re = re.compile('<opds:holds\W+total="25"\W*/>', re.S)
         assert holds_re.search(u) is not None
