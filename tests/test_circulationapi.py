"""Test the CirculationAPI."""
from nose.tools import (
    assert_raises,
    assert_raises_regexp,
    set_trace,
    eq_,
)

from api.config import (
    Configuration,
    temp_config,
)

from datetime import (
    datetime, 
    timedelta,
)

from api.circulation_exceptions import *
from api.circulation import (
    CirculationAPI,
    FulfillmentInfo,
    LoanInfo,
    HoldInfo,
)

from core.analytics import Analytics
from core.model import (
    CirculationEvent,
    Collection,
    DataSource,
    DeliveryMechanism,
    Hyperlink,
    Identifier,
    Loan,
    Hold,
    RightsStatus,
)
from core.mock_analytics_provider import MockAnalyticsProvider

from . import DatabaseTest, sample_data
from api.testing import MockCirculationAPI
from api.bibliotheca import MockBibliothecaAPI


class TestCirculationAPI(DatabaseTest):

    YESTERDAY = datetime.utcnow() - timedelta(days=1) 
    IN_TWO_WEEKS = datetime.utcnow() + timedelta(days=14) 

    def setup(self):
        super(TestCirculationAPI, self).setup()
<<<<<<< HEAD
        self._default_collection.protocol = Collection.BIBLIOTHECA
        edition, self.pool = self._edition(with_license_pool=True)
=======
        self.collection = MockBibliothecaAPI.mock_collection(self._db)
        edition, self.pool = self._edition(
            data_source_name=DataSource.BIBLIOTHECA, with_license_pool=True,
            collection=self.collection
        )
>>>>>>> 5765c419
        self.pool.open_access = False
        self.identifier = self.pool.identifier
        self.identifier.type = Identifier.BIBLIOTHECA_ID
        [self.delivery_mechanism] = self.pool.delivery_mechanisms
        self.patron = self._patron()
<<<<<<< HEAD
        self.circulation = MockCirculationAPI(
            self._default_library, api_map = {
                Collection.BIBLIOTHECA : MockBibliothecaAPI
            }
        )
=======

        self.circulation = MockCirculationAPI(self._default_library, api_map={
            Collection.BIBLIOTHECA : MockBibliothecaAPI
        })

>>>>>>> 5765c419
        self.remote = self.circulation.api_for_license_pool(self.pool)

    def borrow(self):
        return self.circulation.borrow(
            self.patron, '1234', self.pool, self.delivery_mechanism
        )

    def sync_bookshelf(self):
        return self.circulation.sync_bookshelf(
            self.patron, '1234'
        )

    def test_borrow_sends_analytics_event(self):
        now = datetime.utcnow()
        loaninfo = LoanInfo(
            self.pool.collection, self.pool.data_source,
            self.pool.identifier.type,
            self.pool.identifier.identifier,
            now, now + timedelta(seconds=3600),
        )
        self.remote.queue_checkout(loaninfo)
        now = datetime.utcnow()

        config = {
            Configuration.POLICIES: {
                Configuration.ANALYTICS_POLICY: ["core.mock_analytics_provider"]
            }
        }
        with temp_config(config) as config:
            provider = MockAnalyticsProvider()
            analytics = Analytics.initialize(
                ['core.mock_analytics_provider'], config
            )
            loan, hold, is_new = self.borrow()

            # The Loan looks good.
            eq_(loaninfo.identifier, loan.license_pool.identifier.identifier)
            eq_(self.patron, loan.patron)
            eq_(None, hold)
            eq_(True, is_new)

            # An analytics event was created.
            mock = Analytics.instance().providers[0]
            eq_(1, mock.count)
            eq_(CirculationEvent.CM_CHECKOUT,
                mock.event_type)
            
            # Try to 'borrow' the same book again.
            self.remote.queue_checkout(AlreadyCheckedOut())
            loan, hold, is_new = self.borrow()
            eq_(False, is_new)

            # Since the loan already existed, no new analytics event was
            # sent.
            eq_(1, mock.count)
            
            # Now try to renew the book.
            self.remote.queue_checkout(loaninfo)
            loan, hold, is_new = self.borrow()
            eq_(False, is_new)

            # Renewals are counted as loans, since from an accounting
            # perspective they _are_ loans.
            eq_(2, mock.count)

            # Loans of open-access books go through a different code
            # path, but they count as loans nonetheless.
            self.pool.open_access = True
            self.remote.queue_checkout(loaninfo)
            loan, hold, is_new = self.borrow()
            eq_(3, mock.count)
            
    def test_attempt_borrow_with_existing_remote_loan(self):
        """The patron has a remote loan that the circ manager doesn't know
        about, and they just tried to borrow a book they already have
        a loan for.
        """
        # Remote loan.
        self.circulation.add_remote_loan(
            self.pool.collection, self.pool.data_source, self.identifier.type,
            self.identifier.identifier, self.YESTERDAY, self.IN_TWO_WEEKS
        )

        self.remote.queue_checkout(AlreadyCheckedOut())
        now = datetime.utcnow()
        loan, hold, is_new = self.borrow()

        # There is now a new local loan representing the remote loan.
        eq_(True, is_new)
        eq_(self.pool, loan.license_pool)
        eq_(self.patron, loan.patron)
        eq_(None, hold)

        # The server told us 'there's already a loan for this book'
        # but didn't give us any useful information on when that loan
        # was created. We've faked it with values that should be okay
        # until the next sync.
        assert abs((loan.start-now).seconds) < 2
        eq_(3600, (loan.end-loan.start).seconds)

    def test_attempt_borrow_with_existing_remote_hold(self):
        """The patron has a remote hold that the circ manager doesn't know
        about, and they just tried to borrow a book they already have
        on hold.
        """
        # Remote hold.
        self.circulation.add_remote_hold(
            self.pool.collection, self.pool.data_source,
            self.identifier.type, self.identifier.identifier,
            self.YESTERDAY, self.IN_TWO_WEEKS, 10
        )

        self.remote.queue_checkout(AlreadyOnHold())
        now = datetime.utcnow()
        loan, hold, is_new = self.borrow()

        # There is now a new local hold representing the remote hold.
        eq_(True, is_new)
        eq_(None, loan)
        eq_(self.pool, hold.license_pool)
        eq_(self.patron, hold.patron)

        # The server told us 'you already have this book on hold' but
        # didn't give us any useful information on when that hold was
        # created. We've set the hold start time to the time we found
        # out about it. We'll get the real information the next time
        # we do a sync.
        assert abs((hold.start-now).seconds) < 2
        eq_(None, hold.end)
        eq_(None, hold.position)
        
    def test_attempt_premature_renew_with_local_loan(self):
        """We have a local loan and a remote loan but the patron tried to
        borrow again -- probably to renew their loan.
        """
        # Local loan.
        loan, ignore = self.pool.loan_to(self.patron)        

        # Remote loan.
        self.circulation.add_remote_loan(
            self.pool.collection, self.pool.data_source,
            self.identifier.type, self.identifier.identifier,
            self.YESTERDAY, self.IN_TWO_WEEKS
        )

        # This is the expected behavior in most cases--you tried to
        # renew the loan and failed because it's not time yet.
        self.remote.queue_checkout(CannotRenew())
        assert_raises_regexp(CannotRenew, '^$', self.borrow)

    def test_attempt_renew_with_local_loan_and_no_available_copies(self):
        """We have a local loan and a remote loan but the patron tried to
        borrow again -- probably to renew their loan.
        """
        # Local loan.
        loan, ignore = self.pool.loan_to(self.patron)        

        # Remote loan.
        self.circulation.add_remote_loan(
            self.pool.collection, self.pool.data_source,
            self.identifier.type, self.identifier.identifier,
            self.YESTERDAY, self.IN_TWO_WEEKS
        )

        # NoAvailableCopies can happen if there are already people
        # waiting in line for the book. This case gives a more
        # specific error message.
        #
        # Contrast with the way NoAvailableCopies is handled in 
        # test_loan_becomes_hold_if_no_available_copies.
        self.remote.queue_checkout(NoAvailableCopies())
        assert_raises_regexp(
            CannotRenew, 
            "You cannot renew a loan if other patrons have the work on hold.",
            self.borrow
        )

    def test_loan_becomes_hold_if_no_available_copies(self):
        # We want to borrow this book but there are no copies.
        self.remote.queue_checkout(NoAvailableCopies())
        holdinfo = HoldInfo(
            self.pool.collection, self.pool.data_source,
            self.identifier.type, self.identifier.identifier,
            None, None, 10
        )
        self.remote.queue_hold(holdinfo)

        # As such, an attempt to renew our loan results in us actually
        # placing a hold on the book.
        loan, hold, is_new = self.borrow()
        eq_(None, loan)
        eq_(True, is_new)
        eq_(self.pool, hold.license_pool)
        eq_(self.patron, hold.patron)

    def test_hold_sends_analytics_event(self):
        self.remote.queue_checkout(NoAvailableCopies())
        holdinfo = HoldInfo(
            self.pool.collection, self.pool.data_source,
            self.identifier.type, self.identifier.identifier,
            None, None, 10
        )
        self.remote.queue_hold(holdinfo)

        config = {
            Configuration.POLICIES: {
                Configuration.ANALYTICS_POLICY: ["core.mock_analytics_provider"]
            }
        }
        with temp_config(config) as config:
            provider = MockAnalyticsProvider()
            analytics = Analytics.initialize(
                ['core.mock_analytics_provider'], config
            )
            loan, hold, is_new = self.borrow()

            # The Hold looks good.
            eq_(holdinfo.identifier, hold.license_pool.identifier.identifier)
            eq_(self.patron, hold.patron)
            eq_(None, loan)
            eq_(True, is_new)

            # An analytics event was created.
            mock = Analytics.instance().providers[0]
            eq_(1, mock.count)
            eq_(CirculationEvent.CM_HOLD_PLACE,
                mock.event_type)
            
            # Try to 'borrow' the same book again.
            self.remote.queue_checkout(AlreadyOnHold())
            loan, hold, is_new = self.borrow()
            eq_(False, is_new)

            # Since the hold already existed, no new analytics event was
            # sent.
            eq_(1, mock.count)
            
    def test_loan_becomes_hold_if_no_available_copies_and_preexisting_loan(self):
        # Once upon a time, we had a loan for this book.
        loan, ignore = self.pool.loan_to(self.patron)        
        loan.start = self.YESTERDAY

        # But no longer! What's more, other patrons have taken all the
        # copies!
        self.remote.queue_checkout(NoAvailableCopies())
        holdinfo = HoldInfo(
            self.pool.collection, self.pool.data_source,
            self.identifier.type, self.identifier.identifier,
            None, None, 10
        )
        self.remote.queue_hold(holdinfo)

        eq_([], self.remote.availability_updated_for)

        # As such, an attempt to renew our loan results in us actually
        # placing a hold on the book.
        loan, hold, is_new = self.borrow()
        eq_(None, loan)
        eq_(True, is_new)
        eq_(self.pool, hold.license_pool)
        eq_(self.patron, hold.patron)

        # When NoAvailableCopies was raised, the circulation
        # information for the book was immediately updated, to reduce
        # the risk that other patrons would encounter the same
        # problem.
        eq_([self.pool], self.remote.availability_updated_for)

    def test_borrow_with_expired_card_fails(self):
        # This checkout would succeed...
        now = datetime.now()
        loaninfo = LoanInfo(
            self.pool.collection, self.pool.data_source,
            self.pool.identifier.type,
            self.pool.identifier.identifier,
            now, now + timedelta(seconds=3600),
        )
        self.remote.queue_checkout(loaninfo)

        # ...except the patron's library card has expired.
        old_expires = self.patron.authorization_expires
        yesterday = now - timedelta(days=1)
        self.patron.authorization_expires = yesterday

        assert_raises(AuthorizationExpired, self.borrow)
        self.patron.authorization_expires = old_expires

    def test_borrow_with_fines_fails(self):
        # This checkout would succeed...
        now = datetime.now()
        loaninfo = LoanInfo(
            self.pool.collection, self.pool.data_source,
            self.pool.identifier.type,
            self.pool.identifier.identifier,
            now, now + timedelta(seconds=3600),
        )
        self.remote.queue_checkout(loaninfo)

        # ...except the patron has too many fines.
        old_fines = self.patron.fines
        self.patron.fines = 1000

        with temp_config() as config:
            config[Configuration.POLICIES] = {
                Configuration.MAX_OUTSTANDING_FINES : "$0.50"
            }
            assert_raises(OutstandingFines, self.borrow)
        self.patron.fines = old_fines

    def test_borrow_with_block_fails(self):
        # This checkout would succeed...
        now = datetime.now()
        loaninfo = LoanInfo(
            self.pool.collection, self.pool.data_source,
            self.pool.identifier.type,
            self.pool.identifier.identifier,
            now, now + timedelta(seconds=3600),
        )
        self.remote.queue_checkout(loaninfo)

        # ...except the patron is blocked
        self.patron.block_reason = "some reason"
        assert_raises(AuthorizationBlocked, self.borrow)
        self.patron.block_reason = None
        
    def test_no_licenses_prompts_availability_update(self):
        # Once the library offered licenses for this book, but
        # the licenses just expired.
        self.remote.queue_checkout(NoLicenses())
        eq_([], self.remote.availability_updated_for)

        # We're not able to borrow the book...
        assert_raises(NoLicenses, self.borrow)

        # But the availability of the book gets immediately updated,
        # so that we don't keep offering the book.
        eq_([self.pool], self.remote.availability_updated_for)

    def test_fulfill_open_access(self):
        # Here's an open-access title.
        self.pool.open_access = True

        # The patron has the title on loan.
        self.pool.loan_to(self.patron)

        # It has a LicensePoolDeliveryMechanism that is broken (has no
        # associated Resource).  
        broken_lpdm = self.delivery_mechanism
        eq_(None, broken_lpdm.resource)
        i_want_an_epub = broken_lpdm.delivery_mechanism

        # fulfill_open_access() and fulfill() will both raise
        # FormatNotAvailable.
        assert_raises(FormatNotAvailable, self.circulation.fulfill_open_access,
                      self.pool, i_want_an_epub)

        assert_raises(FormatNotAvailable, self.circulation.fulfill,
                      self.patron, '1234', self.pool,
                      broken_lpdm,
                      sync_on_failure=False
        )

        # Let's add a second LicensePoolDeliveryMechanism of the same
        # type which has an associated Resource.
        link, new = self.pool.identifier.add_link(
            Hyperlink.OPEN_ACCESS_DOWNLOAD, self._url,
            self.pool.data_source
        )
        
        working_lpdm = self.pool.set_delivery_mechanism(
            i_want_an_epub.content_type,
            i_want_an_epub.drm_scheme,
            RightsStatus.GENERIC_OPEN_ACCESS,
            link.resource,
        )

        # It's still not going to work because the Resource has no
        # Representation.
        eq_(None, link.resource.representation)
        assert_raises(FormatNotAvailable, self.circulation.fulfill_open_access,
                      self.pool, i_want_an_epub)
        
        # Let's add a Representation to the Resource.
        representation, is_new = self._representation(
            link.resource.url, i_want_an_epub.content_type,
            "Dummy content", mirrored=True
        )
        link.resource.representation = representation
        
        # We can finally fulfill a loan.
        result = self.circulation.fulfill_open_access(
            self.pool, broken_lpdm
        )
        assert isinstance(result, FulfillmentInfo)
        eq_(result.content_link, link.resource.url)
        eq_(result.content_type, i_want_an_epub.content_type)

        # Now, if we try to call fulfill() with the broken
        # LicensePoolDeliveryMechanism we get a result from the
        # working DeliveryMechanism with the same format.
        result = self.circulation.fulfill(
            self.patron, '1234', self.pool, broken_lpdm
        )
        assert isinstance(result, FulfillmentInfo)
        eq_(result.content_link, link.resource.url)
        eq_(result.content_type, i_want_an_epub.content_type)
        
        # We get the right result even if the code calling
        # fulfill_open_access() is incorrectly written and passes in
        # the broken LicensePoolDeliveryMechanism (as opposed to its
        # generic DeliveryMechanism).
        result = self.circulation.fulfill_open_access(
            self.pool, broken_lpdm
        )
        assert isinstance(result, FulfillmentInfo)
        eq_(result.content_link, link.resource.url)
        eq_(result.content_type, i_want_an_epub.content_type)

        # If we change the working LPDM so that it serves a different
        # media type than the one we're asking for, we're back to
        # FormatNotAvailable errors.
        irrelevant_delivery_mechanism, ignore = DeliveryMechanism.lookup(
            self._db, "application/some-other-type",
            DeliveryMechanism.NO_DRM
        )
        working_lpdm.delivery_mechanism = irrelevant_delivery_mechanism
        assert_raises(FormatNotAvailable, self.circulation.fulfill_open_access,
                      self.pool, i_want_an_epub)
        
        
    def test_fulfill_sends_analytics_event(self):
        self.pool.loan_to(self.patron)

        fulfillment = self.pool.delivery_mechanisms[0]
        fulfillment.content = "Fulfilled."
        fulfillment.content_link = None
        self.remote.queue_fulfill(fulfillment)

        config = {
            Configuration.POLICIES: {
                Configuration.ANALYTICS_POLICY: ["core.mock_analytics_provider"]
            }
        }
        with temp_config(config) as config:
            provider = MockAnalyticsProvider()
            analytics = Analytics.initialize(
                ['core.mock_analytics_provider'], config
            )
            result = self.circulation.fulfill(self.patron, '1234', self.pool,
                                              self.pool.delivery_mechanisms[0])

            # The fulfillment looks good.
            eq_(fulfillment, result)

            # An analytics event was created.
            mock = Analytics.instance().providers[0]
            eq_(1, mock.count)
            eq_(CirculationEvent.CM_FULFILL,
                mock.event_type)
            
    def test_revoke_loan_sends_analytics_event(self):
        self.pool.loan_to(self.patron)
        self.remote.queue_checkin(True)

        config = {
            Configuration.POLICIES: {
                Configuration.ANALYTICS_POLICY: ["core.mock_analytics_provider"]
            }
        }
        with temp_config(config) as config:
            provider = MockAnalyticsProvider()
            analytics = Analytics.initialize(
                ['core.mock_analytics_provider'], config
            )
            result = self.circulation.revoke_loan(self.patron, '1234', self.pool)

            eq_(True, result)

            # An analytics event was created.
            mock = Analytics.instance().providers[0]
            eq_(1, mock.count)
            eq_(CirculationEvent.CM_CHECKIN,
                mock.event_type)

    def test_release_hold_sends_analytics_event(self):
        self.pool.on_hold_to(self.patron)
        self.remote.queue_release_hold(True)

        config = {
            Configuration.POLICIES: {
                Configuration.ANALYTICS_POLICY: ["core.mock_analytics_provider"]
            }
        }
        with temp_config(config) as config:
            provider = MockAnalyticsProvider()
            analytics = Analytics.initialize(
                ['core.mock_analytics_provider'], config
            )
            result = self.circulation.release_hold(self.patron, '1234', self.pool)

            eq_(True, result)

            # An analytics event was created.
            mock = Analytics.instance().providers[0]
            eq_(1, mock.count)
            eq_(CirculationEvent.CM_HOLD_RELEASE,
                mock.event_type)
            
    def test_sync_bookshelf_ignores_local_loan_with_no_identifier(self):
        loan, ignore = self.pool.loan_to(self.patron)
        loan.start = self.YESTERDAY
        self.pool.identifier = None

        # Verify that we can sync without crashing.
        self.sync_bookshelf()

        # The invalid loan was ignored and is still there.
        loans = self._db.query(Loan).all()
        eq_([loan], loans)

        # Even worse - the loan has no license pool!
        loan.license_pool = None

        # But we can still sync without crashing.
        self.sync_bookshelf()
        
    def test_sync_bookshelf_ignores_local_hold_with_no_identifier(self):
        hold, ignore = self.pool.on_hold_to(self.patron)
        self.pool.identifier = None

        # Verify that we can sync without crashing.
        self.sync_bookshelf()

        # The invalid hold was ignored and is still there.
        holds = self._db.query(Hold).all()
        eq_([hold], holds)

        # Even worse - the hold has no license pool!
        hold.license_pool = None

        # But we can still sync without crashing.
        self.sync_bookshelf()
        
    def test_sync_bookshelf_with_old_local_loan_and_no_remote_loan_deletes_local_loan(self):
        # Local loan that was created yesterday.
        loan, ignore = self.pool.loan_to(self.patron)
        loan.start = self.YESTERDAY

        # The loan is in the db.
        loans = self._db.query(Loan).all()
        eq_([loan], loans)
        
        self.sync_bookshelf()

        # Now the local loan is gone.
        loans = self._db.query(Loan).all()
        eq_([], loans)
        
    def test_sync_bookshelf_with_new_local_loan_and_no_remote_loan_keeps_local_loan(self):
        # Local loan that was just created.
        loan, ignore = self.pool.loan_to(self.patron)
        loan.start = datetime.utcnow()

        # The loan is in the db.
        loans = self._db.query(Loan).all()
        eq_([loan], loans)
        
        self.sync_bookshelf()

        # The loan is still in the db, since it was just created.
        loans = self._db.query(Loan).all()
        eq_([loan], loans)

    def test_sync_bookshelf_with_incomplete_remotes_keeps_local_loan(self):
        loan, ignore = self.pool.loan_to(self.patron)
        loan.start = self.YESTERDAY

        class IncompleteCirculationAPI(MockCirculationAPI):
            def patron_activity(self, patron, pin):
                # A remote API failed, and we don't know if
                # the patron has any loans or holds.
                return [], [], False

        circulation = IncompleteCirculationAPI(
            self._default_library,
            api_map={Collection.BIBLIOTHECA : MockBibliothecaAPI})
        circulation.sync_bookshelf(self.patron, "1234")

        # The loan is still in the db, since there was an
        # error from one of the remote APIs and we don't have
        # complete loan data.
        loans = self._db.query(Loan).all()
        eq_([loan], loans)

        class CompleteCirculationAPI(MockCirculationAPI):
            def patron_activity(self, patron, pin):
                # All the remote API calls succeeded, so
                # now we know the patron has no loans.
                return [], [], True

        circulation = CompleteCirculationAPI(
            self._default_library,
            api_map={Collection.BIBLIOTHECA : MockBibliothecaAPI})
        circulation.sync_bookshelf(self.patron, "1234")

        # Now the loan is gone.
        loans = self._db.query(Loan).all()
        eq_([], loans)

    def test_patron_activity(self):
        # Get a CirculationAPI that doesn't mock out its API's patron activity.
        circulation = CirculationAPI(self._default_library, api_map={
            Collection.BIBLIOTHECA : MockBibliothecaAPI
        })
        mock_bibliotheca = circulation.api_for_collection[self.collection]

        data = sample_data("checkouts.xml", "threem")
        mock_bibliotheca.queue_response(200, content=data)

        loans, holds, complete = circulation.patron_activity(self.patron, "1234")
        eq_(2, len(loans))
        eq_(2, len(holds))
        eq_(True, complete)

        mock_bibliotheca.queue_response(500, content="Error")

        loans, holds, complete = circulation.patron_activity(self.patron, "1234")
        eq_(0, len(loans))
        eq_(0, len(holds))
        eq_(False, complete)<|MERGE_RESOLUTION|>--- conflicted
+++ resolved
@@ -50,34 +50,18 @@
 
     def setup(self):
         super(TestCirculationAPI, self).setup()
-<<<<<<< HEAD
         self._default_collection.protocol = Collection.BIBLIOTHECA
         edition, self.pool = self._edition(with_license_pool=True)
-=======
-        self.collection = MockBibliothecaAPI.mock_collection(self._db)
-        edition, self.pool = self._edition(
-            data_source_name=DataSource.BIBLIOTHECA, with_license_pool=True,
-            collection=self.collection
-        )
->>>>>>> 5765c419
         self.pool.open_access = False
         self.identifier = self.pool.identifier
         self.identifier.type = Identifier.BIBLIOTHECA_ID
         [self.delivery_mechanism] = self.pool.delivery_mechanisms
         self.patron = self._patron()
-<<<<<<< HEAD
         self.circulation = MockCirculationAPI(
             self._default_library, api_map = {
                 Collection.BIBLIOTHECA : MockBibliothecaAPI
             }
         )
-=======
-
-        self.circulation = MockCirculationAPI(self._default_library, api_map={
-            Collection.BIBLIOTHECA : MockBibliothecaAPI
-        })
-
->>>>>>> 5765c419
         self.remote = self.circulation.api_for_license_pool(self.pool)
 
     def borrow(self):
