# encoding: utf-8

from ...util.xmlparser import XMLParser
from lxml.etree import XMLSyntaxError

class MockParser(XMLParser):
    """A mock XMLParser that just returns every tag it hears about."""

    def process_one(self, tag, namespaces):
        return tag

class TestXMLParser(object):

    def test_process_all(self):
        # Verify that process_all can handle either XML markup
        # or an already-parsed tag object.
        data = '<atag>This is a tag.</atag>'

        # Try it with markup.
        parser = MockParser()
        [tag] = parser.process_all(data, "/*")
        assert "atag" == tag.tag
        assert "This is a tag." == tag.text

        # Try it with a tag.
        [tag2] = parser.process_all(tag, "/*")
        assert tag == tag2

    def test_process_all_with_xpath(self):
        # Verify that process_all processes only tags that
        # match the given XPath expression.
        data = '<parent><a>First</a><b>Second</b><a>Third</a></parent><a>Fourth</a>'

        parser = MockParser()

        # Only process the <a> tags beneath the <parent> tag.
        [tag1, tag3] = parser.process_all(data, "/parent/a")
        assert "First" == tag1.text
        assert "Third" == tag3.text

    def test_invalid_characters_are_stripped(self):
        data = b'<?xml version="1.0" encoding="utf-8"><tag>I enjoy invalid characters, such as \x00\x01 and \x1F. But I also like \xe2\x80\x9csmart quotes\xe2\x80\x9d.</tag>'
        parser = MockParser()
        [tag] = parser.process_all(data, "/tag")
<<<<<<< HEAD
        eq_('I enjoy invalid characters, such as  and . But I also like “smart quotes”.', tag.text)
=======
        assert u'I enjoy invalid characters, such as  and . But I also like “smart quotes”.' == tag.text
>>>>>>> d1a64387

    def test_invalid_entities_are_stripped(self):
        data = '<?xml version="1.0" encoding="utf-8"><tag>I enjoy invalid entities, such as &#x00;&#x01; and &#x1F;</tag>'
        parser = MockParser()
        [tag] = parser.process_all(data, "/tag")
        assert 'I enjoy invalid entities, such as  and ' == tag.text<|MERGE_RESOLUTION|>--- conflicted
+++ resolved
@@ -42,11 +42,7 @@
         data = b'<?xml version="1.0" encoding="utf-8"><tag>I enjoy invalid characters, such as \x00\x01 and \x1F. But I also like \xe2\x80\x9csmart quotes\xe2\x80\x9d.</tag>'
         parser = MockParser()
         [tag] = parser.process_all(data, "/tag")
-<<<<<<< HEAD
-        eq_('I enjoy invalid characters, such as  and . But I also like “smart quotes”.', tag.text)
-=======
-        assert u'I enjoy invalid characters, such as  and . But I also like “smart quotes”.' == tag.text
->>>>>>> d1a64387
+        assert 'I enjoy invalid characters, such as  and . But I also like “smart quotes”.' == tag.text
 
     def test_invalid_entities_are_stripped(self):
         data = '<?xml version="1.0" encoding="utf-8"><tag>I enjoy invalid entities, such as &#x00;&#x01; and &#x1F;</tag>'
