--- conflicted
+++ resolved
@@ -1424,13 +1424,8 @@
 
         another_work = self._work("Not open access", name, with_license_pool=True)
         another_work.license_pools[0].open_access = False
-<<<<<<< HEAD
         duplicate_contributor = another_work.presentation_edition.contributions[0].contributor
         duplicate_contributor.display_name = name
-=======
-        duplicate = another_work.presentation_edition.contributions[0].contributor
-        duplicate.display_name = u"John Bull"
->>>>>>> 37d1117a
 
         # Facets work.
         SessionManager.refresh_materialized_views(self._db)
@@ -1660,27 +1655,19 @@
         eq_("http://librarysimplified.org/terms/problem/unknown-lane", response.uri)
 
         # Prep book with a contribution, a series, and a recommendation.
-<<<<<<< HEAD
-        self.edition.add_contributor(original, role)
-=======
         self.lp.presentation_edition.add_contributor(original, role)
->>>>>>> 37d1117a
         same_author = self._work(
             "What is Sunday?", original.display_name,
             language="eng", fiction=True, with_open_access_download=True
         )
         duplicate = same_author.presentation_edition.contributions[0].contributor
-<<<<<<< HEAD
-        original.display_name = duplicate.display_name = 'John Bull'
-=======
         original.display_name = duplicate.display_name = u"John Bull"
->>>>>>> 37d1117a
-
-        self.edition.series = "Around the World"
+
+        self.edition.series = u"Around the World"
         self.edition.series_position = 1
 
         same_series = self._work(title="ZZZ", authors="ZZZ ZZZ", with_license_pool=True)
-        same_series.presentation_edition.series = "Around the World"
+        same_series.presentation_edition.series = u"Around the World"
         same_series.presentation_edition.series_position = 0
 
         SessionManager.refresh_materialized_views(self._db)
