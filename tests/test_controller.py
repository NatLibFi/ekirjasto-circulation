--- conflicted
+++ resolved
@@ -756,35 +756,15 @@
             eq_("http://cdn/default/groups/", response.headers['location'])
 
     def test_authenticated_patron_root_lane(self):
-        # Patrons of external type '1' and '2' get sent to the Adult
-        # Fiction lane.
-        adult_fiction = get_one(self._db, Lane, identifier="English Adult Fiction")
-        adult_fiction.root_for_patron_type = ["1", "2"]
-
-        # Patrons of external type '3' get sent to Adult Nonfiction.
-        adult_nonfiction = get_one(self._db, Lane, identifier="English Adult Nonfiction")
-        adult_nonfiction.root_for_patron_type = ["3"]
+        root_1, root_2 = self._db.query(Lane).all()[:2]
+
+        # Patrons of external type '1' and '2' have a certain root lane.
+        root_1.root_for_patron_type = ["1", "2"]
+
+        # Patrons of external type '3' have a different root.
+        root_2.root_for_patron_type = ["3"]
 
         self.default_patron.external_type = "1"
-<<<<<<< HEAD
-        with temp_config() as config:
-            # Patrons of external type '1' get sent to the Adult
-            # Fiction lane.
-            root_lane = self.library.lanes[0]
-            config[Configuration.POLICIES] = {
-                Configuration.ROOT_LANE_POLICY : { "1": root_lane.id},
-            }
-            with self.request_context_with_library(
-                "/", headers=dict(Authorization=self.invalid_auth)):
-                response = self.manager.index_controller()
-                eq_(401, response.status_code)
-
-            with self.request_context_with_library(
-                "/", headers=dict(Authorization=self.valid_auth)):
-                response = self.manager.index_controller()
-                eq_(302, response.status_code)
-                eq_("http://cdn/default/groups/%s" % root_lane.id, response.headers['location'])
-=======
         with self.request_context_with_library(
             "/", headers=dict(Authorization=self.invalid_auth)):
             response = self.manager.index_controller()
@@ -794,22 +774,22 @@
             "/", headers=dict(Authorization=self.valid_auth)):
             response = self.manager.index_controller()
             eq_(302, response.status_code)
-            eq_("http://cdn/default/groups/English%20Adult%20Fiction", response.headers['location'])
->>>>>>> 4554778a
+            eq_("http://cdn/default/groups/%s" % root_1.id, 
+                response.headers['location'])
 
         self.default_patron.external_type = "2"
         with self.request_context_with_library(
             "/", headers=dict(Authorization=self.valid_auth)):
             response = self.manager.index_controller()
             eq_(302, response.status_code)
-            eq_("http://cdn/default/groups/English%20Adult%20Fiction", response.headers['location'])
+            eq_("http://cdn/default/groups/%s" % root_1.id, response.headers['location'])
 
         self.default_patron.external_type = "3"
         with self.request_context_with_library(
             "/", headers=dict(Authorization=self.valid_auth)):
             response = self.manager.index_controller()
             eq_(302, response.status_code)
-            eq_("http://cdn/default/groups/English%20Adult%20Nonfiction", response.headers['location'])
+            eq_("http://cdn/default/groups/%s" % root_2.id, response.headers['location'])
 
         # Patrons with a different type get sent to the top-level lane.
         self.default_patron.external_type = '4'
